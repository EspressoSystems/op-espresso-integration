COMPOSEFLAGS=-d
ITESTS_L2_HOST=http://localhost:9545
BEDROCK_TAGS_REMOTE?=origin
monorepo-base := $(realpath .)

build: build-go build-ts
.PHONY: build

build-go: submodules op-node op-proposer op-batcher
.PHONY: build-go

build-ts: submodules
	if [ -n "$$NVM_DIR" ]; then \
		. $$NVM_DIR/nvm.sh && nvm use; \
	fi
	pnpm install
	pnpm build
.PHONY: build-ts

ci-builder:
	docker build -t ci-builder -f ops/docker/ci-builder/Dockerfile .

submodules:
	# CI will checkout submodules on its own (and fails on these commands)
	if [ -z "$$GITHUB_ENV" ]; then \
		git submodule init; \
		git submodule update; \
	fi
.PHONY: submodules

op-bindings:
	make -C ./op-bindings
.PHONY: op-bindings

make op-bindings-docker:
	docker run -v $(monorepo-base):/work -it us-docker.pkg.dev/oplabs-tools-artifacts/images/ci-builder bash -c "env FORGE_BUILD_ARGS='--force' make -C /work op-bindings"
	echo "Asking for root permissions to set owner of files to ${USER} after docker run"
	sudo chown -R ${USER} $(monorepo-base)

.PHONY: op-bindings-docker

op-node:
	make -C ./op-node op-node
.PHONY: op-node

generate-mocks-op-node:
	make -C ./op-node generate-mocks
.PHONY: generate-mocks-op-node

generate-mocks-op-service:
	make -C ./op-service generate-mocks
.PHONY: generate-mocks-op-service

op-batcher:
	make -C ./op-batcher op-batcher
.PHONY: op-batcher

op-proposer:
	make -C ./op-proposer op-proposer
.PHONY: op-proposer

op-challenger:
	make -C ./op-challenger op-challenger
.PHONY: op-challenger

op-program:
	make -C ./op-program op-program
.PHONY: op-program

<<<<<<< HEAD
op-geth-proxy:
	make -C ./op-geth-proxy op-geth-proxy
.PHONY: op-geth-proxy

=======
cannon:
	make -C ./cannon cannon
.PHONY: cannon

cannon-prestate: op-program cannon
	./cannon/bin/cannon load-elf --path op-program/bin/op-program-client.elf --out op-program/bin/prestate.json --meta op-program/bin/meta.json
	./cannon/bin/cannon run --proof-at '=0' --stop-at '=1' --input op-program/bin/prestate.json --meta op-program/bin/meta.json --proof-fmt 'op-program/bin/%d.json' --output /dev/null
	mv op-program/bin/0.json op-program/bin/prestate-proof.json
>>>>>>> 04044b24

mod-tidy:
	# Below GOPRIVATE line allows mod-tidy to be run immediately after
	# releasing new versions. This bypasses the Go modules proxy, which
	# can take a while to index new versions.
	#
	# See https://proxy.golang.org/ for more info.
	export GOPRIVATE="github.com/ethereum-optimism" && go mod tidy
.PHONY: mod-tidy

clean:
	rm -rf ./bin
.PHONY: clean

nuke: clean devnet-clean
	git clean -Xdf
.PHONY: nuke

devnet-up:
	$(shell ./ops/scripts/newer-file.sh .devnet/allocs-l1.json ./packages/contracts-bedrock)
	if [ $(.SHELLSTATUS) -ne 0 ]; then \
		make devnet-allocs; \
	fi
	PYTHONPATH=./bedrock-devnet python3 ./bedrock-devnet/main.py --monorepo-dir=.
.PHONY: devnet-up

# alias for devnet-up
devnet-up-deploy: devnet-up

devnet-down:
	@(cd ./ops-bedrock && GENESIS_TIMESTAMP=$(shell date +%s) docker-compose stop)
.PHONY: devnet-down

devnet-clean:
	rm -rf ./packages/contracts-bedrock/deployments/devnetL1
	rm -rf ./.devnet
	cd ./ops-bedrock && docker-compose down
	docker image ls 'ops-bedrock*' --format='{{.Repository}}' | xargs -r docker rmi
	docker volume ls --filter name=ops-bedrock --format='{{.Name}}' | xargs -r docker volume rm
.PHONY: devnet-clean

devnet-allocs:
	PYTHONPATH=./bedrock-devnet python3 ./bedrock-devnet/main.py --monorepo-dir=. --allocs

devnet-logs:
	@(cd ./ops-bedrock && docker-compose logs -f)
	.PHONY: devnet-logs

test-unit:
	make -C ./op-node test
	make -C ./op-proposer test
	make -C ./op-batcher test
	make -C ./op-e2e test
	pnpm test
.PHONY: test-unit

test-integration:
	bash ./ops-bedrock/test-integration.sh \
		./packages/contracts-bedrock/deployments/devnetL1
.PHONY: test-integration

# Remove the baseline-commit to generate a base reading & show all issues
semgrep:
	$(eval DEV_REF := $(shell git rev-parse develop))
	SEMGREP_REPO_NAME=ethereum-optimism/optimism semgrep ci --baseline-commit=$(DEV_REF)
.PHONY: semgrep

clean-node-modules:
	rm -rf node_modules
	rm -rf packages/**/node_modules


tag-bedrock-go-modules:
	./ops/scripts/tag-bedrock-go-modules.sh $(BEDROCK_TAGS_REMOTE) $(VERSION)
.PHONY: tag-bedrock-go-modules

update-op-geth:
	./ops/scripts/update-op-geth.py
.PHONY: update-op-geth

bedrock-markdown-links:
	docker run --init -it -v `pwd`:/input lycheeverse/lychee --verbose --no-progress --exclude-loopback \
		--exclude twitter.com --exclude explorer.optimism.io --exclude linux-mips.org \
		--exclude-mail /input/README.md "/input/specs/**/*.md"

install-geth:
	go install github.com/ethereum/go-ethereum/cmd/geth@v1.12.0<|MERGE_RESOLUTION|>--- conflicted
+++ resolved
@@ -67,12 +67,10 @@
 	make -C ./op-program op-program
 .PHONY: op-program
 
-<<<<<<< HEAD
 op-geth-proxy:
 	make -C ./op-geth-proxy op-geth-proxy
 .PHONY: op-geth-proxy
 
-=======
 cannon:
 	make -C ./cannon cannon
 .PHONY: cannon
@@ -81,7 +79,6 @@
 	./cannon/bin/cannon load-elf --path op-program/bin/op-program-client.elf --out op-program/bin/prestate.json --meta op-program/bin/meta.json
 	./cannon/bin/cannon run --proof-at '=0' --stop-at '=1' --input op-program/bin/prestate.json --meta op-program/bin/meta.json --proof-fmt 'op-program/bin/%d.json' --output /dev/null
 	mv op-program/bin/0.json op-program/bin/prestate-proof.json
->>>>>>> 04044b24
 
 mod-tidy:
 	# Below GOPRIVATE line allows mod-tidy to be run immediately after
