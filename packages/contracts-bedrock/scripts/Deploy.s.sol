// SPDX-License-Identifier: MIT
pragma solidity ^0.8.0;

import { VmSafe } from "forge-std/Vm.sol";
import { Script } from "forge-std/Script.sol";

import { console2 as console } from "forge-std/console2.sol";
import { stdJson } from "forge-std/StdJson.sol";

import { Safe } from "safe-contracts/Safe.sol";
import { SafeProxyFactory } from "safe-contracts/proxies/SafeProxyFactory.sol";
import { Enum as SafeOps } from "safe-contracts/common/Enum.sol";

import { Deployer } from "scripts/Deployer.sol";
import { DeployConfig } from "scripts/DeployConfig.s.sol";

import { ProxyAdmin } from "src/universal/ProxyAdmin.sol";
import { AddressManager } from "src/legacy/AddressManager.sol";
import { Proxy } from "src/universal/Proxy.sol";
import { L1StandardBridge } from "src/L1/L1StandardBridge.sol";
import { StandardBridge } from "src/universal/StandardBridge.sol";
import { OptimismPortal } from "src/L1/OptimismPortal.sol";
import { L1ChugSplashProxy } from "src/legacy/L1ChugSplashProxy.sol";
import { ResolvedDelegateProxy } from "src/legacy/ResolvedDelegateProxy.sol";
import { L1CrossDomainMessenger } from "src/L1/L1CrossDomainMessenger.sol";
import { L2OutputOracle } from "src/L1/L2OutputOracle.sol";
import { OptimismMintableERC20Factory } from "src/universal/OptimismMintableERC20Factory.sol";
import { SuperchainConfig } from "src/L1/SuperchainConfig.sol";
import { SystemConfig } from "src/L1/SystemConfig.sol";
import { ResourceMetering } from "src/L1/ResourceMetering.sol";
import { Constants } from "src/libraries/Constants.sol";
import { DisputeGameFactory } from "src/dispute/DisputeGameFactory.sol";
import { FaultDisputeGame } from "src/dispute/FaultDisputeGame.sol";
import { PreimageOracle } from "src/cannon/PreimageOracle.sol";
import { MIPS } from "src/cannon/MIPS.sol";
import { L1ERC721Bridge } from "src/L1/L1ERC721Bridge.sol";
import { ProtocolVersions, ProtocolVersion } from "src/L1/ProtocolVersions.sol";
import { StorageSetter } from "src/universal/StorageSetter.sol";
import { Predeploys } from "src/libraries/Predeploys.sol";
import { Chains } from "scripts/Chains.sol";

import { IBigStepper } from "src/dispute/interfaces/IBigStepper.sol";
import { IPreimageOracle } from "src/cannon/interfaces/IPreimageOracle.sol";
import { AlphabetVM } from "test/mocks/AlphabetVM.sol";
import "src/libraries/DisputeTypes.sol";
import { ChainAssertions } from "scripts/ChainAssertions.sol";
import { Types } from "scripts/Types.sol";
import { LibStateDiff } from "scripts/libraries/LibStateDiff.sol";
import { EIP1967Helper } from "test/mocks/EIP1967Helper.sol";

/// @title Deploy
/// @notice Script used to deploy a bedrock system. The entire system is deployed within the `run` function.
///         To add a new contract to the system, add a public function that deploys that individual contract.
///         Then add a call to that function inside of `run`. Be sure to call the `save` function after each
///         deployment so that hardhat-deploy style artifacts can be generated using a call to `sync()`.
///         The `CONTRACT_ADDRESSES_PATH` environment variable can be set to a path that contains a JSON file full of
///         contract name to address pairs. That enables this script to be much more flexible in the way it is used.
///         This contract must not have constructor logic because it is set into state using `etch`.
contract Deploy is Deployer {
    DeployConfig public constant cfg =
        DeployConfig(address(uint160(uint256(keccak256(abi.encode("optimism.deployconfig"))))));

    using stdJson for string;

    ////////////////////////////////////////////////////////////////
    //                        Modifiers                           //
    ////////////////////////////////////////////////////////////////

    /// @notice Modifier that wraps a function in broadcasting.
    modifier broadcast() {
        vm.startBroadcast(msg.sender);
        _;
        vm.stopBroadcast();
    }

    /// @notice Modifier that will only allow a function to be called on devnet.
    modifier onlyDevnet() {
        uint256 chainid = block.chainid;
        if (chainid == Chains.LocalDevnet || chainid == Chains.GethDevnet) {
            _;
        }
    }

    /// @notice Modifier that will only allow a function to be called on a public
    ///         testnet or devnet.
    modifier onlyTestnetOrDevnet() {
        uint256 chainid = block.chainid;
        if (
            chainid == Chains.Goerli || chainid == Chains.Sepolia || chainid == Chains.LocalDevnet
                || chainid == Chains.GethDevnet
        ) {
            _;
        }
    }

    /// @notice Modifier that wraps a function with statediff recording.
    ///         The returned AccountAccess[] array is then written to
    ///         the `snapshots/state-diff/<name>.json` output file.
    modifier stateDiff() {
        vm.startStateDiffRecording();
        _;
        VmSafe.AccountAccess[] memory accesses = vm.stopAndReturnStateDiff();
        console.log("Writing %d state diff account accesses to snapshots/state-diff/%s.json", accesses.length, name());
        string memory json = LibStateDiff.encodeAccountAccesses(accesses);
        string memory statediffPath = string.concat(vm.projectRoot(), "/snapshots/state-diff/", name(), ".json");
        vm.writeJson({ json: json, path: statediffPath });
    }

    ////////////////////////////////////////////////////////////////
    //                        Accessors                           //
    ////////////////////////////////////////////////////////////////

    /// @inheritdoc Deployer
    function name() public pure override returns (string memory name_) {
        name_ = "Deploy";
    }

    /// @notice The create2 salt used for deployment of the contract implementations.
    ///         Using this helps to reduce config across networks as the implementation
    ///         addresses will be the same across networks when deployed with create2.
    function _implSalt() internal view returns (bytes32) {
        return keccak256(bytes(vm.envOr("IMPL_SALT", string("ethers phoenix"))));
    }

    /// @notice Returns the proxy addresses. If a proxy is not found, it will have address(0).
    function _proxies() private view returns (Types.ContractSet memory proxies_) {
        proxies_ = Types.ContractSet({
            L1CrossDomainMessenger: mustGetAddress("L1CrossDomainMessengerProxy"),
            L1StandardBridge: mustGetAddress("L1StandardBridgeProxy"),
            L2OutputOracle: mustGetAddress("L2OutputOracleProxy"),
            OptimismMintableERC20Factory: mustGetAddress("OptimismMintableERC20FactoryProxy"),
            OptimismPortal: mustGetAddress("OptimismPortalProxy"),
            SystemConfig: mustGetAddress("SystemConfigProxy"),
            L1ERC721Bridge: mustGetAddress("L1ERC721BridgeProxy"),
            ProtocolVersions: mustGetAddress("ProtocolVersionsProxy"),
            SuperchainConfig: mustGetAddress("SuperchainConfigProxy")
        });
    }

    /// @notice Returns the proxy addresses, not reverting if any are unset.
    function _proxiesUnstrict() private view returns (Types.ContractSet memory proxies_) {
        proxies_ = Types.ContractSet({
            L1CrossDomainMessenger: getAddress("L1CrossDomainMessengerProxy"),
            L1StandardBridge: getAddress("L1StandardBridgeProxy"),
            L2OutputOracle: getAddress("L2OutputOracleProxy"),
            OptimismMintableERC20Factory: getAddress("OptimismMintableERC20FactoryProxy"),
            OptimismPortal: getAddress("OptimismPortalProxy"),
            SystemConfig: getAddress("SystemConfigProxy"),
            L1ERC721Bridge: getAddress("L1ERC721BridgeProxy"),
            ProtocolVersions: getAddress("ProtocolVersionsProxy"),
            SuperchainConfig: getAddress("SuperchainConfigProxy")
        });
    }

    ////////////////////////////////////////////////////////////////
    //            State Changing Helper Functions                 //
    ////////////////////////////////////////////////////////////////

    /// @notice Gets the address of the SafeProxyFactory and Safe singleton for use in deploying a new GnosisSafe.
    function _getSafeFactory() internal returns (SafeProxyFactory safeProxyFactory_, Safe safeSingleton_) {
        // These are they standard create2 deployed contracts. First we'll check if they are deployed,
        // if not we'll deploy new ones, though not at these addresses.
        address safeProxyFactory = 0xa6B71E26C5e0845f74c812102Ca7114b6a896AB2;
        address safeSingleton = 0xd9Db270c1B5E3Bd161E8c8503c55cEABeE709552;

        safeProxyFactory.code.length == 0
            ? safeProxyFactory_ = new SafeProxyFactory()
            : safeProxyFactory_ = SafeProxyFactory(safeProxyFactory);

        safeSingleton.code.length == 0 ? safeSingleton_ = new Safe() : safeSingleton_ = Safe(payable(safeSingleton));

        save("SafeProxyFactory", address(safeProxyFactory_));
        save("SafeSingleton", address(safeSingleton_));
    }

    /// @notice Make a call from the Safe contract to an arbitrary address with arbitrary data
    function _callViaSafe(address _target, bytes memory _data) internal {
        Safe safe = Safe(mustGetAddress("SystemOwnerSafe"));

        // This is the signature format used the caller is also the signer.
        bytes memory signature = abi.encodePacked(uint256(uint160(msg.sender)), bytes32(0), uint8(1));

        safe.execTransaction({
            to: _target,
            value: 0,
            data: _data,
            operation: SafeOps.Operation.Call,
            safeTxGas: 0,
            baseGas: 0,
            gasPrice: 0,
            gasToken: address(0),
            refundReceiver: payable(address(0)),
            signatures: signature
        });
    }

    /// @notice Call from the Safe contract to the Proxy Admin's upgrade and call method
    function _upgradeAndCallViaSafe(address _proxy, address _implementation, bytes memory _innerCallData) internal {
        address proxyAdmin = mustGetAddress("ProxyAdmin");

        bytes memory data =
            abi.encodeCall(ProxyAdmin.upgradeAndCall, (payable(_proxy), _implementation, _innerCallData));

        _callViaSafe({ _target: proxyAdmin, _data: data });
    }

    /// @notice Transfer ownership of the ProxyAdmin contract to the final system owner
    function transferProxyAdminOwnership() public broadcast {
        ProxyAdmin proxyAdmin = ProxyAdmin(mustGetAddress("ProxyAdmin"));
        address owner = proxyAdmin.owner();
        address safe = mustGetAddress("SystemOwnerSafe");
        if (owner != safe) {
            proxyAdmin.transferOwnership(safe);
            console.log("ProxyAdmin ownership transferred to Safe at: %s", safe);
        }
    }

    /// @notice Transfer ownership of a Proxy to the ProxyAdmin contract
    ///         This is expected to be used in conjusting with deployERC1967ProxyWithOwner after setup actions
    ///         have been performed on the proxy.
    /// @param _name The name of the proxy to transfer ownership of.
    function transferProxyToProxyAdmin(string memory _name) public broadcast {
        Proxy proxy = Proxy(mustGetAddress(_name));
        address proxyAdmin = mustGetAddress("ProxyAdmin");
        proxy.changeAdmin(proxyAdmin);
        console.log("Proxy %s ownership transferred to ProxyAdmin at: %s", _name, proxyAdmin);
    }

    ////////////////////////////////////////////////////////////////
    //                    SetUp and Run                           //
    ////////////////////////////////////////////////////////////////

    function setUp() public virtual override {
        super.setUp();

        string memory path = string.concat(vm.projectRoot(), "/deploy-config/", deploymentContext, ".json");
        vm.etch(address(cfg), vm.getDeployedCode("DeployConfig.s.sol:DeployConfig"));
        vm.label(address(cfg), "DeployConfig");
        vm.allowCheatcodes(address(cfg));
        cfg.read(path);

        console.log("Deploying from %s", deployScript);
        console.log("Deployment context: %s", deploymentContext);
    }

    /// @notice Deploy all of the L1 contracts necessary for a full Superchain with a single Op Chain.
    function run() public {
        console.log("Deploying a fresh OP Stack including SuperchainConfig");
        _run();
    }

    /// @notice Deploy all L1 contracts and write the state diff to a file.
    function runWithStateDiff() public stateDiff {
        _run();
    }

    /// @notice Internal function containing the deploy logic.
    function _run() internal {
        deploySafe();
        setupSuperchain();
        setupOpChain();
    }

    ////////////////////////////////////////////////////////////////
    //           High Level Deployment Functions                  //
    ////////////////////////////////////////////////////////////////

    /// @notice Deploy a full system with a new SuperchainConfig
    ///         The Superchain system has 2 singleton contracts which lie outside of an OP Chain:
    ///         1. The SuperchainConfig contract
    ///         2. The ProtocolVersions contract
    function setupSuperchain() public {
        console.log("Setting up Superchain");

        // Deploy a new ProxyAdmin and AddressManager
        // This proxy will be used on the SuperchainConfig and ProtocolVersions contracts, as well as the contracts
        // in the OP Chain system.
        deployAddressManager();
        deployProxyAdmin();
        transferProxyAdminOwnership();

        // Deploy the SuperchainConfigProxy
        deployERC1967Proxy("SuperchainConfigProxy");
        deploySuperchainConfig();
        initializeSuperchainConfig();

        // Deploy the ProtocolVersionsProxy
        deployERC1967Proxy("ProtocolVersionsProxy");
        deployProtocolVersions();
        initializeProtocolVersions();
    }

    /// @notice Deploy a new OP Chain, with an existing SuperchainConfig provided
    function setupOpChain() public {
        console.log("Deploying OP Chain");

        // Ensure that the requisite contracts are deployed
        mustGetAddress("SuperchainConfigProxy");
        mustGetAddress("SystemOwnerSafe");
        mustGetAddress("AddressManager");
        mustGetAddress("ProxyAdmin");

        deployProxies();
        deployImplementations();
        initializeImplementations();

        setAlphabetFaultGameImplementation({ _allowUpgrade: false });
        setCannonFaultGameImplementation({ _allowUpgrade: false });

        transferDisputeGameFactoryOwnership();
    }

    /// @notice Deploy all of the proxies
    function deployProxies() public {
        console.log("Deploying proxies");

        deployERC1967Proxy("OptimismPortalProxy");
        deployERC1967Proxy("L2OutputOracleProxy");
        deployERC1967Proxy("SystemConfigProxy");
        deployL1StandardBridgeProxy();
        deployL1CrossDomainMessengerProxy();
        deployERC1967Proxy("OptimismMintableERC20FactoryProxy");
        deployERC1967Proxy("L1ERC721BridgeProxy");
        deployERC1967Proxy("DisputeGameFactoryProxy");

        transferAddressManagerOwnership(); // to the ProxyAdmin
    }

    /// @notice Deploy all of the implementations
    function deployImplementations() public {
        console.log("Deploying implementations");
        deployOptimismPortal();
        deployL1CrossDomainMessenger();
        deployL2OutputOracle();
        deployOptimismMintableERC20Factory();
        deploySystemConfig();
        deployL1StandardBridge();
        deployL1ERC721Bridge();
        deployDisputeGameFactory();
        deployPreimageOracle();
        deployMips();
    }

    /// @notice Initialize all of the implementations
    function initializeImplementations() public {
        console.log("Initializing implementations");
        initializeDisputeGameFactory();
        initializeSystemConfig();
        initializeL1StandardBridge();
        initializeL1ERC721Bridge();
        initializeOptimismMintableERC20Factory();
        initializeL1CrossDomainMessenger();
        initializeL2OutputOracle();
        initializeOptimismPortal();
    }

    ////////////////////////////////////////////////////////////////
    //              Non-Proxied Deployment Functions              //
    ////////////////////////////////////////////////////////////////

    /// @notice Deploy the Safe
    function deploySafe() public broadcast returns (address addr_) {
        console.log("Deploying Safe");
        (SafeProxyFactory safeProxyFactory, Safe safeSingleton) = _getSafeFactory();

        address[] memory signers = new address[](1);
        signers[0] = msg.sender;

        bytes memory initData = abi.encodeWithSelector(
            Safe.setup.selector, signers, 1, address(0), hex"", address(0), address(0), 0, address(0)
        );
        address safe = address(safeProxyFactory.createProxyWithNonce(address(safeSingleton), initData, block.timestamp));

        save("SystemOwnerSafe", address(safe));
        console.log("New SystemOwnerSafe deployed at %s", address(safe));
        addr_ = safe;
    }

    /// @notice Deploy the AddressManager
    function deployAddressManager() public broadcast returns (address addr_) {
        console.log("Deploying AddressManager");
        AddressManager manager = new AddressManager();
        require(manager.owner() == msg.sender);

        save("AddressManager", address(manager));
        console.log("AddressManager deployed at %s", address(manager));
        addr_ = address(manager);
    }

    /// @notice Deploy the ProxyAdmin
    function deployProxyAdmin() public broadcast returns (address addr_) {
<<<<<<< HEAD
=======
        console.log("Deploying ProxyAdmin");
>>>>>>> 4309094e
        ProxyAdmin admin = new ProxyAdmin({ _owner: msg.sender });
        require(admin.owner() == msg.sender);

        AddressManager addressManager = AddressManager(mustGetAddress("AddressManager"));
        if (admin.addressManager() != addressManager) {
            admin.setAddressManager(addressManager);
        }

        require(admin.addressManager() == addressManager);

        save("ProxyAdmin", address(admin));
        console.log("ProxyAdmin deployed at %s", address(admin));
        addr_ = address(admin);
    }

    /// @notice Deploy the StorageSetter contract, used for upgrades.
    function deployStorageSetter() public broadcast returns (address addr_) {
        console.log("Deploying StorageSetter");
        StorageSetter setter = new StorageSetter{ salt: _implSalt() }();
        console.log("StorageSetter deployed at: %s", address(setter));
        string memory version = setter.version();
        console.log("StorageSetter version: %s", version);
        addr_ = address(setter);
    }

    ////////////////////////////////////////////////////////////////
    //                Proxy Deployment Functions                  //
    ////////////////////////////////////////////////////////////////

    /// @notice Deploy the L1StandardBridgeProxy using a ChugSplashProxy
    function deployL1StandardBridgeProxy() public broadcast returns (address addr_) {
        console.log("Deploying proxy for L1StandardBridge");
        address proxyAdmin = mustGetAddress("ProxyAdmin");
        L1ChugSplashProxy proxy = new L1ChugSplashProxy(proxyAdmin);

        require(EIP1967Helper.getAdmin(address(proxy)) == proxyAdmin);

        save("L1StandardBridgeProxy", address(proxy));
        console.log("L1StandardBridgeProxy deployed at %s", address(proxy));
        addr_ = address(proxy);
    }

<<<<<<< HEAD
    /// @notice Deploy the L2OutputOracleProxy
    function deployL2OutputOracleProxy() public broadcast returns (address addr_) {
        address proxyAdmin = mustGetAddress("ProxyAdmin");
        Proxy proxy = new Proxy({ _admin: proxyAdmin });

        address admin = address(uint160(uint256(vm.load(address(proxy), OWNER_KEY))));
        require(admin == proxyAdmin);

        save("L2OutputOracleProxy", address(proxy));
        console.log("L2OutputOracleProxy deployed at %s", address(proxy));
        addr_ = address(proxy);
    }

    /// @notice Deploy the L1CrossDomainMessengerProxy
=======
    /// @notice Deploy the L1CrossDomainMessengerProxy using a ResolvedDelegateProxy
>>>>>>> 4309094e
    function deployL1CrossDomainMessengerProxy() public broadcast returns (address addr_) {
        console.log("Deploying proxy for L1CrossDomainMessenger");
        AddressManager addressManager = AddressManager(mustGetAddress("AddressManager"));
        ResolvedDelegateProxy proxy = new ResolvedDelegateProxy(addressManager, "OVM_L1CrossDomainMessenger");

        save("L1CrossDomainMessengerProxy", address(proxy));
        console.log("L1CrossDomainMessengerProxy deployed at %s", address(proxy));

<<<<<<< HEAD
        address contractAddr = addressManager.getAddress(contractName);
        if (contractAddr != address(proxy)) {
            addressManager.setAddress(contractName, address(proxy));
        }

        require(addressManager.getAddress(contractName) == address(proxy));

        addr_ = address(proxy);
    }

    /// @notice Deploy the OptimismPortalProxy
    function deployOptimismPortalProxy() public broadcast returns (address addr_) {
        address proxyAdmin = mustGetAddress("ProxyAdmin");
        Proxy proxy = new Proxy({ _admin: proxyAdmin });

        address admin = address(uint160(uint256(vm.load(address(proxy), OWNER_KEY))));
        require(admin == proxyAdmin);

        save("OptimismPortalProxy", address(proxy));
        console.log("OptimismPortalProxy deployed at %s", address(proxy));

        addr_ = address(proxy);
    }

    /// @notice Deploy the OptimismMintableERC20FactoryProxy
    function deployOptimismMintableERC20FactoryProxy() public broadcast returns (address addr_) {
        address proxyAdmin = mustGetAddress("ProxyAdmin");
        Proxy proxy = new Proxy({ _admin: proxyAdmin });

        address admin = address(uint160(uint256(vm.load(address(proxy), OWNER_KEY))));
        require(admin == proxyAdmin);

        save("OptimismMintableERC20FactoryProxy", address(proxy));
        console.log("OptimismMintableERC20FactoryProxy deployed at %s", address(proxy));

        addr_ = address(proxy);
    }

    /// @notice Deploy the L1ERC721BridgeProxy
    function deployL1ERC721BridgeProxy() public broadcast returns (address addr_) {
        address proxyAdmin = mustGetAddress("ProxyAdmin");
        Proxy proxy = new Proxy({ _admin: proxyAdmin });

        address admin = address(uint160(uint256(vm.load(address(proxy), OWNER_KEY))));
        require(admin == proxyAdmin);

        save("L1ERC721BridgeProxy", address(proxy));
        console.log("L1ERC721BridgeProxy deployed at %s", address(proxy));

        addr_ = address(proxy);
    }

    /// @notice Deploy the SystemConfigProxy
    function deploySystemConfigProxy() public broadcast returns (address addr_) {
        address proxyAdmin = mustGetAddress("ProxyAdmin");
        Proxy proxy = new Proxy({ _admin: proxyAdmin });

        address admin = address(uint160(uint256(vm.load(address(proxy), OWNER_KEY))));
        require(admin == proxyAdmin);
=======
        addr_ = address(proxy);
    }

    /// @notice Deploys an ERC1967Proxy contract with the ProxyAdmin as the owner.
    /// @param _name The name of the proxy contract to be deployed.
    /// @return addr_ The address of the deployed proxy contract.
    function deployERC1967Proxy(string memory _name) public returns (address addr_) {
        addr_ = deployERC1967ProxyWithOwner(_name, mustGetAddress("ProxyAdmin"));
    }

    /// @notice Deploys an ERC1967Proxy contract with a specified owner.
    /// @param _name The name of the proxy contract to be deployed.
    /// @param _proxyOwner The address of the owner of the proxy contract.
    /// @return addr_ The address of the deployed proxy contract.
    function deployERC1967ProxyWithOwner(
        string memory _name,
        address _proxyOwner
    )
        public
        broadcast
        returns (address addr_)
    {
        console.log(string.concat("Deploying ERC1967 proxy for ", _name));
        Proxy proxy = new Proxy({ _admin: _proxyOwner });
>>>>>>> 4309094e

        require(EIP1967Helper.getAdmin(address(proxy)) == _proxyOwner);

        save(_name, address(proxy));
        console.log("   at %s", address(proxy));
        addr_ = address(proxy);
    }

<<<<<<< HEAD
    /// @notice Deploy the DisputeGameFactoryProxy
    function deployDisputeGameFactoryProxy() public onlyDevnet broadcast returns (address addr_) {
        address proxyAdmin = mustGetAddress("ProxyAdmin");
        Proxy proxy = new Proxy({ _admin: proxyAdmin });
=======
    ////////////////////////////////////////////////////////////////
    //             Implementation Deployment Functions            //
    ////////////////////////////////////////////////////////////////
>>>>>>> 4309094e

    /// @notice Deploy the SuperchainConfig contract
    function deploySuperchainConfig() public broadcast {
        SuperchainConfig superchainConfig = new SuperchainConfig{ salt: _implSalt() }();

        require(superchainConfig.guardian() == address(0));
        bytes32 initialized = vm.load(address(superchainConfig), bytes32(0));
        require(initialized != 0);

<<<<<<< HEAD
        addr_ = address(proxy);
    }

    /// @notice Deploy the ProtocolVersionsProxy
    function deployProtocolVersionsProxy() public broadcast returns (address addr_) {
        address proxyAdmin = mustGetAddress("ProxyAdmin");
        Proxy proxy = new Proxy({ _admin: proxyAdmin });

        address admin = address(uint160(uint256(vm.load(address(proxy), OWNER_KEY))));
        require(admin == proxyAdmin);

        save("ProtocolVersionsProxy", address(proxy));
        console.log("ProtocolVersionsProxy deployed at %s", address(proxy));

        addr_ = address(proxy);
=======
        save("SuperchainConfig", address(superchainConfig));
        console.log("SuperchainConfig deployed at %s", address(superchainConfig));
>>>>>>> 4309094e
    }

    /// @notice Deploy the L1CrossDomainMessenger
    function deployL1CrossDomainMessenger() public broadcast returns (address addr_) {
        console.log("Deploying L1CrossDomainMessenger implementation");
        L1CrossDomainMessenger messenger = new L1CrossDomainMessenger{ salt: _implSalt() }();

        save("L1CrossDomainMessenger", address(messenger));
        console.log("L1CrossDomainMessenger deployed at %s", address(messenger));

        // Override the `L1CrossDomainMessenger` contract to the deployed implementation. This is necessary
        // to check the `L1CrossDomainMessenger` implementation alongside dependent contracts, which
        // are always proxies.
        Types.ContractSet memory contracts = _proxiesUnstrict();
        contracts.L1CrossDomainMessenger = address(messenger);
        ChainAssertions.checkL1CrossDomainMessenger({ _contracts: contracts, _vm: vm, _isProxy: false });

        require(loadInitializedSlot("L1CrossDomainMessenger") == 1, "L1CrossDomainMessenger is not initialized");

        addr_ = address(messenger);
    }

    /// @notice Deploy the OptimismPortal
    function deployOptimismPortal() public broadcast returns (address addr_) {
        console.log("Deploying OptimismPortal implementation");

        OptimismPortal portal = new OptimismPortal{ salt: _implSalt() }();

        save("OptimismPortal", address(portal));
        console.log("OptimismPortal deployed at %s", address(portal));

        // Override the `OptimismPortal` contract to the deployed implementation. This is necessary
        // to check the `OptimismPortal` implementation alongside dependent contracts, which
        // are always proxies.
        Types.ContractSet memory contracts = _proxiesUnstrict();
        contracts.OptimismPortal = address(portal);
        ChainAssertions.checkOptimismPortal({ _contracts: contracts, _cfg: cfg, _isProxy: false });

        require(loadInitializedSlot("OptimismPortal") == 1, "OptimismPortal is not initialized");

        addr_ = address(portal);
    }

    /// @notice Deploy the L2OutputOracle
    function deployL2OutputOracle() public broadcast returns (address addr_) {
        console.log("Deploying L2OutputOracle implementation");
        L2OutputOracle oracle = new L2OutputOracle{ salt: _implSalt() }();

        save("L2OutputOracle", address(oracle));
        console.log("L2OutputOracle deployed at %s", address(oracle));

        // Override the `L2OutputOracle` contract to the deployed implementation. This is necessary
        // to check the `L2OutputOracle` implementation alongside dependent contracts, which
        // are always proxies.
        Types.ContractSet memory contracts = _proxiesUnstrict();
        contracts.L2OutputOracle = address(oracle);
        ChainAssertions.checkL2OutputOracle({
            _contracts: contracts,
            _cfg: cfg,
            _l2OutputOracleStartingTimestamp: 0,
            _isProxy: false
        });

        require(loadInitializedSlot("L2OutputOracle") == 1, "L2OutputOracle is not initialized");

        addr_ = address(oracle);
    }

    /// @notice Deploy the OptimismMintableERC20Factory
    function deployOptimismMintableERC20Factory() public broadcast returns (address addr_) {
        console.log("Deploying OptimismMintableERC20Factory implementation");
        OptimismMintableERC20Factory factory = new OptimismMintableERC20Factory{ salt: _implSalt() }();

        save("OptimismMintableERC20Factory", address(factory));
        console.log("OptimismMintableERC20Factory deployed at %s", address(factory));

        // Override the `OptimismMintableERC20Factory` contract to the deployed implementation. This is necessary
        // to check the `OptimismMintableERC20Factory` implementation alongside dependent contracts, which
        // are always proxies.
        Types.ContractSet memory contracts = _proxiesUnstrict();
        contracts.OptimismMintableERC20Factory = address(factory);
        ChainAssertions.checkOptimismMintableERC20Factory({ _contracts: contracts, _isProxy: false });

        addr_ = address(factory);
    }

    /// @notice Deploy the DisputeGameFactory
    function deployDisputeGameFactory() public onlyTestnetOrDevnet broadcast returns (address addr_) {
        console.log("Deploying DisputeGameFactory implementation");
        DisputeGameFactory factory = new DisputeGameFactory{ salt: _implSalt() }();
        save("DisputeGameFactory", address(factory));
        console.log("DisputeGameFactory deployed at %s", address(factory));

        addr_ = address(factory);
    }

    /// @notice Deploy the ProtocolVersions
    function deployProtocolVersions() public broadcast returns (address addr_) {
        console.log("Deploying ProtocolVersions implementation");
        ProtocolVersions versions = new ProtocolVersions{ salt: _implSalt() }();
        save("ProtocolVersions", address(versions));
        console.log("ProtocolVersions deployed at %s", address(versions));

        // Override the `ProtocolVersions` contract to the deployed implementation. This is necessary
        // to check the `ProtocolVersions` implementation alongside dependent contracts, which
        // are always proxies.
        Types.ContractSet memory contracts = _proxiesUnstrict();
        contracts.ProtocolVersions = address(versions);
        ChainAssertions.checkProtocolVersions({ _contracts: contracts, _cfg: cfg, _isProxy: false });

        require(loadInitializedSlot("ProtocolVersions") == 1, "ProtocolVersions is not initialized");

        addr_ = address(versions);
    }

    /// @notice Deploy the PreimageOracle
    function deployPreimageOracle() public onlyTestnetOrDevnet broadcast returns (address addr_) {
        console.log("Deploying PreimageOracle implementation");
        PreimageOracle preimageOracle = new PreimageOracle{ salt: _implSalt() }({
            _minProposalSize: cfg.preimageOracleMinProposalSize(),
            _challengePeriod: cfg.preimageOracleChallengePeriod()
        });
        save("PreimageOracle", address(preimageOracle));
        console.log("PreimageOracle deployed at %s", address(preimageOracle));

        addr_ = address(preimageOracle);
    }

    /// @notice Deploy Mips
    function deployMips() public onlyTestnetOrDevnet broadcast returns (address addr_) {
        console.log("Deploying Mips implementation");
        MIPS mips = new MIPS{ salt: _implSalt() }(IPreimageOracle(mustGetAddress("PreimageOracle")));
        save("Mips", address(mips));
        console.log("MIPS deployed at %s", address(mips));

        addr_ = address(mips);
    }

    /// @notice Deploy the SystemConfig
    function deploySystemConfig() public broadcast returns (address addr_) {
        console.log("Deploying SystemConfig implementation");
        SystemConfig config = new SystemConfig{ salt: _implSalt() }();

        save("SystemConfig", address(config));
        console.log("SystemConfig deployed at %s", address(config));

        // Override the `SystemConfig` contract to the deployed implementation. This is necessary
        // to check the `SystemConfig` implementation alongside dependent contracts, which
        // are always proxies.
        Types.ContractSet memory contracts = _proxiesUnstrict();
        contracts.SystemConfig = address(config);
        ChainAssertions.checkSystemConfig({ _contracts: contracts, _cfg: cfg, _isProxy: false });

        require(loadInitializedSlot("SystemConfig") == 1, "SystemConfig is not initialized");

        addr_ = address(config);
    }

    /// @notice Deploy the L1StandardBridge
    function deployL1StandardBridge() public broadcast returns (address addr_) {
        console.log("Deploying L1StandardBridge implementation");

        L1StandardBridge bridge = new L1StandardBridge{ salt: _implSalt() }();

        save("L1StandardBridge", address(bridge));
        console.log("L1StandardBridge deployed at %s", address(bridge));

        // Override the `L1StandardBridge` contract to the deployed implementation. This is necessary
        // to check the `L1StandardBridge` implementation alongside dependent contracts, which
        // are always proxies.
        Types.ContractSet memory contracts = _proxiesUnstrict();
        contracts.L1StandardBridge = address(bridge);
        ChainAssertions.checkL1StandardBridge({ _contracts: contracts, _isProxy: false });

        addr_ = address(bridge);
    }

    /// @notice Deploy the L1ERC721Bridge
    function deployL1ERC721Bridge() public broadcast returns (address addr_) {
        console.log("Deploying L1ERC721Bridge implementation");
        L1ERC721Bridge bridge = new L1ERC721Bridge{ salt: _implSalt() }();

        save("L1ERC721Bridge", address(bridge));
        console.log("L1ERC721Bridge deployed at %s", address(bridge));

        // Override the `L1ERC721Bridge` contract to the deployed implementation. This is necessary
        // to check the `L1ERC721Bridge` implementation alongside dependent contracts, which
        // are always proxies.
        Types.ContractSet memory contracts = _proxiesUnstrict();
        contracts.L1ERC721Bridge = address(bridge);

        ChainAssertions.checkL1ERC721Bridge({ _contracts: contracts, _isProxy: false });

        addr_ = address(bridge);
    }

    /// @notice Transfer ownership of the address manager to the ProxyAdmin
    function transferAddressManagerOwnership() public broadcast {
        console.log("Transferring AddressManager ownership to ProxyAdmin");
        AddressManager addressManager = AddressManager(mustGetAddress("AddressManager"));
        address owner = addressManager.owner();
        address proxyAdmin = mustGetAddress("ProxyAdmin");
        if (owner != proxyAdmin) {
            addressManager.transferOwnership(proxyAdmin);
            console.log("AddressManager ownership transferred to %s", proxyAdmin);
        }

        require(addressManager.owner() == proxyAdmin);
    }

    ////////////////////////////////////////////////////////////////
    //                    Initialize Functions                    //
    ////////////////////////////////////////////////////////////////

    /// @notice Initialize the SuperchainConfig
    function initializeSuperchainConfig() public broadcast {
        address payable superchainConfigProxy = mustGetAddress("SuperchainConfigProxy");
        address payable superchainConfig = mustGetAddress("SuperchainConfig");
        _upgradeAndCallViaSafe({
            _proxy: superchainConfigProxy,
            _implementation: superchainConfig,
            _innerCallData: abi.encodeCall(SuperchainConfig.initialize, (cfg.superchainConfigGuardian(), false))
        });

        ChainAssertions.checkSuperchainConfig({ _contracts: _proxiesUnstrict(), _cfg: cfg, _isPaused: false });
    }

    /// @notice Initialize the DisputeGameFactory
    function initializeDisputeGameFactory() public onlyTestnetOrDevnet broadcast {
        console.log("Upgrading and initializing DisputeGameFactory proxy");
        address disputeGameFactoryProxy = mustGetAddress("DisputeGameFactoryProxy");
        address disputeGameFactory = mustGetAddress("DisputeGameFactory");

        _upgradeAndCallViaSafe({
            _proxy: payable(disputeGameFactoryProxy),
            _implementation: disputeGameFactory,
            _innerCallData: abi.encodeCall(DisputeGameFactory.initialize, (msg.sender))
        });

        string memory version = DisputeGameFactory(disputeGameFactoryProxy).version();
        console.log("DisputeGameFactory version: %s", version);
    }

    /// @notice Initialize the SystemConfig
    function initializeSystemConfig() public broadcast {
        console.log("Upgrading and initializing SystemConfig proxy");
        address systemConfigProxy = mustGetAddress("SystemConfigProxy");
        address systemConfig = mustGetAddress("SystemConfig");

        bytes32 batcherHash = bytes32(uint256(uint160(cfg.batchSenderAddress())));

        _upgradeAndCallViaSafe({
            _proxy: payable(systemConfigProxy),
            _implementation: systemConfig,
            _innerCallData: abi.encodeCall(
                SystemConfig.initialize,
                (
<<<<<<< HEAD
                    SystemConfig.Initialize({
                        owner: cfg.finalSystemOwner(),
                        overhead: cfg.gasPriceOracleOverhead(),
                        scalar: cfg.gasPriceOracleScalar(),
                        batcherHash: batcherHash,
                        gasLimit: uint64(cfg.l2GenesisBlockGasLimit()),
                        espresso: cfg.espresso(),
                        espressoL1ConfDepth: uint64(cfg.espressoL1ConfDepth()),
                        unsafeBlockSigner: cfg.p2pSequencerAddress(),
                        config: Constants.DEFAULT_RESOURCE_CONFIG(),
                        startBlock: startBlock,
                        batchInbox: cfg.batchInboxAddress(),
                        addresses: SystemConfig.Addresses({
                            l1CrossDomainMessenger: mustGetAddress("L1CrossDomainMessengerProxy"),
                            l1ERC721Bridge: mustGetAddress("L1ERC721BridgeProxy"),
                            l1StandardBridge: mustGetAddress("L1StandardBridgeProxy"),
                            l2OutputOracle: mustGetAddress("L2OutputOracleProxy"),
                            optimismPortal: mustGetAddress("OptimismPortalProxy"),
                            optimismMintableERC20Factory: mustGetAddress("OptimismMintableERC20FactoryProxy")
                        })
=======
                    cfg.finalSystemOwner(),
                    cfg.gasPriceOracleOverhead(),
                    cfg.gasPriceOracleScalar(),
                    batcherHash,
                    uint64(cfg.l2GenesisBlockGasLimit()),
                    cfg.p2pSequencerAddress(),
                    Constants.DEFAULT_RESOURCE_CONFIG(),
                    cfg.batchInboxAddress(),
                    SystemConfig.Addresses({
                        l1CrossDomainMessenger: mustGetAddress("L1CrossDomainMessengerProxy"),
                        l1ERC721Bridge: mustGetAddress("L1ERC721BridgeProxy"),
                        l1StandardBridge: mustGetAddress("L1StandardBridgeProxy"),
                        l2OutputOracle: mustGetAddress("L2OutputOracleProxy"),
                        optimismPortal: mustGetAddress("OptimismPortalProxy"),
                        optimismMintableERC20Factory: mustGetAddress("OptimismMintableERC20FactoryProxy")
>>>>>>> 4309094e
                    })
                )
                )
        });

        SystemConfig config = SystemConfig(systemConfigProxy);
        string memory version = config.version();
        console.log("SystemConfig version: %s", version);

        ChainAssertions.checkSystemConfig({ _contracts: _proxies(), _cfg: cfg, _isProxy: true });

        require(loadInitializedSlot("SystemConfigProxy") == 1, "SystemConfigProxy is not initialized");
    }

    /// @notice Initialize the L1StandardBridge
    function initializeL1StandardBridge() public broadcast {
        console.log("Upgrading and initializing L1StandardBridge proxy");
        ProxyAdmin proxyAdmin = ProxyAdmin(mustGetAddress("ProxyAdmin"));
        address l1StandardBridgeProxy = mustGetAddress("L1StandardBridgeProxy");
        address l1StandardBridge = mustGetAddress("L1StandardBridge");
        address l1CrossDomainMessengerProxy = mustGetAddress("L1CrossDomainMessengerProxy");
        address superchainConfigProxy = mustGetAddress("SuperchainConfigProxy");

        uint256 proxyType = uint256(proxyAdmin.proxyType(l1StandardBridgeProxy));
        if (proxyType != uint256(ProxyAdmin.ProxyType.CHUGSPLASH)) {
            _callViaSafe({
                _target: address(proxyAdmin),
                _data: abi.encodeCall(ProxyAdmin.setProxyType, (l1StandardBridgeProxy, ProxyAdmin.ProxyType.CHUGSPLASH))
            });
        }
        require(uint256(proxyAdmin.proxyType(l1StandardBridgeProxy)) == uint256(ProxyAdmin.ProxyType.CHUGSPLASH));

        _upgradeAndCallViaSafe({
            _proxy: payable(l1StandardBridgeProxy),
            _implementation: l1StandardBridge,
            _innerCallData: abi.encodeCall(
                L1StandardBridge.initialize,
                (L1CrossDomainMessenger(l1CrossDomainMessengerProxy), SuperchainConfig(superchainConfigProxy))
                )
        });

        string memory version = L1StandardBridge(payable(l1StandardBridgeProxy)).version();
        console.log("L1StandardBridge version: %s", version);

        ChainAssertions.checkL1StandardBridge({ _contracts: _proxies(), _isProxy: true });
    }

    /// @notice Initialize the L1ERC721Bridge
    function initializeL1ERC721Bridge() public broadcast {
        console.log("Upgrading and initializing L1ERC721Bridge proxy");
        address l1ERC721BridgeProxy = mustGetAddress("L1ERC721BridgeProxy");
        address l1ERC721Bridge = mustGetAddress("L1ERC721Bridge");
        address l1CrossDomainMessengerProxy = mustGetAddress("L1CrossDomainMessengerProxy");
        address superchainConfigProxy = mustGetAddress("SuperchainConfigProxy");

        _upgradeAndCallViaSafe({
            _proxy: payable(l1ERC721BridgeProxy),
            _implementation: l1ERC721Bridge,
            _innerCallData: abi.encodeCall(
                L1ERC721Bridge.initialize,
                (L1CrossDomainMessenger(payable(l1CrossDomainMessengerProxy)), SuperchainConfig(superchainConfigProxy))
                )
        });

        L1ERC721Bridge bridge = L1ERC721Bridge(l1ERC721BridgeProxy);
        string memory version = bridge.version();
        console.log("L1ERC721Bridge version: %s", version);

        ChainAssertions.checkL1ERC721Bridge({ _contracts: _proxies(), _isProxy: true });
    }

    /// @notice Ininitialize the OptimismMintableERC20Factory
    function initializeOptimismMintableERC20Factory() public broadcast {
        console.log("Upgrading and initializing OptimismMintableERC20Factory proxy");
        address optimismMintableERC20FactoryProxy = mustGetAddress("OptimismMintableERC20FactoryProxy");
        address optimismMintableERC20Factory = mustGetAddress("OptimismMintableERC20Factory");
        address l1StandardBridgeProxy = mustGetAddress("L1StandardBridgeProxy");

        _upgradeAndCallViaSafe({
            _proxy: payable(optimismMintableERC20FactoryProxy),
            _implementation: optimismMintableERC20Factory,
            _innerCallData: abi.encodeCall(OptimismMintableERC20Factory.initialize, (l1StandardBridgeProxy))
        });

        OptimismMintableERC20Factory factory = OptimismMintableERC20Factory(optimismMintableERC20FactoryProxy);
        string memory version = factory.version();
        console.log("OptimismMintableERC20Factory version: %s", version);

        ChainAssertions.checkOptimismMintableERC20Factory({ _contracts: _proxies(), _isProxy: true });
    }

    /// @notice initializeL1CrossDomainMessenger
    function initializeL1CrossDomainMessenger() public broadcast {
        console.log("Upgrading and initializing L1CrossDomainMessenger proxy");
        ProxyAdmin proxyAdmin = ProxyAdmin(mustGetAddress("ProxyAdmin"));
        address l1CrossDomainMessengerProxy = mustGetAddress("L1CrossDomainMessengerProxy");
        address l1CrossDomainMessenger = mustGetAddress("L1CrossDomainMessenger");
        address superchainConfigProxy = mustGetAddress("SuperchainConfigProxy");
        address optimismPortalProxy = mustGetAddress("OptimismPortalProxy");

        uint256 proxyType = uint256(proxyAdmin.proxyType(l1CrossDomainMessengerProxy));
        if (proxyType != uint256(ProxyAdmin.ProxyType.RESOLVED)) {
            _callViaSafe({
                _target: address(proxyAdmin),
                _data: abi.encodeCall(ProxyAdmin.setProxyType, (l1CrossDomainMessengerProxy, ProxyAdmin.ProxyType.RESOLVED))
            });
        }
        require(uint256(proxyAdmin.proxyType(l1CrossDomainMessengerProxy)) == uint256(ProxyAdmin.ProxyType.RESOLVED));

        string memory contractName = "OVM_L1CrossDomainMessenger";
        string memory implName = proxyAdmin.implementationName(l1CrossDomainMessenger);
        if (keccak256(bytes(contractName)) != keccak256(bytes(implName))) {
            _callViaSafe({
                _target: address(proxyAdmin),
                _data: abi.encodeCall(ProxyAdmin.setImplementationName, (l1CrossDomainMessengerProxy, contractName))
            });
        }
        require(
            keccak256(bytes(proxyAdmin.implementationName(l1CrossDomainMessengerProxy)))
                == keccak256(bytes(contractName))
        );

        _upgradeAndCallViaSafe({
            _proxy: payable(l1CrossDomainMessengerProxy),
            _implementation: l1CrossDomainMessenger,
            _innerCallData: abi.encodeCall(
                L1CrossDomainMessenger.initialize,
                (SuperchainConfig(superchainConfigProxy), OptimismPortal(payable(optimismPortalProxy)))
                )
        });

        L1CrossDomainMessenger messenger = L1CrossDomainMessenger(l1CrossDomainMessengerProxy);
        string memory version = messenger.version();
        console.log("L1CrossDomainMessenger version: %s", version);

        ChainAssertions.checkL1CrossDomainMessenger({ _contracts: _proxies(), _vm: vm, _isProxy: true });

        require(
            loadInitializedSlot("L1CrossDomainMessengerProxy") == 1, "L1CrossDomainMessengerProxy is not initialized"
        );
    }

    /// @notice Initialize the L2OutputOracle
    function initializeL2OutputOracle() public broadcast {
        console.log("Upgrading and initializing L2OutputOracle proxy");
        address l2OutputOracleProxy = mustGetAddress("L2OutputOracleProxy");
        address l2OutputOracle = mustGetAddress("L2OutputOracle");

        _upgradeAndCallViaSafe({
            _proxy: payable(l2OutputOracleProxy),
            _implementation: l2OutputOracle,
            _innerCallData: abi.encodeCall(
                L2OutputOracle.initialize,
                (
                    cfg.l2OutputOracleSubmissionInterval(),
                    cfg.l2BlockTime(),
                    cfg.l2OutputOracleStartingBlockNumber(),
                    cfg.l2OutputOracleStartingTimestamp(),
                    cfg.l2OutputOracleProposer(),
                    cfg.l2OutputOracleChallenger(),
                    cfg.finalizationPeriodSeconds()
                )
                )
        });

        L2OutputOracle oracle = L2OutputOracle(l2OutputOracleProxy);
        string memory version = oracle.version();
        console.log("L2OutputOracle version: %s", version);

        ChainAssertions.checkL2OutputOracle({
            _contracts: _proxies(),
            _cfg: cfg,
            _l2OutputOracleStartingTimestamp: cfg.l2OutputOracleStartingTimestamp(),
            _isProxy: true
        });

        require(loadInitializedSlot("L2OutputOracleProxy") == 1, "L2OutputOracleProxy is not initialized");
    }

    /// @notice Initialize the OptimismPortal
    function initializeOptimismPortal() public broadcast {
        console.log("Upgrading and initializing OptimismPortal proxy");
        address optimismPortalProxy = mustGetAddress("OptimismPortalProxy");
        address optimismPortal = mustGetAddress("OptimismPortal");
        address l2OutputOracleProxy = mustGetAddress("L2OutputOracleProxy");
        address systemConfigProxy = mustGetAddress("SystemConfigProxy");
        address superchainConfigProxy = mustGetAddress("SuperchainConfigProxy");

        _upgradeAndCallViaSafe({
            _proxy: payable(optimismPortalProxy),
            _implementation: optimismPortal,
            _innerCallData: abi.encodeCall(
                OptimismPortal.initialize,
                (
                    L2OutputOracle(l2OutputOracleProxy),
                    SystemConfig(systemConfigProxy),
                    SuperchainConfig(superchainConfigProxy)
                )
                )
        });

        OptimismPortal portal = OptimismPortal(payable(optimismPortalProxy));
        string memory version = portal.version();
        console.log("OptimismPortal version: %s", version);

        ChainAssertions.checkOptimismPortal({ _contracts: _proxies(), _cfg: cfg, _isProxy: true });

        require(loadInitializedSlot("OptimismPortalProxy") == 1, "OptimismPortalProxy is not initialized");
    }

    function initializeProtocolVersions() public broadcast {
        console.log("Upgrading and initializing ProtocolVersions proxy");
        address protocolVersionsProxy = mustGetAddress("ProtocolVersionsProxy");
        address protocolVersions = mustGetAddress("ProtocolVersions");

        address finalSystemOwner = cfg.finalSystemOwner();
        uint256 requiredProtocolVersion = cfg.requiredProtocolVersion();
        uint256 recommendedProtocolVersion = cfg.recommendedProtocolVersion();

        _upgradeAndCallViaSafe({
            _proxy: payable(protocolVersionsProxy),
            _implementation: protocolVersions,
            _innerCallData: abi.encodeCall(
                ProtocolVersions.initialize,
                (
                    finalSystemOwner,
                    ProtocolVersion.wrap(requiredProtocolVersion),
                    ProtocolVersion.wrap(recommendedProtocolVersion)
                )
                )
        });

        ProtocolVersions versions = ProtocolVersions(protocolVersionsProxy);
        string memory version = versions.version();
        console.log("ProtocolVersions version: %s", version);

        ChainAssertions.checkProtocolVersions({ _contracts: _proxiesUnstrict(), _cfg: cfg, _isProxy: true });

        require(loadInitializedSlot("ProtocolVersionsProxy") == 1, "ProtocolVersionsProxy is not initialized");
    }

    /// @notice Transfer ownership of the DisputeGameFactory contract to the final system owner
    function transferDisputeGameFactoryOwnership() public onlyTestnetOrDevnet broadcast {
        console.log("Transferring DisputeGameFactory ownership to Safe");
        DisputeGameFactory disputeGameFactory = DisputeGameFactory(mustGetAddress("DisputeGameFactoryProxy"));
        address owner = disputeGameFactory.owner();

        address safe = mustGetAddress("SystemOwnerSafe");
        if (owner != safe) {
            disputeGameFactory.transferOwnership(safe);
            console.log("DisputeGameFactory ownership transferred to Safe at: %s", safe);
        }
    }

    /// @notice Loads the mips absolute prestate from the prestate-proof for devnets otherwise
    ///         from the config.
    function loadMipsAbsolutePrestate() internal returns (Claim mipsAbsolutePrestate_) {
        if (block.chainid == Chains.LocalDevnet || block.chainid == Chains.GethDevnet) {
            // Fetch the absolute prestate dump
            string memory filePath = string.concat(vm.projectRoot(), "/../../op-program/bin/prestate-proof.json");
            string[] memory commands = new string[](3);
            commands[0] = "bash";
            commands[1] = "-c";
            commands[2] = string.concat("[[ -f ", filePath, " ]] && echo \"present\"");
            if (vm.ffi(commands).length == 0) {
                revert("Cannon prestate dump not found, generate it with `make cannon-prestate` in the monorepo root.");
            }
            commands[2] = string.concat("cat ", filePath, " | jq -r .pre");
            mipsAbsolutePrestate_ = Claim.wrap(abi.decode(vm.ffi(commands), (bytes32)));
            console.log(
                "[Cannon Dispute Game] Using devnet MIPS Absolute prestate: %s",
                vm.toString(Claim.unwrap(mipsAbsolutePrestate_))
            );
        } else {
            console.log(
                "[Cannon Dispute Game] Using absolute prestate from config: %x", cfg.faultGameAbsolutePrestate()
            );
            mipsAbsolutePrestate_ = Claim.wrap(bytes32(cfg.faultGameAbsolutePrestate()));
        }
    }

    /// @notice Sets the implementation for the `FAULT` game type in the `DisputeGameFactory`
    function setCannonFaultGameImplementation(bool _allowUpgrade) public onlyTestnetOrDevnet broadcast {
        console.log("Setting Cannon FaultDisputeGame implementation");
        DisputeGameFactory factory = DisputeGameFactory(mustGetAddress("DisputeGameFactoryProxy"));

        // Set the Cannon FaultDisputeGame implementation in the factory.
        _setFaultGameImplementation({
            _factory: factory,
            _gameType: GameTypes.CANNON,
            _absolutePrestate: loadMipsAbsolutePrestate(),
            _faultVm: IBigStepper(mustGetAddress("Mips")),
            _maxGameDepth: cfg.faultGameMaxDepth(),
            _allowUpgrade: _allowUpgrade
        });
    }

    /// @notice Sets the implementation for the `ALPHABET` game type in the `DisputeGameFactory`
    function setAlphabetFaultGameImplementation(bool _allowUpgrade) public onlyDevnet broadcast {
        console.log("Setting Alphabet FaultDisputeGame implementation");
        DisputeGameFactory factory = DisputeGameFactory(mustGetAddress("DisputeGameFactoryProxy"));

        Claim outputAbsolutePrestate = Claim.wrap(bytes32(cfg.faultGameAbsolutePrestate()));
        _setFaultGameImplementation({
            _factory: factory,
            _gameType: GameTypes.ALPHABET,
            _absolutePrestate: outputAbsolutePrestate,
            _faultVm: IBigStepper(new AlphabetVM(outputAbsolutePrestate)),
            // The max depth for the alphabet trace is always 3. Add 1 because split depth is fully inclusive.
            _maxGameDepth: cfg.faultGameSplitDepth() + 3 + 1,
            _allowUpgrade: _allowUpgrade
        });
    }

    /// @notice Sets the implementation for the given fault game type in the `DisputeGameFactory`.
    function _setFaultGameImplementation(
        DisputeGameFactory _factory,
        GameType _gameType,
        Claim _absolutePrestate,
        IBigStepper _faultVm,
        uint256 _maxGameDepth,
        bool _allowUpgrade
    )
        internal
    {
        if (address(_factory.gameImpls(_gameType)) != address(0) && !_allowUpgrade) {
            console.log(
                "[WARN] DisputeGameFactoryProxy: `FaultDisputeGame` implementation already set for game type: %s",
                vm.toString(GameType.unwrap(_gameType))
            );
            return;
        }

        _factory.setImplementation(
            _gameType,
            new FaultDisputeGame({
                _gameType: _gameType,
                _absolutePrestate: _absolutePrestate,
                _genesisBlockNumber: cfg.faultGameGenesisBlock(),
                _genesisOutputRoot: Hash.wrap(cfg.faultGameGenesisOutputRoot()),
                _maxGameDepth: _maxGameDepth,
                _splitDepth: cfg.faultGameSplitDepth(),
                _gameDuration: Duration.wrap(uint64(cfg.faultGameMaxDuration())),
                _vm: _faultVm
            })
        );

        uint8 rawGameType = GameType.unwrap(_gameType);
        string memory gameTypeString;
        if (rawGameType == GameType.unwrap(GameTypes.CANNON)) {
            gameTypeString = "Cannon";
        } else if (rawGameType == GameType.unwrap(GameTypes.ALPHABET)) {
            gameTypeString = "Alphabet";
        } else {
            gameTypeString = "Unknown";
        }

        console.log(
            "DisputeGameFactoryProxy: set `FaultDisputeGame` implementation (Backend: %s | GameType: %s)",
            gameTypeString,
            vm.toString(rawGameType)
        );
    }
}<|MERGE_RESOLUTION|>--- conflicted
+++ resolved
@@ -389,10 +389,7 @@
 
     /// @notice Deploy the ProxyAdmin
     function deployProxyAdmin() public broadcast returns (address addr_) {
-<<<<<<< HEAD
-=======
         console.log("Deploying ProxyAdmin");
->>>>>>> 4309094e
         ProxyAdmin admin = new ProxyAdmin({ _owner: msg.sender });
         require(admin.owner() == msg.sender);
 
@@ -435,24 +432,7 @@
         addr_ = address(proxy);
     }
 
-<<<<<<< HEAD
-    /// @notice Deploy the L2OutputOracleProxy
-    function deployL2OutputOracleProxy() public broadcast returns (address addr_) {
-        address proxyAdmin = mustGetAddress("ProxyAdmin");
-        Proxy proxy = new Proxy({ _admin: proxyAdmin });
-
-        address admin = address(uint160(uint256(vm.load(address(proxy), OWNER_KEY))));
-        require(admin == proxyAdmin);
-
-        save("L2OutputOracleProxy", address(proxy));
-        console.log("L2OutputOracleProxy deployed at %s", address(proxy));
-        addr_ = address(proxy);
-    }
-
-    /// @notice Deploy the L1CrossDomainMessengerProxy
-=======
     /// @notice Deploy the L1CrossDomainMessengerProxy using a ResolvedDelegateProxy
->>>>>>> 4309094e
     function deployL1CrossDomainMessengerProxy() public broadcast returns (address addr_) {
         console.log("Deploying proxy for L1CrossDomainMessenger");
         AddressManager addressManager = AddressManager(mustGetAddress("AddressManager"));
@@ -461,67 +441,6 @@
         save("L1CrossDomainMessengerProxy", address(proxy));
         console.log("L1CrossDomainMessengerProxy deployed at %s", address(proxy));
 
-<<<<<<< HEAD
-        address contractAddr = addressManager.getAddress(contractName);
-        if (contractAddr != address(proxy)) {
-            addressManager.setAddress(contractName, address(proxy));
-        }
-
-        require(addressManager.getAddress(contractName) == address(proxy));
-
-        addr_ = address(proxy);
-    }
-
-    /// @notice Deploy the OptimismPortalProxy
-    function deployOptimismPortalProxy() public broadcast returns (address addr_) {
-        address proxyAdmin = mustGetAddress("ProxyAdmin");
-        Proxy proxy = new Proxy({ _admin: proxyAdmin });
-
-        address admin = address(uint160(uint256(vm.load(address(proxy), OWNER_KEY))));
-        require(admin == proxyAdmin);
-
-        save("OptimismPortalProxy", address(proxy));
-        console.log("OptimismPortalProxy deployed at %s", address(proxy));
-
-        addr_ = address(proxy);
-    }
-
-    /// @notice Deploy the OptimismMintableERC20FactoryProxy
-    function deployOptimismMintableERC20FactoryProxy() public broadcast returns (address addr_) {
-        address proxyAdmin = mustGetAddress("ProxyAdmin");
-        Proxy proxy = new Proxy({ _admin: proxyAdmin });
-
-        address admin = address(uint160(uint256(vm.load(address(proxy), OWNER_KEY))));
-        require(admin == proxyAdmin);
-
-        save("OptimismMintableERC20FactoryProxy", address(proxy));
-        console.log("OptimismMintableERC20FactoryProxy deployed at %s", address(proxy));
-
-        addr_ = address(proxy);
-    }
-
-    /// @notice Deploy the L1ERC721BridgeProxy
-    function deployL1ERC721BridgeProxy() public broadcast returns (address addr_) {
-        address proxyAdmin = mustGetAddress("ProxyAdmin");
-        Proxy proxy = new Proxy({ _admin: proxyAdmin });
-
-        address admin = address(uint160(uint256(vm.load(address(proxy), OWNER_KEY))));
-        require(admin == proxyAdmin);
-
-        save("L1ERC721BridgeProxy", address(proxy));
-        console.log("L1ERC721BridgeProxy deployed at %s", address(proxy));
-
-        addr_ = address(proxy);
-    }
-
-    /// @notice Deploy the SystemConfigProxy
-    function deploySystemConfigProxy() public broadcast returns (address addr_) {
-        address proxyAdmin = mustGetAddress("ProxyAdmin");
-        Proxy proxy = new Proxy({ _admin: proxyAdmin });
-
-        address admin = address(uint160(uint256(vm.load(address(proxy), OWNER_KEY))));
-        require(admin == proxyAdmin);
-=======
         addr_ = address(proxy);
     }
 
@@ -546,7 +465,6 @@
     {
         console.log(string.concat("Deploying ERC1967 proxy for ", _name));
         Proxy proxy = new Proxy({ _admin: _proxyOwner });
->>>>>>> 4309094e
 
         require(EIP1967Helper.getAdmin(address(proxy)) == _proxyOwner);
 
@@ -555,16 +473,9 @@
         addr_ = address(proxy);
     }
 
-<<<<<<< HEAD
-    /// @notice Deploy the DisputeGameFactoryProxy
-    function deployDisputeGameFactoryProxy() public onlyDevnet broadcast returns (address addr_) {
-        address proxyAdmin = mustGetAddress("ProxyAdmin");
-        Proxy proxy = new Proxy({ _admin: proxyAdmin });
-=======
     ////////////////////////////////////////////////////////////////
     //             Implementation Deployment Functions            //
     ////////////////////////////////////////////////////////////////
->>>>>>> 4309094e
 
     /// @notice Deploy the SuperchainConfig contract
     function deploySuperchainConfig() public broadcast {
@@ -574,26 +485,8 @@
         bytes32 initialized = vm.load(address(superchainConfig), bytes32(0));
         require(initialized != 0);
 
-<<<<<<< HEAD
-        addr_ = address(proxy);
-    }
-
-    /// @notice Deploy the ProtocolVersionsProxy
-    function deployProtocolVersionsProxy() public broadcast returns (address addr_) {
-        address proxyAdmin = mustGetAddress("ProxyAdmin");
-        Proxy proxy = new Proxy({ _admin: proxyAdmin });
-
-        address admin = address(uint160(uint256(vm.load(address(proxy), OWNER_KEY))));
-        require(admin == proxyAdmin);
-
-        save("ProtocolVersionsProxy", address(proxy));
-        console.log("ProtocolVersionsProxy deployed at %s", address(proxy));
-
-        addr_ = address(proxy);
-=======
         save("SuperchainConfig", address(superchainConfig));
         console.log("SuperchainConfig deployed at %s", address(superchainConfig));
->>>>>>> 4309094e
     }
 
     /// @notice Deploy the L1CrossDomainMessenger
@@ -851,7 +744,6 @@
             _innerCallData: abi.encodeCall(
                 SystemConfig.initialize,
                 (
-<<<<<<< HEAD
                     SystemConfig.Initialize({
                         owner: cfg.finalSystemOwner(),
                         overhead: cfg.gasPriceOracleOverhead(),
@@ -862,7 +754,6 @@
                         espressoL1ConfDepth: uint64(cfg.espressoL1ConfDepth()),
                         unsafeBlockSigner: cfg.p2pSequencerAddress(),
                         config: Constants.DEFAULT_RESOURCE_CONFIG(),
-                        startBlock: startBlock,
                         batchInbox: cfg.batchInboxAddress(),
                         addresses: SystemConfig.Addresses({
                             l1CrossDomainMessenger: mustGetAddress("L1CrossDomainMessengerProxy"),
@@ -872,23 +763,6 @@
                             optimismPortal: mustGetAddress("OptimismPortalProxy"),
                             optimismMintableERC20Factory: mustGetAddress("OptimismMintableERC20FactoryProxy")
                         })
-=======
-                    cfg.finalSystemOwner(),
-                    cfg.gasPriceOracleOverhead(),
-                    cfg.gasPriceOracleScalar(),
-                    batcherHash,
-                    uint64(cfg.l2GenesisBlockGasLimit()),
-                    cfg.p2pSequencerAddress(),
-                    Constants.DEFAULT_RESOURCE_CONFIG(),
-                    cfg.batchInboxAddress(),
-                    SystemConfig.Addresses({
-                        l1CrossDomainMessenger: mustGetAddress("L1CrossDomainMessengerProxy"),
-                        l1ERC721Bridge: mustGetAddress("L1ERC721BridgeProxy"),
-                        l1StandardBridge: mustGetAddress("L1StandardBridgeProxy"),
-                        l2OutputOracle: mustGetAddress("L2OutputOracleProxy"),
-                        optimismPortal: mustGetAddress("OptimismPortalProxy"),
-                        optimismMintableERC20Factory: mustGetAddress("OptimismMintableERC20FactoryProxy")
->>>>>>> 4309094e
                     })
                 )
                 )
