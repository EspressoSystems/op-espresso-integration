// SPDX-License-Identifier: MIT
pragma solidity ^0.8.0;

import { Script } from "forge-std/Script.sol";

import { console2 as console } from "forge-std/console2.sol";
import { stdJson } from "forge-std/StdJson.sol";

import { Safe } from "safe-contracts/Safe.sol";
import { SafeProxyFactory } from "safe-contracts/proxies/SafeProxyFactory.sol";
import { Enum as SafeOps } from "safe-contracts/common/Enum.sol";

import { Deployer } from "./Deployer.sol";
import { DeployConfig } from "./DeployConfig.s.sol";

import { Safe } from "safe-contracts/Safe.sol";
import { SafeProxyFactory } from "safe-contracts/proxies/SafeProxyFactory.sol";
import { ProxyAdmin } from "src/universal/ProxyAdmin.sol";
import { AddressManager } from "src/legacy/AddressManager.sol";
import { Proxy } from "src/universal/Proxy.sol";
import { L1StandardBridge } from "src/L1/L1StandardBridge.sol";
import { OptimismPortal } from "src/L1/OptimismPortal.sol";
import { L1ChugSplashProxy } from "src/legacy/L1ChugSplashProxy.sol";
import { ResolvedDelegateProxy } from "src/legacy/ResolvedDelegateProxy.sol";
import { L1CrossDomainMessenger } from "src/L1/L1CrossDomainMessenger.sol";
import { L2OutputOracle } from "src/L1/L2OutputOracle.sol";
import { OptimismMintableERC20Factory } from "src/universal/OptimismMintableERC20Factory.sol";
import { SystemConfig } from "src/L1/SystemConfig.sol";
import { ResourceMetering } from "src/L1/ResourceMetering.sol";
import { Constants } from "src/libraries/Constants.sol";
import { DisputeGameFactory } from "src/dispute/DisputeGameFactory.sol";
import { FaultDisputeGame } from "src/dispute/FaultDisputeGame.sol";
import { PreimageOracle } from "src/cannon/PreimageOracle.sol";
import { MIPS } from "src/cannon/MIPS.sol";
import { BlockOracle } from "src/dispute/BlockOracle.sol";
import { L1ERC721Bridge } from "src/L1/L1ERC721Bridge.sol";
import { ProtocolVersions, ProtocolVersion } from "src/L1/ProtocolVersions.sol";
import { StorageSetter } from "src/universal/StorageSetter.sol";
import { Predeploys } from "src/libraries/Predeploys.sol";
import { Chains } from "./Chains.sol";

import { IBigStepper } from "src/dispute/interfaces/IBigStepper.sol";
import { IPreimageOracle } from "src/cannon/interfaces/IPreimageOracle.sol";
import { AlphabetVM } from "../test/FaultDisputeGame.t.sol";
import "src/libraries/DisputeTypes.sol";

/// @title Deploy
/// @notice Script used to deploy a bedrock system. The entire system is deployed within the `run` function.
///         To add a new contract to the system, add a public function that deploys that individual contract.
///         Then add a call to that function inside of `run`. Be sure to call the `save` function after each
///         deployment so that hardhat-deploy style artifacts can be generated using a call to `sync()`.
contract Deploy is Deployer {
    DeployConfig cfg;
    bytes32 implSalt;

<<<<<<< HEAD
    /// @notice The create2 salt used for deployment of the contract implementations.
    ///         Using this helps to reduce config across networks as the implementation
    ///         addresses will be the same across networks when deployed with create2.
    ///         This can be overridden by setting `IMPL_SALT` in the environment, which
    ///         allows the creation of multiple simultaneous deployments with contracts
    ///         at different addresses.
    bytes32 constant IMPL_SALT = keccak256(bytes("ether's phoenix"));

=======
>>>>>>> ac2df11b
    /// @notice The name of the script, used to ensure the right deploy artifacts
    ///         are used.
    function name() public pure override returns (string memory name_) {
        name_ = "Deploy";
    }

    function setUp() public override {
        super.setUp();

        string memory path = string.concat(vm.projectRoot(), "/deploy-config/", deploymentContext, ".json");
        cfg = new DeployConfig(path);

        implSalt = vm.envOr("IMPL_SALT", IMPL_SALT);

        console.log("Deploying from %s", deployScript);
        console.log("Deployment context: %s", deploymentContext);
        console.logBytes32(implSalt);
    }

    /// @notice Deploy all of the L1 contracts
    function run() public {
        console.log("Deploying L1 system");

        deployProxies();
        deployImplementations();

        deploySafe();
        transferProxyAdminOwnership(); // to the Safe

        initializeDisputeGameFactory();
        initializeSystemConfig();
        initializeL1StandardBridge();
        initializeL1ERC721Bridge();
        initializeOptimismMintableERC20Factory();
        initializeL1CrossDomainMessenger();
        initializeL2OutputOracle();
        initializeOptimismPortal();
        initializeProtocolVersions();

        setAlphabetFaultGameImplementation();
        setCannonFaultGameImplementation();

        transferDisputeGameFactoryOwnership();
    }

    /// @notice The create2 salt used for deployment of the contract implementations.
    ///         Using this helps to reduce config across networks as the implementation
    ///         addresses will be the same across networks when deployed with create2.
    function implSalt() public returns (bytes32) {
        return keccak256(bytes(vm.envOr("IMPL_SALT", string("ethers phoenix"))));
    }

    /// @notice Modifier that wraps a function in broadcasting.
    modifier broadcast() {
        vm.startBroadcast();
        _;
        vm.stopBroadcast();
    }

    /// @notice Modifier that will only allow a function to be called on devnet.
    modifier onlyDevnet() {
        uint256 chainid = block.chainid;
        if (chainid == Chains.LocalDevnet || chainid == Chains.GethDevnet) {
            _;
        }
    }

    /// @notice Modifier that will only allow a function to be called on a public
    ///         testnet or devnet.
    modifier onlyTestnetOrDevnet() {
        uint256 chainid = block.chainid;
        if (
            chainid == Chains.Goerli || chainid == Chains.Sepolia || chainid == Chains.LocalDevnet
                || chainid == Chains.GethDevnet
        ) {
            _;
        }
    }

    /// @notice Deploy all of the proxies
    function deployProxies() public {
        deployAddressManager();
        deployProxyAdmin();

        deployOptimismPortalProxy();
        deployL2OutputOracleProxy();
        deploySystemConfigProxy();
        deployL1StandardBridgeProxy();
        deployL1CrossDomainMessengerProxy();
        deployOptimismMintableERC20FactoryProxy();
        deployL1ERC721BridgeProxy();
        deployDisputeGameFactoryProxy();
        deployProtocolVersionsProxy();

        transferAddressManagerOwnership(); // to the ProxyAdmin
    }

    /// @notice Deploy all of the implementations
    function deployImplementations() public {
        deployOptimismPortal();
        deployL1CrossDomainMessenger();
        deployL2OutputOracle();
        deployOptimismMintableERC20Factory();
        deploySystemConfig();
        deployL1StandardBridge();
        deployL1ERC721Bridge();
        deployDisputeGameFactory();
        deployBlockOracle();
        deployPreimageOracle();
        deployMips();
        deployProtocolVersions();
    }

    // @notice Gets the address of the SafeProxyFactory and Safe singleton for use in deploying a new GnosisSafe.
    function _getSafeFactory() internal returns (SafeProxyFactory safeProxyFactory_, Safe safeSingleton_) {
        // These are they standard create2 deployed contracts. First we'll check if they are deployed,
        // if not we'll deploy new ones, though not at these addresses.
        address safeProxyFactory = 0xa6B71E26C5e0845f74c812102Ca7114b6a896AB2;
        address safeSingleton = 0xd9Db270c1B5E3Bd161E8c8503c55cEABeE709552;

        safeProxyFactory.code.length == 0
            ? safeProxyFactory_ = new SafeProxyFactory()
            : safeProxyFactory_ = SafeProxyFactory(safeProxyFactory);

        safeSingleton.code.length == 0 ? safeSingleton_ = new Safe() : safeSingleton_ = Safe(payable(safeSingleton));

        save("SafeProxyFactory", address(safeProxyFactory_));
        save("SafeSingleton", address(safeSingleton_));
    }

    /// @notice Deploy the Safe
    function deploySafe() public broadcast returns (address addr_) {
        (SafeProxyFactory safeProxyFactory, Safe safeSingleton) = _getSafeFactory();

        address[] memory signers = new address[](1);
        signers[0] = msg.sender;

        bytes memory initData = abi.encodeWithSelector(
            Safe.setup.selector, signers, 1, address(0), hex"", address(0), address(0), 0, address(0)
        );
        address safe = address(safeProxyFactory.createProxyWithNonce(address(safeSingleton), initData, block.timestamp));

        save("SystemOwnerSafe", address(safe));
        console.log("New SystemOwnerSafe deployed at %s", address(safe));
        addr_ = safe;
    }

    /// @notice Deploy the AddressManager
    function deployAddressManager() public broadcast returns (address addr_) {
        AddressManager manager = new AddressManager();
        require(manager.owner() == msg.sender);

        save("AddressManager", address(manager));
        console.log("AddressManager deployed at %s", address(manager));
        addr_ = address(manager);
    }

    /// @notice Deploy the ProxyAdmin
    function deployProxyAdmin() public broadcast returns (address addr_) {
        ProxyAdmin admin = new ProxyAdmin({
            _owner: msg.sender
        });
        require(admin.owner() == msg.sender);

        AddressManager addressManager = AddressManager(mustGetAddress("AddressManager"));
        if (admin.addressManager() != addressManager) {
            admin.setAddressManager(addressManager);
        }

        require(admin.addressManager() == addressManager);

        save("ProxyAdmin", address(admin));
        console.log("ProxyAdmin deployed at %s", address(admin));
        addr_ = address(admin);
    }

    /// @notice Deploy the L1StandardBridgeProxy
    function deployL1StandardBridgeProxy() public broadcast returns (address addr_) {
        address proxyAdmin = mustGetAddress("ProxyAdmin");
        L1ChugSplashProxy proxy = new L1ChugSplashProxy(proxyAdmin);

        address admin = address(uint160(uint256(vm.load(address(proxy), OWNER_KEY))));
        require(admin == proxyAdmin);

        save("L1StandardBridgeProxy", address(proxy));
        console.log("L1StandardBridgeProxy deployed at %s", address(proxy));
        addr_ = address(proxy);
    }

    /// @notice Deploy the L2OutputOracleProxy
    function deployL2OutputOracleProxy() public broadcast returns (address addr_) {
        address proxyAdmin = mustGetAddress("ProxyAdmin");
        Proxy proxy = new Proxy({
            _admin: proxyAdmin
        });

        address admin = address(uint160(uint256(vm.load(address(proxy), OWNER_KEY))));
        require(admin == proxyAdmin);

        save("L2OutputOracleProxy", address(proxy));
        console.log("L2OutputOracleProxy deployed at %s", address(proxy));
        addr_ = address(proxy);
    }

    /// @notice Deploy the L1CrossDomainMessengerProxy
    function deployL1CrossDomainMessengerProxy() public broadcast returns (address addr_) {
        AddressManager addressManager = AddressManager(mustGetAddress("AddressManager"));
        string memory contractName = "OVM_L1CrossDomainMessenger";
        ResolvedDelegateProxy proxy = new ResolvedDelegateProxy(addressManager, contractName);

        save("L1CrossDomainMessengerProxy", address(proxy));
        console.log("L1CrossDomainMessengerProxy deployed at %s", address(proxy));

        address contractAddr = addressManager.getAddress(contractName);
        if (contractAddr != address(proxy)) {
            addressManager.setAddress(contractName, address(proxy));
        }

        require(addressManager.getAddress(contractName) == address(proxy));

        addr_ = address(proxy);
    }

    /// @notice Deploy the OptimismPortalProxy
    function deployOptimismPortalProxy() public broadcast returns (address addr_) {
        address proxyAdmin = mustGetAddress("ProxyAdmin");
        Proxy proxy = new Proxy({
            _admin: proxyAdmin
        });

        address admin = address(uint160(uint256(vm.load(address(proxy), OWNER_KEY))));
        require(admin == proxyAdmin);

        save("OptimismPortalProxy", address(proxy));
        console.log("OptimismPortalProxy deployed at %s", address(proxy));

        addr_ = address(proxy);
    }

    /// @notice Deploy the OptimismMintableERC20FactoryProxy
    function deployOptimismMintableERC20FactoryProxy() public broadcast returns (address addr_) {
        address proxyAdmin = mustGetAddress("ProxyAdmin");
        Proxy proxy = new Proxy({
            _admin: proxyAdmin
        });

        address admin = address(uint160(uint256(vm.load(address(proxy), OWNER_KEY))));
        require(admin == proxyAdmin);

        save("OptimismMintableERC20FactoryProxy", address(proxy));
        console.log("OptimismMintableERC20FactoryProxy deployed at %s", address(proxy));

        addr_ = address(proxy);
    }

    /// @notice Deploy the L1ERC721BridgeProxy
    function deployL1ERC721BridgeProxy() public broadcast returns (address addr_) {
        address proxyAdmin = mustGetAddress("ProxyAdmin");
        Proxy proxy = new Proxy({
            _admin: proxyAdmin
        });

        address admin = address(uint160(uint256(vm.load(address(proxy), OWNER_KEY))));
        require(admin == proxyAdmin);

        save("L1ERC721BridgeProxy", address(proxy));
        console.log("L1ERC721BridgeProxy deployed at %s", address(proxy));

        addr_ = address(proxy);
    }

    /// @notice Deploy the SystemConfigProxy
    function deploySystemConfigProxy() public broadcast returns (address addr_) {
        address proxyAdmin = mustGetAddress("ProxyAdmin");
        Proxy proxy = new Proxy({
            _admin: proxyAdmin
        });

        address admin = address(uint160(uint256(vm.load(address(proxy), OWNER_KEY))));
        require(admin == proxyAdmin);

        save("SystemConfigProxy", address(proxy));
        console.log("SystemConfigProxy deployed at %s", address(proxy));

        addr_ = address(proxy);
    }

    /// @notice Deploy the DisputeGameFactoryProxy
    function deployDisputeGameFactoryProxy() public onlyDevnet broadcast returns (address addr_) {
        address proxyAdmin = mustGetAddress("ProxyAdmin");
        Proxy proxy = new Proxy({
            _admin: proxyAdmin
        });

        address admin = address(uint160(uint256(vm.load(address(proxy), OWNER_KEY))));
        require(admin == proxyAdmin);

        save("DisputeGameFactoryProxy", address(proxy));
        console.log("DisputeGameFactoryProxy deployed at %s", address(proxy));

        addr_ = address(proxy);
    }

    /// @notice Deploy the ProtocolVersionsProxy
    function deployProtocolVersionsProxy() public onlyTestnetOrDevnet broadcast returns (address addr_) {
        address proxyAdmin = mustGetAddress("ProxyAdmin");
        Proxy proxy = new Proxy({
            _admin: proxyAdmin
        });

        address admin = address(uint160(uint256(vm.load(address(proxy), OWNER_KEY))));
        require(admin == proxyAdmin);

        save("ProtocolVersionsProxy", address(proxy));
        console.log("ProtocolVersionsProxy deployed at %s", address(proxy));

        addr_ = address(proxy);
    }

    /// @notice Deploy the L1CrossDomainMessenger
    function deployL1CrossDomainMessenger() public broadcast returns (address addr_) {
<<<<<<< HEAD
        L1CrossDomainMessenger messenger = new L1CrossDomainMessenger{ salt: implSalt }();
=======
        L1CrossDomainMessenger messenger = new L1CrossDomainMessenger{ salt: implSalt() }();
>>>>>>> ac2df11b

        require(address(messenger.PORTAL()) == address(0));
        require(address(messenger.portal()) == address(0));

        bytes32 xdmSenderSlot = vm.load(address(messenger), bytes32(uint256(204)));
        require(address(uint160(uint256(xdmSenderSlot))) == Constants.DEFAULT_L2_SENDER);

        save("L1CrossDomainMessenger", address(messenger));
        console.log("L1CrossDomainMessenger deployed at %s", address(messenger));

        addr_ = address(messenger);
    }

    /// @notice Deploy the OptimismPortal
    function deployOptimismPortal() public broadcast returns (address addr_) {
<<<<<<< HEAD
        OptimismPortal portal = new OptimismPortal{ salt: implSalt }();
=======
        OptimismPortal portal = new OptimismPortal{ salt: implSalt() }();
>>>>>>> ac2df11b

        require(address(portal.L2_ORACLE()) == address(0));
        require(portal.GUARDIAN() == address(0));
        require(address(portal.SYSTEM_CONFIG()) == address(0));
        require(portal.paused() == true);

        save("OptimismPortal", address(portal));
        console.log("OptimismPortal deployed at %s", address(portal));

        addr_ = address(portal);
    }

    /// @notice Deploy the L2OutputOracle
    function deployL2OutputOracle() public broadcast returns (address addr_) {
<<<<<<< HEAD
        L2OutputOracle oracle = new L2OutputOracle{ salt: implSalt }({
=======
        L2OutputOracle oracle = new L2OutputOracle{ salt: implSalt() }({
>>>>>>> ac2df11b
            _submissionInterval: cfg.l2OutputOracleSubmissionInterval(),
            _l2BlockTime: cfg.l2BlockTime(),
            _finalizationPeriodSeconds: cfg.finalizationPeriodSeconds()
        });

        require(oracle.SUBMISSION_INTERVAL() == cfg.l2OutputOracleSubmissionInterval());
        require(oracle.submissionInterval() == cfg.l2OutputOracleSubmissionInterval());
        require(oracle.L2_BLOCK_TIME() == cfg.l2BlockTime());
        require(oracle.l2BlockTime() == cfg.l2BlockTime());
        require(oracle.PROPOSER() == address(0));
        require(oracle.proposer() == address(0));
        require(oracle.CHALLENGER() == address(0));
        require(oracle.challenger() == address(0));
        require(oracle.FINALIZATION_PERIOD_SECONDS() == cfg.finalizationPeriodSeconds());
        require(oracle.finalizationPeriodSeconds() == cfg.finalizationPeriodSeconds());
        require(oracle.startingBlockNumber() == 0);
        require(oracle.startingTimestamp() == 0);

        save("L2OutputOracle", address(oracle));
        console.log("L2OutputOracle deployed at %s", address(oracle));

        addr_ = address(oracle);
    }

    /// @notice Deploy the OptimismMintableERC20Factory
    function deployOptimismMintableERC20Factory() public broadcast returns (address addr_) {
<<<<<<< HEAD
        OptimismMintableERC20Factory factory = new OptimismMintableERC20Factory{ salt: implSalt }();
=======
        OptimismMintableERC20Factory factory = new OptimismMintableERC20Factory{ salt: implSalt() }();
>>>>>>> ac2df11b

        require(factory.BRIDGE() == address(0));
        require(factory.bridge() == address(0));

        save("OptimismMintableERC20Factory", address(factory));
        console.log("OptimismMintableERC20Factory deployed at %s", address(factory));

        addr_ = address(factory);
    }

    /// @notice Deploy the DisputeGameFactory
    function deployDisputeGameFactory() public onlyDevnet broadcast returns (address addr_) {
<<<<<<< HEAD
        DisputeGameFactory factory = new DisputeGameFactory{ salt: implSalt }();
=======
        DisputeGameFactory factory = new DisputeGameFactory{ salt: implSalt() }();
>>>>>>> ac2df11b
        save("DisputeGameFactory", address(factory));
        console.log("DisputeGameFactory deployed at %s", address(factory));

        addr_ = address(factory);
    }

    /// @notice Deploy the BlockOracle
    function deployBlockOracle() public onlyDevnet broadcast returns (address addr_) {
<<<<<<< HEAD
        BlockOracle oracle = new BlockOracle{ salt: implSalt }();
=======
        BlockOracle oracle = new BlockOracle{ salt: implSalt() }();
>>>>>>> ac2df11b
        save("BlockOracle", address(oracle));
        console.log("BlockOracle deployed at %s", address(oracle));

        addr_ = address(oracle);
    }

    /// @notice Deploy the ProtocolVersions
    function deployProtocolVersions() public onlyTestnetOrDevnet broadcast returns (address addr_) {
<<<<<<< HEAD
        ProtocolVersions versions = new ProtocolVersions{ salt: implSalt }();
=======
        ProtocolVersions versions = new ProtocolVersions{ salt: implSalt() }();
>>>>>>> ac2df11b
        save("ProtocolVersions", address(versions));
        console.log("ProtocolVersions deployed at %s", address(versions));

        addr_ = address(versions);
    }

    /// @notice Deploy the PreimageOracle
    function deployPreimageOracle() public onlyDevnet broadcast returns (address addr_) {
<<<<<<< HEAD
        PreimageOracle preimageOracle = new PreimageOracle{ salt: implSalt }();
=======
        PreimageOracle preimageOracle = new PreimageOracle{ salt: implSalt() }();
>>>>>>> ac2df11b
        save("PreimageOracle", address(preimageOracle));
        console.log("PreimageOracle deployed at %s", address(preimageOracle));

        addr_ = address(preimageOracle);
    }

    /// @notice Deploy Mips
    function deployMips() public onlyDevnet broadcast returns (address addr_) {
<<<<<<< HEAD
        MIPS mips = new MIPS{ salt: implSalt }(IPreimageOracle(mustGetAddress("PreimageOracle")));
=======
        MIPS mips = new MIPS{ salt: implSalt() }(IPreimageOracle(mustGetAddress("PreimageOracle")));
>>>>>>> ac2df11b
        save("Mips", address(mips));
        console.log("MIPS deployed at %s", address(mips));

        addr_ = address(mips);
    }

    /// @notice Deploy the SystemConfig
    function deploySystemConfig() public broadcast returns (address addr_) {
<<<<<<< HEAD
        SystemConfig config = new SystemConfig{ salt: implSalt }();
=======
        SystemConfig config = new SystemConfig{ salt: implSalt() }();
>>>>>>> ac2df11b

        require(config.owner() == address(0xdEaD));
        require(config.overhead() == 0);
        require(config.scalar() == 0);
        require(config.unsafeBlockSigner() == address(0));
        require(config.batcherHash() == bytes32(0));
        require(config.gasLimit() == 1);

        ResourceMetering.ResourceConfig memory resourceConfig = config.resourceConfig();
        require(resourceConfig.maxResourceLimit == 1);
        require(resourceConfig.elasticityMultiplier == 1);
        require(resourceConfig.baseFeeMaxChangeDenominator == 2);
        require(resourceConfig.systemTxMaxGas == 0);
        require(resourceConfig.minimumBaseFee == 0);
        require(resourceConfig.maximumBaseFee == 0);

        require(config.l1ERC721Bridge() == address(0));
        require(config.l1StandardBridge() == address(0));
        require(config.l2OutputOracle() == address(0));
        require(config.optimismPortal() == address(0));
        require(config.l1CrossDomainMessenger() == address(0));
        require(config.optimismMintableERC20Factory() == address(0));
        require(config.startBlock() == type(uint256).max);

        save("SystemConfig", address(config));
        console.log("SystemConfig deployed at %s", address(config));

        addr_ = address(config);
    }

    /// @notice Deploy the L1StandardBridge
    function deployL1StandardBridge() public broadcast returns (address addr_) {
<<<<<<< HEAD
        L1StandardBridge bridge = new L1StandardBridge{ salt: implSalt }();
=======
        L1StandardBridge bridge = new L1StandardBridge{ salt: implSalt() }();
>>>>>>> ac2df11b

        require(address(bridge.MESSENGER()) == address(0));
        require(address(bridge.messenger()) == address(0));
        require(address(bridge.OTHER_BRIDGE()) == Predeploys.L2_STANDARD_BRIDGE);
        require(address(bridge.otherBridge()) == Predeploys.L2_STANDARD_BRIDGE);

        save("L1StandardBridge", address(bridge));
        console.log("L1StandardBridge deployed at %s", address(bridge));

        addr_ = address(bridge);
    }

    /// @notice Deploy the L1ERC721Bridge
    function deployL1ERC721Bridge() public broadcast returns (address addr_) {
<<<<<<< HEAD
        L1ERC721Bridge bridge = new L1ERC721Bridge{ salt: implSalt }();
=======
        L1ERC721Bridge bridge = new L1ERC721Bridge{ salt: implSalt() }();
>>>>>>> ac2df11b

        require(address(bridge.MESSENGER()) == address(0));
        require(bridge.OTHER_BRIDGE() == Predeploys.L2_ERC721_BRIDGE);

        save("L1ERC721Bridge", address(bridge));
        console.log("L1ERC721Bridge deployed at %s", address(bridge));

        addr_ = address(bridge);
    }

    /// @notice Transfer ownership of the address manager to the ProxyAdmin
    function transferAddressManagerOwnership() public broadcast {
        AddressManager addressManager = AddressManager(mustGetAddress("AddressManager"));
        address owner = addressManager.owner();
        address proxyAdmin = mustGetAddress("ProxyAdmin");
        if (owner != proxyAdmin) {
            addressManager.transferOwnership(proxyAdmin);
            console.log("AddressManager ownership transferred to %s", proxyAdmin);
        }

        require(addressManager.owner() == proxyAdmin);
    }

    /// @notice Make a call from the Safe contract to an arbitrary address with arbitrary data
    function _callViaSafe(address _target, bytes memory _data) internal {
        Safe safe = Safe(mustGetAddress("SystemOwnerSafe"));

        // This is the signature format used the caller is also the signer.
        bytes memory signature = abi.encodePacked(uint256(uint160(msg.sender)), bytes32(0), uint8(1));

        safe.execTransaction({
            to: _target,
            value: 0,
            data: _data,
            operation: SafeOps.Operation.Call,
            safeTxGas: 0,
            baseGas: 0,
            gasPrice: 0,
            gasToken: address(0),
            refundReceiver: payable(address(0)),
            signatures: signature
        });
    }

    /// @notice Call from the Safe contract to the Proxy Admin's upgrade and call method
    function _upgradeAndCallViaSafe(address _proxy, address _implementation, bytes memory _innerCallData) internal {
        address proxyAdmin = mustGetAddress("ProxyAdmin");

        bytes memory data =
            abi.encodeCall(ProxyAdmin.upgradeAndCall, (payable(_proxy), _implementation, _innerCallData));

        _callViaSafe({ _target: proxyAdmin, _data: data });
    }

    /// @notice Initialize the DisputeGameFactory
    function initializeDisputeGameFactory() public onlyDevnet broadcast {
        address disputeGameFactoryProxy = mustGetAddress("DisputeGameFactoryProxy");
        address disputeGameFactory = mustGetAddress("DisputeGameFactory");

        _upgradeAndCallViaSafe({
            _proxy: payable(disputeGameFactoryProxy),
            _implementation: disputeGameFactory,
            _innerCallData: abi.encodeCall(DisputeGameFactory.initialize, (msg.sender))
        });

        string memory version = DisputeGameFactory(disputeGameFactoryProxy).version();
        console.log("DisputeGameFactory version: %s", version);
    }

    /// @notice Initialize the SystemConfig
    function initializeSystemConfig() public broadcast {
        address systemConfigProxy = mustGetAddress("SystemConfigProxy");
        address systemConfig = mustGetAddress("SystemConfig");

        bytes32 batcherHash = bytes32(uint256(uint160(cfg.batchSenderAddress())));
        uint256 startBlock = cfg.systemConfigStartBlock();

        _upgradeAndCallViaSafe({
            _proxy: payable(systemConfigProxy),
            _implementation: systemConfig,
            _innerCallData: abi.encodeCall(
                SystemConfig.initialize,
                (
                    cfg.finalSystemOwner(),
                    cfg.gasPriceOracleOverhead(),
                    cfg.gasPriceOracleScalar(),
                    batcherHash,
                    uint64(cfg.l2GenesisBlockGasLimit()),
                    cfg.espresso(),
                    cfg.p2pSequencerAddress(),
                    Constants.DEFAULT_RESOURCE_CONFIG(),
                    startBlock,
                    cfg.batchInboxAddress(),
                    SystemConfig.Addresses({
                        l1CrossDomainMessenger: mustGetAddress("L1CrossDomainMessengerProxy"),
                        l1ERC721Bridge: mustGetAddress("L1ERC721BridgeProxy"),
                        l1StandardBridge: mustGetAddress("L1StandardBridgeProxy"),
                        l2OutputOracle: mustGetAddress("L2OutputOracleProxy"),
                        optimismPortal: mustGetAddress("OptimismPortalProxy"),
                        optimismMintableERC20Factory: mustGetAddress("OptimismMintableERC20FactoryProxy")
                    })
                )
                )
        });

        SystemConfig config = SystemConfig(systemConfigProxy);
        string memory version = config.version();
        console.log("SystemConfig version: %s", version);

        require(config.owner() == cfg.finalSystemOwner());
        require(config.overhead() == cfg.gasPriceOracleOverhead());
        require(config.scalar() == cfg.gasPriceOracleScalar());
        require(config.unsafeBlockSigner() == cfg.p2pSequencerAddress());
        require(config.batcherHash() == batcherHash);

        ResourceMetering.ResourceConfig memory rconfig = Constants.DEFAULT_RESOURCE_CONFIG();
        ResourceMetering.ResourceConfig memory resourceConfig = config.resourceConfig();
        require(resourceConfig.maxResourceLimit == rconfig.maxResourceLimit);
        require(resourceConfig.elasticityMultiplier == rconfig.elasticityMultiplier);
        require(resourceConfig.baseFeeMaxChangeDenominator == rconfig.baseFeeMaxChangeDenominator);
        require(resourceConfig.systemTxMaxGas == rconfig.systemTxMaxGas);
        require(resourceConfig.minimumBaseFee == rconfig.minimumBaseFee);
        require(resourceConfig.maximumBaseFee == rconfig.maximumBaseFee);

        require(config.l1ERC721Bridge() == mustGetAddress("L1ERC721BridgeProxy"));
        require(config.l1StandardBridge() == mustGetAddress("L1StandardBridgeProxy"));
        require(config.l2OutputOracle() == mustGetAddress("L2OutputOracleProxy"));
        require(config.optimismPortal() == mustGetAddress("OptimismPortalProxy"));
        require(config.l1CrossDomainMessenger() == mustGetAddress("L1CrossDomainMessengerProxy"));

        // A non zero start block is an override
        if (startBlock != 0) {
            require(config.startBlock() == startBlock);
        } else {
            require(config.startBlock() == block.number);
        }
    }

    /// @notice Initialize the L1StandardBridge
    function initializeL1StandardBridge() public broadcast {
        ProxyAdmin proxyAdmin = ProxyAdmin(mustGetAddress("ProxyAdmin"));
        address l1StandardBridgeProxy = mustGetAddress("L1StandardBridgeProxy");
        address l1StandardBridge = mustGetAddress("L1StandardBridge");
        address l1CrossDomainMessengerProxy = mustGetAddress("L1CrossDomainMessengerProxy");

        uint256 proxyType = uint256(proxyAdmin.proxyType(l1StandardBridgeProxy));
        if (proxyType != uint256(ProxyAdmin.ProxyType.CHUGSPLASH)) {
            _callViaSafe({
                _target: address(proxyAdmin),
                _data: abi.encodeCall(ProxyAdmin.setProxyType, (l1StandardBridgeProxy, ProxyAdmin.ProxyType.CHUGSPLASH))
            });
        }
        require(uint256(proxyAdmin.proxyType(l1StandardBridgeProxy)) == uint256(ProxyAdmin.ProxyType.CHUGSPLASH));

        _upgradeAndCallViaSafe({
            _proxy: payable(l1StandardBridgeProxy),
            _implementation: l1StandardBridge,
            _innerCallData: abi.encodeCall(
                L1StandardBridge.initialize, (L1CrossDomainMessenger(l1CrossDomainMessengerProxy))
                )
        });

        string memory version = L1StandardBridge(payable(l1StandardBridgeProxy)).version();
        console.log("L1StandardBridge version: %s", version);

        L1StandardBridge bridge = L1StandardBridge(payable(l1StandardBridgeProxy));
        require(address(bridge.MESSENGER()) == l1CrossDomainMessengerProxy);
        require(address(bridge.messenger()) == l1CrossDomainMessengerProxy);
        require(address(bridge.OTHER_BRIDGE()) == Predeploys.L2_STANDARD_BRIDGE);
        require(address(bridge.otherBridge()) == Predeploys.L2_STANDARD_BRIDGE);
    }

    /// @notice Initialize the L1ERC721Bridge
    function initializeL1ERC721Bridge() public broadcast {
        address l1ERC721BridgeProxy = mustGetAddress("L1ERC721BridgeProxy");
        address l1ERC721Bridge = mustGetAddress("L1ERC721Bridge");
        address l1CrossDomainMessengerProxy = mustGetAddress("L1CrossDomainMessengerProxy");

        _upgradeAndCallViaSafe({
            _proxy: payable(l1ERC721BridgeProxy),
            _implementation: l1ERC721Bridge,
            _innerCallData: abi.encodeCall(L1ERC721Bridge.initialize, (L1CrossDomainMessenger(l1CrossDomainMessengerProxy)))
        });

        L1ERC721Bridge bridge = L1ERC721Bridge(l1ERC721BridgeProxy);
        string memory version = bridge.version();
        console.log("L1ERC721Bridge version: %s", version);

        require(address(bridge.MESSENGER()) == l1CrossDomainMessengerProxy);
        require(bridge.OTHER_BRIDGE() == Predeploys.L2_ERC721_BRIDGE);
    }

    /// @notice Ininitialize the OptimismMintableERC20Factory
    function initializeOptimismMintableERC20Factory() public broadcast {
        address optimismMintableERC20FactoryProxy = mustGetAddress("OptimismMintableERC20FactoryProxy");
        address optimismMintableERC20Factory = mustGetAddress("OptimismMintableERC20Factory");
        address l1StandardBridgeProxy = mustGetAddress("L1StandardBridgeProxy");

        _upgradeAndCallViaSafe({
            _proxy: payable(optimismMintableERC20FactoryProxy),
            _implementation: optimismMintableERC20Factory,
            _innerCallData: abi.encodeCall(OptimismMintableERC20Factory.initialize, (l1StandardBridgeProxy))
        });

        OptimismMintableERC20Factory factory = OptimismMintableERC20Factory(optimismMintableERC20FactoryProxy);
        string memory version = factory.version();
        console.log("OptimismMintableERC20Factory version: %s", version);

        require(factory.BRIDGE() == l1StandardBridgeProxy);
        require(factory.bridge() == l1StandardBridgeProxy);
    }

    /// @notice initializeL1CrossDomainMessenger
    function initializeL1CrossDomainMessenger() public broadcast {
        ProxyAdmin proxyAdmin = ProxyAdmin(mustGetAddress("ProxyAdmin"));
        address l1CrossDomainMessengerProxy = mustGetAddress("L1CrossDomainMessengerProxy");
        address l1CrossDomainMessenger = mustGetAddress("L1CrossDomainMessenger");
        address optimismPortalProxy = mustGetAddress("OptimismPortalProxy");

        uint256 proxyType = uint256(proxyAdmin.proxyType(l1CrossDomainMessengerProxy));
        if (proxyType != uint256(ProxyAdmin.ProxyType.RESOLVED)) {
            _callViaSafe({
                _target: address(proxyAdmin),
                _data: abi.encodeCall(ProxyAdmin.setProxyType, (l1CrossDomainMessengerProxy, ProxyAdmin.ProxyType.RESOLVED))
            });
        }
        require(uint256(proxyAdmin.proxyType(l1CrossDomainMessengerProxy)) == uint256(ProxyAdmin.ProxyType.RESOLVED));

        string memory contractName = "OVM_L1CrossDomainMessenger";
        string memory implName = proxyAdmin.implementationName(l1CrossDomainMessenger);
        if (keccak256(bytes(contractName)) != keccak256(bytes(implName))) {
            _callViaSafe({
                _target: address(proxyAdmin),
                _data: abi.encodeCall(ProxyAdmin.setImplementationName, (l1CrossDomainMessengerProxy, contractName))
            });
        }
        require(
            keccak256(bytes(proxyAdmin.implementationName(l1CrossDomainMessengerProxy)))
                == keccak256(bytes(contractName))
        );

        _upgradeAndCallViaSafe({
            _proxy: payable(l1CrossDomainMessengerProxy),
            _implementation: l1CrossDomainMessenger,
            _innerCallData: abi.encodeCall(
                L1CrossDomainMessenger.initialize, (OptimismPortal(payable(optimismPortalProxy)))
                )
        });

        L1CrossDomainMessenger messenger = L1CrossDomainMessenger(l1CrossDomainMessengerProxy);
        string memory version = messenger.version();
        console.log("L1CrossDomainMessenger version: %s", version);

        require(address(messenger.PORTAL()) == optimismPortalProxy);
        require(address(messenger.portal()) == optimismPortalProxy);
        bytes32 xdmSenderSlot = vm.load(address(messenger), bytes32(uint256(204)));
        require(address(uint160(uint256(xdmSenderSlot))) == Constants.DEFAULT_L2_SENDER);
    }

    /// @notice Initialize the L2OutputOracle
    function initializeL2OutputOracle() public broadcast {
        address l2OutputOracleProxy = mustGetAddress("L2OutputOracleProxy");
        address l2OutputOracle = mustGetAddress("L2OutputOracle");

        _upgradeAndCallViaSafe({
            _proxy: payable(l2OutputOracleProxy),
            _implementation: l2OutputOracle,
            _innerCallData: abi.encodeCall(
                L2OutputOracle.initialize,
                (
                    cfg.l2OutputOracleStartingBlockNumber(),
                    cfg.l2OutputOracleStartingTimestamp(),
                    cfg.l2OutputOracleProposer(),
                    cfg.l2OutputOracleChallenger()
                )
                )
        });

        L2OutputOracle oracle = L2OutputOracle(l2OutputOracleProxy);
        string memory version = oracle.version();
        console.log("L2OutputOracle version: %s", version);

        require(oracle.SUBMISSION_INTERVAL() == cfg.l2OutputOracleSubmissionInterval());
        require(oracle.submissionInterval() == cfg.l2OutputOracleSubmissionInterval());
        require(oracle.L2_BLOCK_TIME() == cfg.l2BlockTime());
        require(oracle.l2BlockTime() == cfg.l2BlockTime());
        require(oracle.PROPOSER() == cfg.l2OutputOracleProposer());
        require(oracle.proposer() == cfg.l2OutputOracleProposer());
        require(oracle.CHALLENGER() == cfg.l2OutputOracleChallenger());
        require(oracle.challenger() == cfg.l2OutputOracleChallenger());
        require(oracle.FINALIZATION_PERIOD_SECONDS() == cfg.finalizationPeriodSeconds());
        require(oracle.finalizationPeriodSeconds() == cfg.finalizationPeriodSeconds());
        require(oracle.startingBlockNumber() == cfg.l2OutputOracleStartingBlockNumber());
        require(oracle.startingTimestamp() == cfg.l2OutputOracleStartingTimestamp());
    }

    /// @notice Initialize the OptimismPortal
    function initializeOptimismPortal() public broadcast {
        address optimismPortalProxy = mustGetAddress("OptimismPortalProxy");
        address optimismPortal = mustGetAddress("OptimismPortal");
        address l2OutputOracleProxy = mustGetAddress("L2OutputOracleProxy");
        address systemConfigProxy = mustGetAddress("SystemConfigProxy");

        address guardian = cfg.portalGuardian();
        if (guardian.code.length == 0) {
            console.log("Portal guardian has no code: %s", guardian);
        }

        _upgradeAndCallViaSafe({
            _proxy: payable(optimismPortalProxy),
            _implementation: optimismPortal,
            _innerCallData: abi.encodeCall(
                OptimismPortal.initialize,
                (L2OutputOracle(l2OutputOracleProxy), guardian, SystemConfig(systemConfigProxy), false)
                )
        });

        OptimismPortal portal = OptimismPortal(payable(optimismPortalProxy));
        string memory version = portal.version();
        console.log("OptimismPortal version: %s", version);

        require(address(portal.L2_ORACLE()) == l2OutputOracleProxy);
        require(portal.GUARDIAN() == cfg.portalGuardian());
        require(address(portal.SYSTEM_CONFIG()) == systemConfigProxy);
        require(portal.paused() == false);
    }

    function initializeProtocolVersions() public onlyTestnetOrDevnet broadcast {
        address protocolVersionsProxy = mustGetAddress("ProtocolVersionsProxy");
        address protocolVersions = mustGetAddress("ProtocolVersions");

        address finalSystemOwner = cfg.finalSystemOwner();
        uint256 requiredProtocolVersion = cfg.requiredProtocolVersion();
        uint256 recommendedProtocolVersion = cfg.recommendedProtocolVersion();

        _upgradeAndCallViaSafe({
            _proxy: payable(protocolVersionsProxy),
            _implementation: protocolVersions,
            _innerCallData: abi.encodeCall(
                ProtocolVersions.initialize,
                (
                    finalSystemOwner,
                    ProtocolVersion.wrap(requiredProtocolVersion),
                    ProtocolVersion.wrap(recommendedProtocolVersion)
                )
                )
        });

        ProtocolVersions versions = ProtocolVersions(protocolVersionsProxy);
        string memory version = versions.version();
        console.log("ProtocolVersions version: %s", version);

        require(versions.owner() == finalSystemOwner);
        require(ProtocolVersion.unwrap(versions.required()) == requiredProtocolVersion);
        require(ProtocolVersion.unwrap(versions.recommended()) == recommendedProtocolVersion);
    }

    /// @notice Transfer ownership of the ProxyAdmin contract to the final system owner
    function transferProxyAdminOwnership() public broadcast {
        ProxyAdmin proxyAdmin = ProxyAdmin(mustGetAddress("ProxyAdmin"));
        address owner = proxyAdmin.owner();
        address safe = mustGetAddress("SystemOwnerSafe");
        if (owner != safe) {
            proxyAdmin.transferOwnership(safe);
            console.log("ProxyAdmin ownership transferred to Safe at: %s", safe);
        }
    }

    /// @notice Transfer ownership of the DisputeGameFactory contract to the final system owner
    function transferDisputeGameFactoryOwnership() public onlyDevnet broadcast {
        DisputeGameFactory disputeGameFactory = DisputeGameFactory(mustGetAddress("DisputeGameFactoryProxy"));
        address owner = disputeGameFactory.owner();

        address safe = mustGetAddress("SystemOwnerSafe");
        if (owner != safe) {
            disputeGameFactory.transferOwnership(safe);
            console.log("DisputeGameFactory ownership transferred to Safe at: %s", safe);
        }
    }

    /// @notice Sets the implementation for the `FAULT` game type in the `DisputeGameFactory`
    function setCannonFaultGameImplementation() public onlyDevnet broadcast {
        DisputeGameFactory factory = DisputeGameFactory(mustGetAddress("DisputeGameFactoryProxy"));

        Claim mipsAbsolutePrestate;
        if (block.chainid == Chains.LocalDevnet || block.chainid == Chains.GethDevnet) {
            // Fetch the absolute prestate dump
            string memory filePath = string.concat(vm.projectRoot(), "/../../op-program/bin/prestate-proof.json");
            string[] memory commands = new string[](3);
            commands[0] = "bash";
            commands[1] = "-c";
            commands[2] = string.concat("[[ -f ", filePath, " ]] && echo \"present\"");
            if (vm.ffi(commands).length == 0) {
                revert("Cannon prestate dump not found, generate it with `make cannon-prestate` in the monorepo root.");
            }
            commands[2] = string.concat("cat ", filePath, " | jq -r .pre");
            mipsAbsolutePrestate = Claim.wrap(abi.decode(vm.ffi(commands), (bytes32)));
            console.log(
                "[Cannon Dispute Game] Using devnet MIPS Absolute prestate: %s",
                vm.toString(Claim.unwrap(mipsAbsolutePrestate))
            );
        } else {
            console.log(
                "[Cannon Dispute Game] Using absolute prestate from config: %s", cfg.faultGameAbsolutePrestate()
            );
            mipsAbsolutePrestate = Claim.wrap(bytes32(cfg.faultGameAbsolutePrestate()));
        }

        // Set the Cannon FaultDisputeGame implementation in the factory.
        _setFaultGameImplementation(
            factory, GameTypes.FAULT, mipsAbsolutePrestate, IBigStepper(mustGetAddress("Mips")), cfg.faultGameMaxDepth()
        );
    }

    /// @notice Sets the implementation for the alphabet game type in the `DisputeGameFactory`
    function setAlphabetFaultGameImplementation() public onlyDevnet broadcast {
        DisputeGameFactory factory = DisputeGameFactory(mustGetAddress("DisputeGameFactoryProxy"));

        // Set the Alphabet FaultDisputeGame implementation in the factory.
        Claim alphabetAbsolutePrestate = Claim.wrap(bytes32(cfg.faultGameAbsolutePrestate()));
        _setFaultGameImplementation(
            factory,
            GameType.wrap(255),
            alphabetAbsolutePrestate,
            IBigStepper(new AlphabetVM(alphabetAbsolutePrestate)),
            4 // The max game depth of the alphabet game is always 4.
        );
    }

    /// @notice Sets the implementation for the given fault game type in the `DisputeGameFactory`.
    function _setFaultGameImplementation(
        DisputeGameFactory _factory,
        GameType _gameType,
        Claim _absolutePrestate,
        IBigStepper _faultVm,
        uint256 _maxGameDepth
    )
        internal
    {
        if (address(_factory.gameImpls(_gameType)) == address(0)) {
            _factory.setImplementation(
                _gameType,
                new FaultDisputeGame({
                    _gameType: _gameType,
                    _absolutePrestate: _absolutePrestate,
                    _maxGameDepth: _maxGameDepth,
                    _gameDuration: Duration.wrap(uint64(cfg.faultGameMaxDuration())),
                    _vm: _faultVm,
                    _l2oo: L2OutputOracle(mustGetAddress("L2OutputOracleProxy")),
                    _blockOracle: BlockOracle(mustGetAddress("BlockOracle"))
                })
            );

            uint8 rawGameType = GameType.unwrap(_gameType);
            console.log(
                "DisputeGameFactoryProxy: set `FaultDisputeGame` implementation (Backend: %s | GameType: %s)",
                rawGameType == 0 ? "Cannon" : "Alphabet",
                vm.toString(rawGameType)
            );
        } else {
            console.log(
                "[WARN] DisputeGameFactoryProxy: `FaultDisputeGame` implementation already set for game type: %s",
                vm.toString(GameType.unwrap(_gameType))
            );
        }
    }

    /// @notice Deploy the StorageSetter contract, used for upgrades.
    function deployStorageSetter() public broadcast returns (address addr_) {
        StorageSetter setter = new StorageSetter{ salt: implSalt() }();
        console.log("StorageSetter deployed at: %s", address(setter));
        string memory version = setter.version();
        console.log("StorageSetter version: %s", version);
        addr_ = address(setter);
    }
}<|MERGE_RESOLUTION|>--- conflicted
+++ resolved
@@ -51,19 +51,7 @@
 ///         deployment so that hardhat-deploy style artifacts can be generated using a call to `sync()`.
 contract Deploy is Deployer {
     DeployConfig cfg;
-    bytes32 implSalt;
-
-<<<<<<< HEAD
-    /// @notice The create2 salt used for deployment of the contract implementations.
-    ///         Using this helps to reduce config across networks as the implementation
-    ///         addresses will be the same across networks when deployed with create2.
-    ///         This can be overridden by setting `IMPL_SALT` in the environment, which
-    ///         allows the creation of multiple simultaneous deployments with contracts
-    ///         at different addresses.
-    bytes32 constant IMPL_SALT = keccak256(bytes("ether's phoenix"));
-
-=======
->>>>>>> ac2df11b
+
     /// @notice The name of the script, used to ensure the right deploy artifacts
     ///         are used.
     function name() public pure override returns (string memory name_) {
@@ -76,11 +64,8 @@
         string memory path = string.concat(vm.projectRoot(), "/deploy-config/", deploymentContext, ".json");
         cfg = new DeployConfig(path);
 
-        implSalt = vm.envOr("IMPL_SALT", IMPL_SALT);
-
         console.log("Deploying from %s", deployScript);
         console.log("Deployment context: %s", deploymentContext);
-        console.logBytes32(implSalt);
     }
 
     /// @notice Deploy all of the L1 contracts
@@ -385,11 +370,7 @@
 
     /// @notice Deploy the L1CrossDomainMessenger
     function deployL1CrossDomainMessenger() public broadcast returns (address addr_) {
-<<<<<<< HEAD
-        L1CrossDomainMessenger messenger = new L1CrossDomainMessenger{ salt: implSalt }();
-=======
         L1CrossDomainMessenger messenger = new L1CrossDomainMessenger{ salt: implSalt() }();
->>>>>>> ac2df11b
 
         require(address(messenger.PORTAL()) == address(0));
         require(address(messenger.portal()) == address(0));
@@ -405,11 +386,7 @@
 
     /// @notice Deploy the OptimismPortal
     function deployOptimismPortal() public broadcast returns (address addr_) {
-<<<<<<< HEAD
-        OptimismPortal portal = new OptimismPortal{ salt: implSalt }();
-=======
         OptimismPortal portal = new OptimismPortal{ salt: implSalt() }();
->>>>>>> ac2df11b
 
         require(address(portal.L2_ORACLE()) == address(0));
         require(portal.GUARDIAN() == address(0));
@@ -424,11 +401,7 @@
 
     /// @notice Deploy the L2OutputOracle
     function deployL2OutputOracle() public broadcast returns (address addr_) {
-<<<<<<< HEAD
-        L2OutputOracle oracle = new L2OutputOracle{ salt: implSalt }({
-=======
         L2OutputOracle oracle = new L2OutputOracle{ salt: implSalt() }({
->>>>>>> ac2df11b
             _submissionInterval: cfg.l2OutputOracleSubmissionInterval(),
             _l2BlockTime: cfg.l2BlockTime(),
             _finalizationPeriodSeconds: cfg.finalizationPeriodSeconds()
@@ -455,11 +428,7 @@
 
     /// @notice Deploy the OptimismMintableERC20Factory
     function deployOptimismMintableERC20Factory() public broadcast returns (address addr_) {
-<<<<<<< HEAD
-        OptimismMintableERC20Factory factory = new OptimismMintableERC20Factory{ salt: implSalt }();
-=======
         OptimismMintableERC20Factory factory = new OptimismMintableERC20Factory{ salt: implSalt() }();
->>>>>>> ac2df11b
 
         require(factory.BRIDGE() == address(0));
         require(factory.bridge() == address(0));
@@ -472,11 +441,7 @@
 
     /// @notice Deploy the DisputeGameFactory
     function deployDisputeGameFactory() public onlyDevnet broadcast returns (address addr_) {
-<<<<<<< HEAD
-        DisputeGameFactory factory = new DisputeGameFactory{ salt: implSalt }();
-=======
         DisputeGameFactory factory = new DisputeGameFactory{ salt: implSalt() }();
->>>>>>> ac2df11b
         save("DisputeGameFactory", address(factory));
         console.log("DisputeGameFactory deployed at %s", address(factory));
 
@@ -485,11 +450,7 @@
 
     /// @notice Deploy the BlockOracle
     function deployBlockOracle() public onlyDevnet broadcast returns (address addr_) {
-<<<<<<< HEAD
-        BlockOracle oracle = new BlockOracle{ salt: implSalt }();
-=======
         BlockOracle oracle = new BlockOracle{ salt: implSalt() }();
->>>>>>> ac2df11b
         save("BlockOracle", address(oracle));
         console.log("BlockOracle deployed at %s", address(oracle));
 
@@ -498,11 +459,7 @@
 
     /// @notice Deploy the ProtocolVersions
     function deployProtocolVersions() public onlyTestnetOrDevnet broadcast returns (address addr_) {
-<<<<<<< HEAD
-        ProtocolVersions versions = new ProtocolVersions{ salt: implSalt }();
-=======
         ProtocolVersions versions = new ProtocolVersions{ salt: implSalt() }();
->>>>>>> ac2df11b
         save("ProtocolVersions", address(versions));
         console.log("ProtocolVersions deployed at %s", address(versions));
 
@@ -511,11 +468,7 @@
 
     /// @notice Deploy the PreimageOracle
     function deployPreimageOracle() public onlyDevnet broadcast returns (address addr_) {
-<<<<<<< HEAD
-        PreimageOracle preimageOracle = new PreimageOracle{ salt: implSalt }();
-=======
         PreimageOracle preimageOracle = new PreimageOracle{ salt: implSalt() }();
->>>>>>> ac2df11b
         save("PreimageOracle", address(preimageOracle));
         console.log("PreimageOracle deployed at %s", address(preimageOracle));
 
@@ -524,11 +477,7 @@
 
     /// @notice Deploy Mips
     function deployMips() public onlyDevnet broadcast returns (address addr_) {
-<<<<<<< HEAD
-        MIPS mips = new MIPS{ salt: implSalt }(IPreimageOracle(mustGetAddress("PreimageOracle")));
-=======
         MIPS mips = new MIPS{ salt: implSalt() }(IPreimageOracle(mustGetAddress("PreimageOracle")));
->>>>>>> ac2df11b
         save("Mips", address(mips));
         console.log("MIPS deployed at %s", address(mips));
 
@@ -537,11 +486,7 @@
 
     /// @notice Deploy the SystemConfig
     function deploySystemConfig() public broadcast returns (address addr_) {
-<<<<<<< HEAD
-        SystemConfig config = new SystemConfig{ salt: implSalt }();
-=======
         SystemConfig config = new SystemConfig{ salt: implSalt() }();
->>>>>>> ac2df11b
 
         require(config.owner() == address(0xdEaD));
         require(config.overhead() == 0);
@@ -574,11 +519,7 @@
 
     /// @notice Deploy the L1StandardBridge
     function deployL1StandardBridge() public broadcast returns (address addr_) {
-<<<<<<< HEAD
-        L1StandardBridge bridge = new L1StandardBridge{ salt: implSalt }();
-=======
         L1StandardBridge bridge = new L1StandardBridge{ salt: implSalt() }();
->>>>>>> ac2df11b
 
         require(address(bridge.MESSENGER()) == address(0));
         require(address(bridge.messenger()) == address(0));
@@ -593,11 +534,7 @@
 
     /// @notice Deploy the L1ERC721Bridge
     function deployL1ERC721Bridge() public broadcast returns (address addr_) {
-<<<<<<< HEAD
-        L1ERC721Bridge bridge = new L1ERC721Bridge{ salt: implSalt }();
-=======
         L1ERC721Bridge bridge = new L1ERC721Bridge{ salt: implSalt() }();
->>>>>>> ac2df11b
 
         require(address(bridge.MESSENGER()) == address(0));
         require(bridge.OTHER_BRIDGE() == Predeploys.L2_ERC721_BRIDGE);
