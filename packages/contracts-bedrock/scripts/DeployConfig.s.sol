// SPDX-License-Identifier: MIT
pragma solidity ^0.8.0;

import { Script } from "forge-std/Script.sol";
import { console2 as console } from "forge-std/console2.sol";
import { stdJson } from "forge-std/StdJson.sol";
import { Executables } from "./Executables.sol";
import { Chains } from "./Chains.sol";

/// @title DeployConfig
/// @notice Represents the configuration required to deploy the system. It is expected
///         to read the file from JSON. A future improvement would be to have fallback
///         values if they are not defined in the JSON themselves.
contract DeployConfig is Script {
    string internal _json;

    address public finalSystemOwner;
    address public portalGuardian;
    uint256 public l1ChainID;
    uint256 public l2ChainID;
    uint256 public l2BlockTime;
    uint256 public maxSequencerDrift;
    uint256 public sequencerWindowSize;
    uint256 public channelTimeout;
    address public p2pSequencerAddress;
    address public batchInboxAddress;
    address public batchSenderAddress;
    uint256 public l2OutputOracleSubmissionInterval;
    int256 internal _l2OutputOracleStartingTimestamp;
    uint256 public l2OutputOracleStartingBlockNumber;
    address public l2OutputOracleProposer;
    address public l2OutputOracleChallenger;
    uint256 public finalizationPeriodSeconds;
    address public proxyAdminOwner;
    address public baseFeeVaultRecipient;
    address public l1FeeVaultRecipient;
    address public sequencerFeeVaultRecipient;
    string public governanceTokenName;
    string public governanceTokenSymbol;
    address public governanceTokenOwner;
    uint256 public l2GenesisBlockGasLimit;
    uint256 public l2GenesisBlockBaseFeePerGas;
    uint256 public gasPriceOracleOverhead;
    uint256 public gasPriceOracleScalar;
    uint256 public eip1559Denominator;
    uint256 public eip1559Elasticity;
    uint256 public faultGameAbsolutePrestate;
    uint256 public faultGameMaxDepth;
    uint256 public faultGameMaxDuration;
    bool public espresso;
    uint256 public systemConfigStartBlock;
    uint256 public requiredProtocolVersion;
    uint256 public recommendedProtocolVersion;

    constructor(string memory _path) {
        console.log("DeployConfig: reading file %s", _path);
        try vm.readFile(_path) returns (string memory data) {
            _json = data;
        } catch {
            console.log("Warning: unable to read config. Do not deploy unless you are not using config.");
            return;
        }

        finalSystemOwner = stdJson.readAddress(_json, "$.finalSystemOwner");
        portalGuardian = stdJson.readAddress(_json, "$.portalGuardian");
        l1ChainID = stdJson.readUint(_json, "$.l1ChainID");
        l2ChainID = stdJson.readUint(_json, "$.l2ChainID");
        l2BlockTime = stdJson.readUint(_json, "$.l2BlockTime");
        maxSequencerDrift = stdJson.readUint(_json, "$.maxSequencerDrift");
        sequencerWindowSize = stdJson.readUint(_json, "$.sequencerWindowSize");
        channelTimeout = stdJson.readUint(_json, "$.channelTimeout");
        p2pSequencerAddress = stdJson.readAddress(_json, "$.p2pSequencerAddress");
        batchInboxAddress = stdJson.readAddress(_json, "$.batchInboxAddress");
        batchSenderAddress = stdJson.readAddress(_json, "$.batchSenderAddress");
        l2OutputOracleSubmissionInterval = stdJson.readUint(_json, "$.l2OutputOracleSubmissionInterval");
        _l2OutputOracleStartingTimestamp = stdJson.readInt(_json, "$.l2OutputOracleStartingTimestamp");
        l2OutputOracleStartingBlockNumber = stdJson.readUint(_json, "$.l2OutputOracleStartingBlockNumber");
        l2OutputOracleProposer = stdJson.readAddress(_json, "$.l2OutputOracleProposer");
        l2OutputOracleChallenger = stdJson.readAddress(_json, "$.l2OutputOracleChallenger");
        finalizationPeriodSeconds = stdJson.readUint(_json, "$.finalizationPeriodSeconds");
        proxyAdminOwner = stdJson.readAddress(_json, "$.proxyAdminOwner");
        baseFeeVaultRecipient = stdJson.readAddress(_json, "$.baseFeeVaultRecipient");
        l1FeeVaultRecipient = stdJson.readAddress(_json, "$.l1FeeVaultRecipient");
        sequencerFeeVaultRecipient = stdJson.readAddress(_json, "$.sequencerFeeVaultRecipient");
        governanceTokenName = stdJson.readString(_json, "$.governanceTokenName");
        governanceTokenSymbol = stdJson.readString(_json, "$.governanceTokenSymbol");
        governanceTokenOwner = stdJson.readAddress(_json, "$.governanceTokenOwner");
        l2GenesisBlockGasLimit = stdJson.readUint(_json, "$.l2GenesisBlockGasLimit");
        l2GenesisBlockBaseFeePerGas = stdJson.readUint(_json, "$.l2GenesisBlockBaseFeePerGas");
        gasPriceOracleOverhead = stdJson.readUint(_json, "$.gasPriceOracleOverhead");
        gasPriceOracleScalar = stdJson.readUint(_json, "$.gasPriceOracleScalar");
        eip1559Denominator = stdJson.readUint(_json, "$.eip1559Denominator");
        eip1559Elasticity = stdJson.readUint(_json, "$.eip1559Elasticity");
        systemConfigStartBlock = stdJson.readUint(_json, "$.systemConfigStartBlock");
        requiredProtocolVersion = stdJson.readUint(_json, "$.requiredProtocolVersion");
        recommendedProtocolVersion = stdJson.readUint(_json, "$.recommendedProtocolVersion");

        if (block.chainid == Chains.LocalDevnet || block.chainid == Chains.GethDevnet) {
            faultGameAbsolutePrestate = stdJson.readUint(_json, "$.faultGameAbsolutePrestate");
            faultGameMaxDepth = stdJson.readUint(_json, "$.faultGameMaxDepth");
            faultGameMaxDuration = stdJson.readUint(_json, "$.faultGameMaxDuration");
<<<<<<< HEAD
            espresso = stdJson.readBool(_json, "$.espresso");
            requiredProtocolVersion = stdJson.readUint(_json, "$.requiredProtocolVersion");
            recommendedProtocolVersion = stdJson.readUint(_json, "$.recommendedProtocolVersion");
        }

        if (block.chainid == Chains.Goerli || block.chainid == Chains.Sepolia) {
            requiredProtocolVersion = stdJson.readUint(_json, "$.requiredProtocolVersion");
            recommendedProtocolVersion = stdJson.readUint(_json, "$.recommendedProtocolVersion");
=======
>>>>>>> 9bfaf926
        }
    }

    function l1StartingBlockTag() public returns (bytes32) {
        try vm.parseJsonBytes32(_json, "$.l1StartingBlockTag") returns (bytes32 tag) {
            return tag;
        } catch {
            try vm.parseJsonString(_json, "$.l1StartingBlockTag") returns (string memory tag) {
                return _getBlockByTag(tag);
            } catch {
                try vm.parseJsonUint(_json, "$.l1StartingBlockTag") returns (uint256 tag) {
                    return _getBlockByTag(vm.toString(tag));
                } catch { }
            }
        }
        revert("l1StartingBlockTag must be a bytes32, string or uint256 or cannot fetch l1StartingBlockTag");
    }

    function l2OutputOracleStartingTimestamp() public returns (uint256) {
        if (_l2OutputOracleStartingTimestamp < 0) {
            bytes32 tag = l1StartingBlockTag();
            string[] memory cmd = new string[](3);
            cmd[0] = Executables.bash;
            cmd[1] = "-c";
            cmd[2] = string.concat("cast block ", vm.toString(tag), " --json | ", Executables.jq, " .timestamp");
            bytes memory res = vm.ffi(cmd);
            return stdJson.readUint(string(res), "");
        }
        return uint256(_l2OutputOracleStartingTimestamp);
    }

    function _getBlockByTag(string memory _tag) internal returns (bytes32) {
        string[] memory cmd = new string[](3);
        cmd[0] = Executables.bash;
        cmd[1] = "-c";
        cmd[2] = string.concat("cast block ", _tag, " --json | ", Executables.jq, " -r .hash");
        bytes memory res = vm.ffi(cmd);
        return abi.decode(res, (bytes32));
    }
}<|MERGE_RESOLUTION|>--- conflicted
+++ resolved
@@ -94,22 +94,12 @@
         systemConfigStartBlock = stdJson.readUint(_json, "$.systemConfigStartBlock");
         requiredProtocolVersion = stdJson.readUint(_json, "$.requiredProtocolVersion");
         recommendedProtocolVersion = stdJson.readUint(_json, "$.recommendedProtocolVersion");
+        espresso = stdJson.readBool(_json, "$.espresso");
 
         if (block.chainid == Chains.LocalDevnet || block.chainid == Chains.GethDevnet) {
             faultGameAbsolutePrestate = stdJson.readUint(_json, "$.faultGameAbsolutePrestate");
             faultGameMaxDepth = stdJson.readUint(_json, "$.faultGameMaxDepth");
             faultGameMaxDuration = stdJson.readUint(_json, "$.faultGameMaxDuration");
-<<<<<<< HEAD
-            espresso = stdJson.readBool(_json, "$.espresso");
-            requiredProtocolVersion = stdJson.readUint(_json, "$.requiredProtocolVersion");
-            recommendedProtocolVersion = stdJson.readUint(_json, "$.recommendedProtocolVersion");
-        }
-
-        if (block.chainid == Chains.Goerli || block.chainid == Chains.Sepolia) {
-            requiredProtocolVersion = stdJson.readUint(_json, "$.requiredProtocolVersion");
-            recommendedProtocolVersion = stdJson.readUint(_json, "$.recommendedProtocolVersion");
-=======
->>>>>>> 9bfaf926
         }
     }
 
