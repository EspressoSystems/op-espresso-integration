--- conflicted
+++ resolved
@@ -97,9 +97,7 @@
             faultGameAbsolutePrestate = stdJson.readUint(_json, "$.faultGameAbsolutePrestate");
             faultGameMaxDepth = stdJson.readUint(_json, "$.faultGameMaxDepth");
             faultGameMaxDuration = stdJson.readUint(_json, "$.faultGameMaxDuration");
-<<<<<<< HEAD
             espresso = stdJson.readBool(_json, "$.espresso");
-=======
             requiredProtocolVersion = stdJson.readUint(_json, "$.requiredProtocolVersion");
             recommendedProtocolVersion = stdJson.readUint(_json, "$.recommendedProtocolVersion");
         }
@@ -107,7 +105,6 @@
         if (block.chainid == Chains.Goerli || block.chainid == Chains.Sepolia) {
             requiredProtocolVersion = stdJson.readUint(_json, "$.requiredProtocolVersion");
             recommendedProtocolVersion = stdJson.readUint(_json, "$.recommendedProtocolVersion");
->>>>>>> d2ce890a
         }
     }
 
