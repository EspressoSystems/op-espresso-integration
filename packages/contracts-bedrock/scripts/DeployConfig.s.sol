--- conflicted
+++ resolved
@@ -47,11 +47,8 @@
     uint256 public faultGameAbsolutePrestate;
     uint256 public faultGameMaxDepth;
     uint256 public faultGameMaxDuration;
-<<<<<<< HEAD
     bool public espresso;
-=======
     uint256 public systemConfigStartBlock;
->>>>>>> c5f7653a
 
     constructor(string memory _path) {
         console.log("DeployConfig: reading file %s", _path);
