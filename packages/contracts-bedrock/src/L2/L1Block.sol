// SPDX-License-Identifier: MIT
pragma solidity 0.8.15;

import { ISemver } from "src/universal/ISemver.sol";

/// @custom:proxied
/// @custom:predeploy 0x4200000000000000000000000000000000000015
/// @title L1Block
/// @notice The L1Block predeploy gives users access to information about the last known L1 block.
///         Values within this contract are updated once per epoch (every L1 block) and can only be
///         set by the "depositor" account, a special system address. Depositor account transactions
///         are created by the protocol whenever we move to a new epoch.
contract L1Block is ISemver {
    /// @notice Address of the special depositor account.
    address public constant DEPOSITOR_ACCOUNT = 0xDeaDDEaDDeAdDeAdDEAdDEaddeAddEAdDEAd0001;

    /// @notice The latest L1 block number known by the L2 system.
    uint64 public number;

    /// @notice The latest L1 timestamp known by the L2 system.
    uint64 public timestamp;

    /// @notice The latest L1 base fee.
    uint256 public basefee;

    /// @notice The latest L1 blockhash.
    bytes32 public hash;

    /// @notice The number of L2 blocks in the same epoch.
    uint64 public sequenceNumber;

    /// @notice The scalar value applied to the L1 blob base fee portion of the blob-capable L1 cost func.
    uint32 public blobBaseFeeScalar;

    /// @notice The scalar value applied to the L1 base fee portion of the blob-capable L1 cost func.
    uint32 public baseFeeScalar;

    /// @notice The versioned hash to authenticate the batcher by.
    bytes32 public batcherHash;

    /// @notice The overhead value applied to the L1 portion of the transaction fee.
    /// @custom:legacy
    uint256 public l1FeeOverhead;

    /// @notice The scalar value applied to the L1 portion of the transaction fee.
    /// @custom:legacy
    uint256 public l1FeeScalar;

<<<<<<< HEAD
    /// @notice Whether the Espresso Sequencer is enabled.
    bool public espresso;

    /// @notice Minimum confirmation depth for L1 origin blocks.
    uint64 public espressoL1ConfDepth;

    /// @custom:semver 1.1.0
    string public constant version = "1.1.0";

    struct L1BlockValues {
        // L1 blocknumber.
        uint64 number;
        // L1 timestamp.
        uint64 timestamp;
        // L1 basefee.
        uint256 basefee;
        // L1 blockhash.
        bytes32 hash;
        // Number of L2 blocks since epoch start.
        uint64 sequenceNumber;
        // Versioned hash to authenticate batcher by.
        bytes32 batcherHash;
        // L1 fee overhead.
        uint256 l1FeeOverhead;
        // L1 fee scalar.
        uint256 l1FeeScalar;
        // Whether the Espresso Sequencer is enabled.
        bool espresso;
        // Minimum confirmation depth for L1 origin blocks.
        uint64 espressoL1ConfDepth;
        // The RLP-encoded L2 batch justification.
        bytes justification;
    }

=======
    /// @notice The latest L1 blob base fee.
    uint256 public blobBaseFee;

    /// @custom:semver 1.2.0
    string public constant version = "1.2.0";

    /// @custom:legacy
>>>>>>> 4309094e
    /// @notice Updates the L1 block values.
    function setL1BlockValues(L1BlockValues calldata v) external {
        require(msg.sender == DEPOSITOR_ACCOUNT, "L1Block: only the depositor account can set L1 block values");

        number = v.number;
        timestamp = v.timestamp;
        basefee = v.basefee;
        hash = v.hash;
        sequenceNumber = v.sequenceNumber;
        batcherHash = v.batcherHash;
        l1FeeOverhead = v.l1FeeOverhead;
        l1FeeScalar = v.l1FeeScalar;
        espresso = v.espresso;
        espressoL1ConfDepth = v.espressoL1ConfDepth;
    }

    /// @notice Updates the L1 block values for an Ecotone upgraded chain.
    /// Params are packed and passed in as raw msg.data instead of ABI to reduce calldata size.
    /// Params are expected to be in the following order:
    ///   1. _baseFeeScalar      L1 base fee scalar
    ///   2. _blobBaseFeeScalar  L1 blob base fee scalar
    ///   3. _sequenceNumber     Number of L2 blocks since epoch start.
    ///   4. _timestamp          L1 timestamp.
    ///   5. _number             L1 blocknumber.
    ///   6. _basefee            L1 base fee.
    ///   7. _blobBaseFee        L1 blob base fee.
    ///   8. _hash               L1 blockhash.
    ///   9. _batcherHash        Versioned hash to authenticate batcher by.
    function setL1BlockValuesEcotone() external {
        assembly {
            // Revert if the caller is not the depositor account.
            if xor(caller(), DEPOSITOR_ACCOUNT) {
                mstore(0x00, 0x3cc50b45) // 0x3cc50b45 is the 4-byte selector of "NotDepositor()"
                revert(0x1C, 0x04) // returns the stored 4-byte selector from above
            }
            let data := calldataload(4)
            // sequencenum (uint64), blobBaseFeeScalar (uint32), baseFeeScalar (uint32)
            sstore(sequenceNumber.slot, shr(128, calldataload(4)))
            // number (uint64) and timestamp (uint64)
            sstore(number.slot, shr(128, calldataload(20)))
            sstore(basefee.slot, calldataload(36)) // uint256
            sstore(blobBaseFee.slot, calldataload(68)) // uint256
            sstore(hash.slot, calldataload(100)) // bytes32
            sstore(batcherHash.slot, calldataload(132)) // bytes32
        }
    }
}<|MERGE_RESOLUTION|>--- conflicted
+++ resolved
@@ -46,15 +46,17 @@
     /// @custom:legacy
     uint256 public l1FeeScalar;
 
-<<<<<<< HEAD
     /// @notice Whether the Espresso Sequencer is enabled.
     bool public espresso;
 
     /// @notice Minimum confirmation depth for L1 origin blocks.
     uint64 public espressoL1ConfDepth;
 
-    /// @custom:semver 1.1.0
-    string public constant version = "1.1.0";
+    /// @notice The latest L1 blob base fee.
+    uint256 public blobBaseFee;
+
+    /// @custom:semver 1.2.0
+    string public constant version = "1.2.0";
 
     struct L1BlockValues {
         // L1 blocknumber.
@@ -81,15 +83,7 @@
         bytes justification;
     }
 
-=======
-    /// @notice The latest L1 blob base fee.
-    uint256 public blobBaseFee;
-
-    /// @custom:semver 1.2.0
-    string public constant version = "1.2.0";
-
     /// @custom:legacy
->>>>>>> 4309094e
     /// @notice Updates the L1 block values.
     function setL1BlockValues(L1BlockValues calldata v) external {
         require(msg.sender == DEPOSITOR_ACCOUNT, "L1Block: only the depositor account can set L1 block values");
@@ -118,6 +112,9 @@
     ///   7. _blobBaseFee        L1 blob base fee.
     ///   8. _hash               L1 blockhash.
     ///   9. _batcherHash        Versioned hash to authenticate batcher by.
+    ///  10. _espresso           Whether the Espresso Sequencer is enabled
+    ///  11. _espressoL1ConfDepth Minimum confirmation depth for L1 origin blocks
+    ///  12. _justification      The RLP-encoded L2 batch justification
     function setL1BlockValuesEcotone() external {
         assembly {
             // Revert if the caller is not the depositor account.
@@ -134,6 +131,8 @@
             sstore(blobBaseFee.slot, calldataload(68)) // uint256
             sstore(hash.slot, calldataload(100)) // bytes32
             sstore(batcherHash.slot, calldataload(132)) // bytes32
+            // espresso (uint64) and espressoL1ConfDepth (uint64)
+            sstore(espresso.slot, shr(128, calldataload(164)))
         }
     }
 }