--- conflicted
+++ resolved
@@ -62,10 +62,6 @@
         address unsafeBlockSigner;
         // Initial ResourceConfig.
         ResourceMetering.ResourceConfig config;
-        // Starting block for the op-node to search for logs from. Contracts that were deployed
-        // before this field existed need to have this field set manually via an override. Newly
-        // deployed contracts should set this value to uint256(0).
-        uint256 startBlock;
         // Batch inbox address. An identifier for the op-node to find canonical data.
         address batchInbox;
         // Set of L1 contract addresses. These should be the proxies.
@@ -161,7 +157,7 @@
     /// @dev    START_BLOCK_SLOT is set to type(uint256).max here so that it will be a dead value
     ///         in the singleton and is skipped by initialize when setting the start block.
     constructor() {
-<<<<<<< HEAD
+        Storage.setUint(START_BLOCK_SLOT, type(uint256).max);
         ResourceMetering.ResourceConfig memory config = ResourceMetering.ResourceConfig({
             maxResourceLimit: 1,
             elasticityMultiplier: 1,
@@ -169,33 +165,6 @@
             minimumBaseFee: 0,
             systemTxMaxGas: 0,
             maximumBaseFee: 0
-=======
-        Storage.setUint(START_BLOCK_SLOT, type(uint256).max);
-        initialize({
-            _owner: address(0xdEaD),
-            _overhead: 0,
-            _scalar: 0,
-            _batcherHash: bytes32(0),
-            _gasLimit: 1,
-            _unsafeBlockSigner: address(0),
-            _config: ResourceMetering.ResourceConfig({
-                maxResourceLimit: 1,
-                elasticityMultiplier: 1,
-                baseFeeMaxChangeDenominator: 2,
-                minimumBaseFee: 0,
-                systemTxMaxGas: 0,
-                maximumBaseFee: 0
-            }),
-            _batchInbox: address(0),
-            _addresses: SystemConfig.Addresses({
-                l1CrossDomainMessenger: address(0),
-                l1ERC721Bridge: address(0),
-                l1StandardBridge: address(0),
-                l2OutputOracle: address(0),
-                optimismPortal: address(0),
-                optimismMintableERC20Factory: address(0)
-            })
->>>>>>> 4309094e
         });
 
         initialize(
@@ -209,7 +178,6 @@
                 espressoL1ConfDepth: 0,
                 unsafeBlockSigner: address(0),
                 config: config,
-                startBlock: type(uint256).max,
                 batchInbox: address(0),
                 addresses: SystemConfig.Addresses({
                     l1CrossDomainMessenger: address(0),
@@ -225,46 +193,18 @@
 
     /// @notice Initializer.
     ///         The resource config must be set before the require check.
-<<<<<<< HEAD
-    function initialize(Initialize memory args) public reinitializer(Constants.INITIALIZER) {
-=======
-    /// @param _owner             Initial owner of the contract.
-    /// @param _overhead          Initial overhead value.
-    /// @param _scalar            Initial scalar value.
-    /// @param _batcherHash       Initial batcher hash.
-    /// @param _gasLimit          Initial gas limit.
-    /// @param _unsafeBlockSigner Initial unsafe block signer address.
-    /// @param _config            Initial ResourceConfig.
-    /// @param _batchInbox        Batch inbox address. An identifier for the op-node to find
-    ///                           canonical data.
-    /// @param _addresses         Set of L1 contract addresses. These should be the proxies.
-    function initialize(
-        address _owner,
-        uint256 _overhead,
-        uint256 _scalar,
-        bytes32 _batcherHash,
-        uint64 _gasLimit,
-        address _unsafeBlockSigner,
-        ResourceMetering.ResourceConfig memory _config,
-        address _batchInbox,
-        SystemConfig.Addresses memory _addresses
-    )
-        public
-        initializer
-    {
->>>>>>> 4309094e
+    function initialize(Initialize memory args) public initializer {
         __Ownable_init();
         transferOwnership(args.owner);
 
         // These are set in ascending order of their UpdateTypes.
-<<<<<<< HEAD
         _setBatcherHash(args.batcherHash);
         _setGasConfig({ _overhead: args.overhead, _scalar: args.scalar });
         _setGasLimit(args.gasLimit);
-        _setUnsafeBlockSigner(args.unsafeBlockSigner);
         _setEspresso(args.espresso);
         _setEspressoL1ConfDepth(args.espressoL1ConfDepth);
 
+        Storage.setAddress(UNSAFE_BLOCK_SIGNER_SLOT, args.unsafeBlockSigner);
         Storage.setAddress(BATCH_INBOX_SLOT, args.batchInbox);
         Storage.setAddress(L1_CROSS_DOMAIN_MESSENGER_SLOT, args.addresses.l1CrossDomainMessenger);
         Storage.setAddress(L1_ERC_721_BRIDGE_SLOT, args.addresses.l1ERC721Bridge);
@@ -273,29 +213,10 @@
         Storage.setAddress(OPTIMISM_PORTAL_SLOT, args.addresses.optimismPortal);
         Storage.setAddress(OPTIMISM_MINTABLE_ERC20_FACTORY_SLOT, args.addresses.optimismMintableERC20Factory);
 
-        _setStartBlock(args.startBlock);
+        _setStartBlock();
 
         _setResourceConfig(args.config);
         require(args.gasLimit >= minimumGasLimit(), "SystemConfig: gas limit too low");
-=======
-        _setBatcherHash(_batcherHash);
-        _setGasConfig({ _overhead: _overhead, _scalar: _scalar });
-        _setGasLimit(_gasLimit);
-
-        Storage.setAddress(UNSAFE_BLOCK_SIGNER_SLOT, _unsafeBlockSigner);
-        Storage.setAddress(BATCH_INBOX_SLOT, _batchInbox);
-        Storage.setAddress(L1_CROSS_DOMAIN_MESSENGER_SLOT, _addresses.l1CrossDomainMessenger);
-        Storage.setAddress(L1_ERC_721_BRIDGE_SLOT, _addresses.l1ERC721Bridge);
-        Storage.setAddress(L1_STANDARD_BRIDGE_SLOT, _addresses.l1StandardBridge);
-        Storage.setAddress(L2_OUTPUT_ORACLE_SLOT, _addresses.l2OutputOracle);
-        Storage.setAddress(OPTIMISM_PORTAL_SLOT, _addresses.optimismPortal);
-        Storage.setAddress(OPTIMISM_MINTABLE_ERC20_FACTORY_SLOT, _addresses.optimismMintableERC20Factory);
-
-        _setStartBlock();
-
-        _setResourceConfig(_config);
-        require(_gasLimit >= minimumGasLimit(), "SystemConfig: gas limit too low");
->>>>>>> 4309094e
     }
 
     /// @notice Returns the minimum L2 gas limit that can be safely set for the system to
