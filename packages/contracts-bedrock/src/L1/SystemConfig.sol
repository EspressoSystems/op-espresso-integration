--- conflicted
+++ resolved
@@ -20,7 +20,8 @@
         BATCHER,
         GAS_CONFIG,
         GAS_LIMIT,
-        UNSAFE_BLOCK_SIGNER
+        UNSAFE_BLOCK_SIGNER,
+        ESPRESSO
     }
 
     /// @notice Struct representing the addresses of L1 system contracts. These should be the
@@ -170,19 +171,12 @@
         __Ownable_init();
         transferOwnership(_owner);
 
-<<<<<<< HEAD
-        overhead = _overhead;
-        scalar = _scalar;
-        batcherHash = _batcherHash;
-        gasLimit = _gasLimit;
-        espresso = _espresso;
-=======
         // These are set in ascending order of their UpdateTypes.
         _setBatcherHash(_batcherHash);
         _setGasConfig({ _overhead: _overhead, _scalar: _scalar });
         _setGasLimit(_gasLimit);
         _setUnsafeBlockSigner(_unsafeBlockSigner);
->>>>>>> f09a411e
+        _setEspresso(_espresso);
 
         _setAddress(_batchInbox, BATCH_INBOX_SLOT);
         _setAddress(_addresses.l1CrossDomainMessenger, L1_CROSS_DOMAIN_MESSENGER_SLOT);
@@ -308,6 +302,17 @@
 
         bytes memory data = abi.encode(_unsafeBlockSigner);
         emit ConfigUpdate(VERSION, UpdateType.UNSAFE_BLOCK_SIGNER, data);
+    }
+
+    function setEspresso(bool _espresso) external onlyOwner {
+        _setEspresso(_espresso);
+    }
+
+    function _setEspresso(bool _espresso) internal {
+        espresso = _espresso;
+
+        bytes memory data = abi.encode(_espresso);
+        emit ConfigUpdate(VERSION, UpdateType.ESPRESSO, data);
     }
 
     /// @notice Updates the batcher hash. Can only be called by the owner.
