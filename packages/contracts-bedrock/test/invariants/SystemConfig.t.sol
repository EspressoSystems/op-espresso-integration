--- conflicted
+++ resolved
@@ -20,7 +20,6 @@
             abi.encodeCall(
                 configImpl.initialize,
                 (
-<<<<<<< HEAD
                     SystemConfig.Initialize({
                         owner: address(0xbeef),
                         overhead: 2100,
@@ -31,7 +30,6 @@
                         espressoL1ConfDepth: 0,
                         unsafeBlockSigner: address(1),
                         config: Constants.DEFAULT_RESOURCE_CONFIG(),
-                        startBlock: 0,
                         batchInbox: address(0),
                         addresses: SystemConfig.Addresses({
                             l1CrossDomainMessenger: address(0),
@@ -41,23 +39,6 @@
                             optimismPortal: address(0),
                             optimismMintableERC20Factory: address(0)
                         })
-=======
-                    address(0xbeef), // owner
-                    2100, // overhead
-                    1000000, // scalar
-                    bytes32(hex"abcd"), // batcher hash
-                    30_000_000, // gas limit
-                    address(1), // unsafe block signer
-                    Constants.DEFAULT_RESOURCE_CONFIG(),
-                    address(0), // _batchInbox
-                    SystemConfig.Addresses({ // _addrs
-                        l1CrossDomainMessenger: address(0),
-                        l1ERC721Bridge: address(0),
-                        l1StandardBridge: address(0),
-                        l2OutputOracle: address(0),
-                        optimismPortal: address(0),
-                        optimismMintableERC20Factory: address(0)
->>>>>>> 4309094e
                     })
                 )
             )
