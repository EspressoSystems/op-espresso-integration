package actions

import (
	"bytes"
	"compress/gzip"
	"compress/zlib"
	"crypto/rand"
	"errors"
	"fmt"
	"io"

	"github.com/ethereum-optimism/optimism/op-node/rollup"
	"github.com/ethereum-optimism/optimism/op-node/rollup/derive"
	"github.com/ethereum/go-ethereum/common/hexutil"
	"github.com/ethereum/go-ethereum/core/types"
	"github.com/ethereum/go-ethereum/rlp"
)

type GarbageKind int64

const (
	STRIP_VERSION GarbageKind = iota
	RANDOM
	TRUNCATE_END
	DIRTY_APPEND
	INVALID_COMPRESSION
	MALFORM_RLP
)

var GarbageKinds = []GarbageKind{
	STRIP_VERSION,
	RANDOM,
	TRUNCATE_END,
	DIRTY_APPEND,
	INVALID_COMPRESSION,
	MALFORM_RLP,
}

// GarbageChannelCfg is the configuration for a `GarbageChannelOut`
type GarbageChannelCfg struct {
	useInvalidCompression bool
	malformRLP            bool
}

// Writer is the interface shared between `zlib.Writer` and `gzip.Writer`
type Writer interface {
	Close() error
	Flush() error
	Reset(io.Writer)
	Write([]byte) (int, error)
}

// ChannelOutIface is the interface implemented by ChannelOut & GarbageChannelOut
type ChannelOutIface interface {
	ID() derive.ChannelID
	Reset() error
	AddBlock(block *types.Block) (uint64, error)
	ReadyBytes() int
	Flush() error
	Close() error
	OutputFrame(w *bytes.Buffer, maxSize uint64) (uint16, error)
}

// Compile-time check for ChannelOutIface interface implementation for the SingularChannelOut type.
var _ ChannelOutIface = (*derive.SingularChannelOut)(nil)

// Compile-time check for ChannelOutIface interface implementation for the SpanChannelOut type.
var _ ChannelOutIface = (*derive.SpanChannelOut)(nil)

// Compile-time check for ChannelOutIface interface implementation for the GarbageChannelOut type.
var _ ChannelOutIface = (*GarbageChannelOut)(nil)

// GarbageChannelOut is a modified `derive.ChannelOut` that can be configured to behave differently
// than the original
type GarbageChannelOut struct {
	id derive.ChannelID
	// Frame ID of the next frame to emit. Increment after emitting
	frame uint64
	// rlpLength is the uncompressed size of the channel. Must be less than MAX_RLP_BYTES_PER_CHANNEL
	rlpLength int

	// Compressor stage. Write input data to it
	compress Writer
	// post compression buffer
	buf bytes.Buffer

	closed bool

	// Garbage channel configuration
	cfg *GarbageChannelCfg
}

func (co *GarbageChannelOut) ID() derive.ChannelID {
	return co.id
}

// NewGarbageChannelOut creates a new `GarbageChannelOut` with the given configuration.
func NewGarbageChannelOut(cfg *GarbageChannelCfg) (*GarbageChannelOut, error) {
	c := &GarbageChannelOut{
		id:        derive.ChannelID{}, // TODO: use GUID here instead of fully random data
		frame:     0,
		rlpLength: 0,
		cfg:       cfg,
	}
	_, err := rand.Read(c.id[:])
	if err != nil {
		return nil, err
	}

	// Optionally use zlib or gzip compression
	var compress Writer
	if cfg.useInvalidCompression {
		compress, err = gzip.NewWriterLevel(&c.buf, gzip.BestCompression)
	} else {
		compress, err = zlib.NewWriterLevel(&c.buf, zlib.BestCompression)
	}
	if err != nil {
		return nil, err
	}
	c.compress = compress

	return c, nil
}

// TODO: reuse ChannelOut for performance
func (co *GarbageChannelOut) Reset() error {
	co.frame = 0
	co.rlpLength = 0
	co.buf.Reset()
	co.compress.Reset(&co.buf)
	co.closed = false
	_, err := rand.Read(co.id[:])
	return err
}

// AddBlock adds a block to the channel. It returns an error
// if there is a problem adding the block. The only sentinel
// error that it returns is ErrTooManyRLPBytes. If this error
// is returned, the channel should be closed and a new one
// should be made.
func (co *GarbageChannelOut) AddBlock(block *types.Block) (uint64, error) {
	if co.closed {
		return 0, errors.New("already closed")
	}
	batch, err := blockToBatch(block)
	if err != nil {
		return 0, err
	}
	// We encode to a temporary buffer to determine the encoded length to
	// ensure that the total size of all RLP elements is less than or equal to MAX_RLP_BYTES_PER_CHANNEL
	var buf bytes.Buffer
	if err := rlp.Encode(&buf, batch); err != nil {
		return 0, err
	}
	if co.cfg.malformRLP {
		// Malform the RLP by incrementing the length prefix by 1.
		bufBytes := buf.Bytes()
		bufBytes[0] += 1
		buf.Reset()
		buf.Write(bufBytes)
	}
	if co.rlpLength+buf.Len() > derive.MaxRLPBytesPerChannel {
		return 0, fmt.Errorf("could not add %d bytes to channel of %d bytes, max is %d. err: %w",
			buf.Len(), co.rlpLength, derive.MaxRLPBytesPerChannel, derive.ErrTooManyRLPBytes)
	}
	co.rlpLength += buf.Len()

	written, err := io.Copy(co.compress, &buf)
	return uint64(written), err
}

// ReadyBytes returns the number of bytes that the channel out can immediately output into a frame.
// Use `Flush` or `Close` to move data from the compression buffer into the ready buffer if more bytes
// are needed. Add blocks may add to the ready buffer, but it is not guaranteed due to the compression stage.
func (co *GarbageChannelOut) ReadyBytes() int {
	return co.buf.Len()
}

// Flush flushes the internal compression stage to the ready buffer. It enables pulling a larger & more
// complete frame. It reduces the compression efficiency.
func (co *GarbageChannelOut) Flush() error {
	return co.compress.Flush()
}

func (co *GarbageChannelOut) Close() error {
	if co.closed {
		return errors.New("already closed")
	}
	co.closed = true
	return co.compress.Close()
}

// OutputFrame writes a frame to w with a given max size
// Use `ReadyBytes`, `Flush`, and `Close` to modify the ready buffer.
// Returns io.EOF when the channel is closed & there are no more frames
// Returns nil if there is still more buffered data.
// Returns and error if it ran into an error during processing.
func (co *GarbageChannelOut) OutputFrame(w *bytes.Buffer, maxSize uint64) (uint16, error) {
	f := derive.Frame{
		ID:          co.id,
		FrameNumber: uint16(co.frame),
	}
	fn := f.FrameNumber

	// Copy data from the local buffer into the frame data buffer
	// Don't go past the maxSize with the fixed frame overhead.
	// Fixed overhead: 32 + 8 + 2 + 4 + 1  = 47 bytes.
	// Add one extra byte for the version byte (for the entire L1 tx though)
	maxDataSize := maxSize - 47 - 1
	if maxDataSize > uint64(co.buf.Len()) {
		maxDataSize = uint64(co.buf.Len())
		// If we are closed & will not spill past the current frame
		// mark it is the final frame of the channel.
		if co.closed {
			f.IsLast = true
		}
	}
	f.Data = make([]byte, maxDataSize)

	if _, err := io.ReadFull(&co.buf, f.Data); err != nil {
		return fn, err
	}

	if err := f.MarshalBinary(w); err != nil {
		return fn, err
	}

	co.frame += 1
	if f.IsLast {
		return fn, io.EOF
	} else {
		return fn, nil
	}
}

// blockToBatch transforms a block into a batch object that can easily be RLP encoded.
func blockToBatch(block *types.Block) (*derive.BatchData, error) {
	opaqueTxs := make([]hexutil.Bytes, 0, len(block.Transactions()))
	for i, tx := range block.Transactions() {
		if tx.Type() == types.DepositTxType {
			continue
		}
		otx, err := tx.MarshalBinary()
		if err != nil {
			return nil, fmt.Errorf("could not encode tx %v in block %v: %w", i, tx.Hash(), err)
		}
		opaqueTxs = append(opaqueTxs, otx)
	}
	l1InfoTx := block.Transactions()[0]
	if l1InfoTx.Type() != types.DepositTxType {
		return nil, derive.ErrNotDepositTx
	}
	l1Info, err := derive.L1InfoDepositTxData(l1InfoTx.Data())
	if err != nil {
		return nil, fmt.Errorf("could not parse the L1 Info deposit: %w", err)
	}

<<<<<<< HEAD
	return &derive.BatchData{
		SingularBatch: derive.SingularBatch{
			ParentHash:    block.ParentHash(),
			EpochNum:      rollup.Epoch(l1Info.Number),
			EpochHash:     l1Info.BlockHash,
			Timestamp:     block.Time(),
			Transactions:  opaqueTxs,
			Justification: l1Info.Justification,
		},
	}, nil
=======
	singularBatch := &derive.SingularBatch{
		ParentHash:   block.ParentHash(),
		EpochNum:     rollup.Epoch(l1Info.Number),
		EpochHash:    l1Info.BlockHash,
		Timestamp:    block.Time(),
		Transactions: opaqueTxs,
	}

	return derive.NewBatchData(singularBatch), nil
>>>>>>> 9bfaf926
}<|MERGE_RESOLUTION|>--- conflicted
+++ resolved
@@ -255,26 +255,14 @@
 		return nil, fmt.Errorf("could not parse the L1 Info deposit: %w", err)
 	}
 
-<<<<<<< HEAD
-	return &derive.BatchData{
-		SingularBatch: derive.SingularBatch{
-			ParentHash:    block.ParentHash(),
-			EpochNum:      rollup.Epoch(l1Info.Number),
-			EpochHash:     l1Info.BlockHash,
-			Timestamp:     block.Time(),
-			Transactions:  opaqueTxs,
-			Justification: l1Info.Justification,
-		},
-	}, nil
-=======
 	singularBatch := &derive.SingularBatch{
-		ParentHash:   block.ParentHash(),
-		EpochNum:     rollup.Epoch(l1Info.Number),
-		EpochHash:    l1Info.BlockHash,
-		Timestamp:    block.Time(),
-		Transactions: opaqueTxs,
+		ParentHash:    block.ParentHash(),
+		EpochNum:      rollup.Epoch(l1Info.Number),
+		EpochHash:     l1Info.BlockHash,
+		Timestamp:     block.Time(),
+		Transactions:  opaqueTxs,
+		Justification: l1Info.Justification,
 	}
 
 	return derive.NewBatchData(singularBatch), nil
->>>>>>> 9bfaf926
 }