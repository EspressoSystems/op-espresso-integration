package actions

import (
	"bytes"
	"compress/gzip"
	"compress/zlib"
	"crypto/rand"
	"errors"
	"fmt"
	"io"

	"github.com/ethereum-optimism/optimism/op-node/rollup"
	"github.com/ethereum-optimism/optimism/op-node/rollup/derive"
	"github.com/ethereum/go-ethereum/common/hexutil"
	"github.com/ethereum/go-ethereum/core/types"
	"github.com/ethereum/go-ethereum/rlp"
)

type GarbageKind int64

const (
	STRIP_VERSION GarbageKind = iota
	RANDOM
	TRUNCATE_END
	DIRTY_APPEND
	INVALID_COMPRESSION
	MALFORM_RLP
)

var GarbageKinds = []GarbageKind{
	STRIP_VERSION,
	RANDOM,
	TRUNCATE_END,
	DIRTY_APPEND,
	INVALID_COMPRESSION,
	MALFORM_RLP,
}

// GarbageChannelCfg is the configuration for a `GarbageChannelOut`
type GarbageChannelCfg struct {
	useInvalidCompression bool
	malformRLP            bool
}

// Writer is the interface shared between `zlib.Writer` and `gzip.Writer`
type Writer interface {
	Close() error
	Flush() error
	Reset(io.Writer)
	Write([]byte) (int, error)
}

// ChannelOutIface is the interface implemented by ChannelOut & GarbageChannelOut
type ChannelOutIface interface {
	ID() derive.ChannelID
	Reset() error
	AddBlock(block *types.Block) (uint64, error)
	ReadyBytes() int
	Flush() error
	Close() error
	OutputFrame(w *bytes.Buffer, maxSize uint64) (uint16, error)
}

// Compile-time check for ChannelOutIface interface implementation for the ChannelOut type.
var _ ChannelOutIface = (*derive.ChannelOut)(nil)

// Compile-time check for ChannelOutIface interface implementation for the GarbageChannelOut type.
var _ ChannelOutIface = (*GarbageChannelOut)(nil)

// GarbageChannelOut is a modified `derive.ChannelOut` that can be configured to behave differently
// than the original
type GarbageChannelOut struct {
	id derive.ChannelID
	// Frame ID of the next frame to emit. Increment after emitting
	frame uint64
	// rlpLength is the uncompressed size of the channel. Must be less than MAX_RLP_BYTES_PER_CHANNEL
	rlpLength int

	// Compressor stage. Write input data to it
	compress Writer
	// post compression buffer
	buf bytes.Buffer

	closed bool

	// Garbage channel configuration
	cfg *GarbageChannelCfg
}

func (co *GarbageChannelOut) ID() derive.ChannelID {
	return co.id
}

// NewGarbageChannelOut creates a new `GarbageChannelOut` with the given configuration.
func NewGarbageChannelOut(cfg *GarbageChannelCfg) (*GarbageChannelOut, error) {
	c := &GarbageChannelOut{
		id:        derive.ChannelID{}, // TODO: use GUID here instead of fully random data
		frame:     0,
		rlpLength: 0,
		cfg:       cfg,
	}
	_, err := rand.Read(c.id[:])
	if err != nil {
		return nil, err
	}

	// Optionally use zlib or gzip compression
	var compress Writer
	if cfg.useInvalidCompression {
		compress, err = gzip.NewWriterLevel(&c.buf, gzip.BestCompression)
	} else {
		compress, err = zlib.NewWriterLevel(&c.buf, zlib.BestCompression)
	}
	if err != nil {
		return nil, err
	}
	c.compress = compress

	return c, nil
}

// TODO: reuse ChannelOut for performance
func (co *GarbageChannelOut) Reset() error {
	co.frame = 0
	co.rlpLength = 0
	co.buf.Reset()
	co.compress.Reset(&co.buf)
	co.closed = false
	_, err := rand.Read(co.id[:])
	return err
}

// AddBlock adds a block to the channel. It returns an error
// if there is a problem adding the block. The only sentinel
// error that it returns is ErrTooManyRLPBytes. If this error
// is returned, the channel should be closed and a new one
// should be made.
func (co *GarbageChannelOut) AddBlock(block *types.Block) (uint64, error) {
	if co.closed {
		return 0, errors.New("already closed")
	}
	batch, err := blockToBatch(block)
	if err != nil {
		return 0, err
	}
	// We encode to a temporary buffer to determine the encoded length to
	// ensure that the total size of all RLP elements is less than or equal to MAX_RLP_BYTES_PER_CHANNEL
	var buf bytes.Buffer
	if err := rlp.Encode(&buf, batch); err != nil {
		return 0, err
	}
	if co.cfg.malformRLP {
		// Malform the RLP by incrementing the length prefix by 1.
		bufBytes := buf.Bytes()
		bufBytes[0] += 1
		buf.Reset()
		buf.Write(bufBytes)
	}
	if co.rlpLength+buf.Len() > derive.MaxRLPBytesPerChannel {
		return 0, fmt.Errorf("could not add %d bytes to channel of %d bytes, max is %d. err: %w",
			buf.Len(), co.rlpLength, derive.MaxRLPBytesPerChannel, derive.ErrTooManyRLPBytes)
	}
	co.rlpLength += buf.Len()

	written, err := io.Copy(co.compress, &buf)
	return uint64(written), err
}

// ReadyBytes returns the number of bytes that the channel out can immediately output into a frame.
// Use `Flush` or `Close` to move data from the compression buffer into the ready buffer if more bytes
// are needed. Add blocks may add to the ready buffer, but it is not guaranteed due to the compression stage.
func (co *GarbageChannelOut) ReadyBytes() int {
	return co.buf.Len()
}

// Flush flushes the internal compression stage to the ready buffer. It enables pulling a larger & more
// complete frame. It reduces the compression efficiency.
func (co *GarbageChannelOut) Flush() error {
	return co.compress.Flush()
}

func (co *GarbageChannelOut) Close() error {
	if co.closed {
		return errors.New("already closed")
	}
	co.closed = true
	return co.compress.Close()
}

// OutputFrame writes a frame to w with a given max size
// Use `ReadyBytes`, `Flush`, and `Close` to modify the ready buffer.
// Returns io.EOF when the channel is closed & there are no more frames
// Returns nil if there is still more buffered data.
// Returns and error if it ran into an error during processing.
func (co *GarbageChannelOut) OutputFrame(w *bytes.Buffer, maxSize uint64) (uint16, error) {
	f := derive.Frame{
		ID:          co.id,
		FrameNumber: uint16(co.frame),
	}
	fn := f.FrameNumber

	// Copy data from the local buffer into the frame data buffer
	// Don't go past the maxSize with the fixed frame overhead.
	// Fixed overhead: 32 + 8 + 2 + 4 + 1  = 47 bytes.
	// Add one extra byte for the version byte (for the entire L1 tx though)
	maxDataSize := maxSize - 47 - 1
	if maxDataSize > uint64(co.buf.Len()) {
		maxDataSize = uint64(co.buf.Len())
		// If we are closed & will not spill past the current frame
		// mark it is the final frame of the channel.
		if co.closed {
			f.IsLast = true
		}
	}
	f.Data = make([]byte, maxDataSize)

	if _, err := io.ReadFull(&co.buf, f.Data); err != nil {
		return fn, err
	}

	if err := f.MarshalBinary(w); err != nil {
		return fn, err
	}

	co.frame += 1
	if f.IsLast {
		return fn, io.EOF
	} else {
		return fn, nil
	}
}

// blockToBatch transforms a block into a batch object that can easily be RLP encoded.
func blockToBatch(block *types.Block) (*derive.BatchData, error) {
	opaqueTxs := make([]hexutil.Bytes, 0, len(block.Transactions()))
	for i, tx := range block.Transactions() {
		if tx.Type() == types.DepositTxType {
			continue
		}
		otx, err := tx.MarshalBinary()
		if err != nil {
			return nil, fmt.Errorf("could not encode tx %v in block %v: %w", i, tx.Hash(), err)
		}
		opaqueTxs = append(opaqueTxs, otx)
	}
	l1InfoTx := block.Transactions()[0]
	if l1InfoTx.Type() != types.DepositTxType {
		return nil, derive.ErrNotDepositTx
	}
	l1Info, err := derive.L1InfoDepositTxData(l1InfoTx.Data())
	if err != nil {
		return nil, fmt.Errorf("could not parse the L1 Info deposit: %w", err)
	}

	return &derive.BatchData{
<<<<<<< HEAD
		BatchV2: derive.BatchV2{
			BatchV1: derive.BatchV1{
				ParentHash:   block.ParentHash(),
				EpochNum:     rollup.Epoch(l1Info.Number),
				EpochHash:    l1Info.BlockHash,
				Timestamp:    block.Time(),
				Transactions: opaqueTxs,
			},
			Justification: l1Info.Justification,
=======
		SingularBatch: derive.SingularBatch{
			ParentHash:   block.ParentHash(),
			EpochNum:     rollup.Epoch(l1Info.Number),
			EpochHash:    l1Info.BlockHash,
			Timestamp:    block.Time(),
			Transactions: opaqueTxs,
>>>>>>> ac2df11b
		},
	}, nil
}<|MERGE_RESOLUTION|>--- conflicted
+++ resolved
@@ -253,24 +253,13 @@
 	}
 
 	return &derive.BatchData{
-<<<<<<< HEAD
-		BatchV2: derive.BatchV2{
-			BatchV1: derive.BatchV1{
-				ParentHash:   block.ParentHash(),
-				EpochNum:     rollup.Epoch(l1Info.Number),
-				EpochHash:    l1Info.BlockHash,
-				Timestamp:    block.Time(),
-				Transactions: opaqueTxs,
-			},
-			Justification: l1Info.Justification,
-=======
 		SingularBatch: derive.SingularBatch{
-			ParentHash:   block.ParentHash(),
-			EpochNum:     rollup.Epoch(l1Info.Number),
-			EpochHash:    l1Info.BlockHash,
-			Timestamp:    block.Time(),
-			Transactions: opaqueTxs,
->>>>>>> ac2df11b
+			ParentHash:    block.ParentHash(),
+			EpochNum:      rollup.Epoch(l1Info.Number),
+			EpochHash:     l1Info.BlockHash,
+			Timestamp:     block.Time(),
+			Transactions:  opaqueTxs,
+			Justification: l1Info.Justification
 		},
 	}, nil
 }