--- conflicted
+++ resolved
@@ -62,11 +62,7 @@
 	}
 	return &L2Sequencer{
 		L2Verifier:              *ver,
-<<<<<<< HEAD
-		sequencer:               driver.NewSequencer(log, cfg, ver.derivation, eng, attrBuilder, l1OriginSelector, nil, metrics.NoopMetrics),
-=======
-		sequencer:               driver.NewSequencer(log, cfg, ver.engine, attrBuilder, l1OriginSelector, metrics.NoopMetrics),
->>>>>>> 4309094e
+		sequencer:               driver.NewSequencer(log, cfg, ver.engine, eng, attrBuilder, l1OriginSelector, nil, metrics.NoopMetrics),
 		mockL1OriginSelector:    l1OriginSelector,
 		failL2GossipUnsafeBlock: nil,
 	}
