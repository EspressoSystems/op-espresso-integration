--- conflicted
+++ resolved
@@ -64,6 +64,7 @@
 	"github.com/ethereum-optimism/optimism/op-node/rollup/driver"
 	"github.com/ethereum-optimism/optimism/op-node/rollup/sync"
 	l2os "github.com/ethereum-optimism/optimism/op-proposer/proposer"
+	op_service "github.com/ethereum-optimism/optimism/op-service"
 	"github.com/ethereum-optimism/optimism/op-service/cliapp"
 	"github.com/ethereum-optimism/optimism/op-service/clock"
 	"github.com/ethereum-optimism/optimism/op-service/dial"
@@ -361,18 +362,13 @@
 			combinedErr = errors.Join(combinedErr, fmt.Errorf("stop rollup node %v: %w", name, err))
 		}
 	}
-<<<<<<< HEAD
 	if sys.Espresso != nil {
 		sys.Espresso.Close()
 	}
-	for _, ei := range sys.EthInstances {
-		ei.Close()
-=======
 	for name, ei := range sys.EthInstances {
 		if err := ei.Close(); err != nil && !errors.Is(err, node.ErrNodeStopped) {
 			combinedErr = errors.Join(combinedErr, fmt.Errorf("stop EthInstance %v: %w", name, err))
 		}
->>>>>>> 4309094e
 	}
 	for _, client := range sys.rollupClients {
 		client.Close()
@@ -598,10 +594,22 @@
 		}
 	}
 
-	// Initialize L1
-	l1Node, l1Backend, err := geth.InitL1(cfg.DeployConfig.L1ChainID, cfg.DeployConfig.L1BlockTime, l1Genesis, c, cfg.GethOptions["l1"]...)
-	if err != nil {
-		return nil, fmt.Errorf("failed to init L1 geth: %w", err)
+	// Initialize L1. Create a fake Beacon node to hold on to blobs created by the L1 miner, and to serve them to L2
+	bcn := fakebeacon.NewBeacon(testlog.Logger(t, log.LvlInfo).New("role", "l1_cl"),
+		path.Join(cfg.BlobsPath, "l1_cl"), l1Genesis.Timestamp, cfg.DeployConfig.L1BlockTime)
+	t.Cleanup(func() {
+		_ = bcn.Close()
+	})
+	require.NoError(t, bcn.Start("127.0.0.1:0"))
+	beaconApiAddr := bcn.BeaconAddr()
+	require.NotEmpty(t, beaconApiAddr, "beacon API listener must be up")
+	sys.L1BeaconAPIAddr = beaconApiAddr
+
+	// Initialize nodes
+	l1Node, l1Backend, err := geth.InitL1(cfg.DeployConfig.L1ChainID, cfg.DeployConfig.L1BlockTime, l1Genesis, c,
+		path.Join(cfg.BlobsPath, "l1_el"), bcn, cfg.GethOptions["l1"]...)
+	if err != nil {
+		return nil, err
 	}
 	sys.EthInstances["l1"] = &GethInstance{
 		Backend: l1Backend,
@@ -609,14 +617,12 @@
 	}
 	err = l1Node.Start()
 	if err != nil {
-		didErrAfterStart = true
-		return nil, fmt.Errorf("failed to starat L1 geth: %w", err)
+		return nil, err
 	}
 
 	// Connect to L1 Geth client
 	l1Srv, err := l1Node.RPCHandler()
 	if err != nil {
-		didErrAfterStart = true
 		return nil, err
 	}
 	rawL1Client := rpc.DialInProc(l1Srv)
@@ -631,7 +637,7 @@
 		if err != nil {
 			return nil, fmt.Errorf("failed to get cwd: %w", err)
 		}
-		root, err := config.FindMonorepoRoot(cwd)
+		root, err := op_service.FindMonorepoRoot(cwd)
 		if err != nil {
 			return nil, fmt.Errorf("failed to find monorepo root: %w", err)
 		}
@@ -756,35 +762,6 @@
 	}
 	sys.RollupConfig = &defaultConfig
 
-<<<<<<< HEAD
-=======
-	// Create a fake Beacon node to hold on to blobs created by the L1 miner, and to serve them to L2
-	bcn := fakebeacon.NewBeacon(testlog.Logger(t, log.LvlInfo).New("role", "l1_cl"),
-		path.Join(cfg.BlobsPath, "l1_cl"), l1Genesis.Timestamp, cfg.DeployConfig.L1BlockTime)
-	t.Cleanup(func() {
-		_ = bcn.Close()
-	})
-	require.NoError(t, bcn.Start("127.0.0.1:0"))
-	beaconApiAddr := bcn.BeaconAddr()
-	require.NotEmpty(t, beaconApiAddr, "beacon API listener must be up")
-	sys.L1BeaconAPIAddr = beaconApiAddr
-
-	// Initialize nodes
-	l1Node, l1Backend, err := geth.InitL1(cfg.DeployConfig.L1ChainID, cfg.DeployConfig.L1BlockTime, l1Genesis, c,
-		path.Join(cfg.BlobsPath, "l1_el"), bcn, cfg.GethOptions["l1"]...)
-	if err != nil {
-		return nil, err
-	}
-	sys.EthInstances["l1"] = &GethInstance{
-		Backend: l1Backend,
-		Node:    l1Node,
-	}
-	err = l1Node.Start()
-	if err != nil {
-		return nil, err
-	}
-
->>>>>>> 4309094e
 	for name := range cfg.Nodes {
 		var ethClient EthInstance
 		if cfg.ExternalL2Shim == "" {
@@ -829,38 +806,17 @@
 	// Configure connections to L1 and L2 for rollup nodes.
 	// TODO: refactor testing to allow use of in-process rpc connections instead
 	// of only websockets (which are required for external eth client tests).
-<<<<<<< HEAD
-	for name, rollupCfg := range cfg.Nodes {
-		configureL1(rollupCfg, sys.EthInstances["l1"])
-		configureL2(rollupCfg, sys.EthInstances[name], sys.Espresso, cfg.JWTSecret)
-
-		rollupCfg.L2Sync = &rollupNode.PreparedL2SyncEndpoint{
-			Client:   nil,
-			TrustRPC: false,
-=======
 	for name, nodeCfg := range cfg.Nodes {
 		configureL1(nodeCfg, sys.EthInstances["l1"])
-		configureL2(nodeCfg, sys.EthInstances[name], cfg.JWTSecret)
+		configureL2(nodeCfg, sys.EthInstances[name], sys.Espresso, cfg.JWTSecret)
 		if sys.RollupConfig.EcotoneTime != nil {
 			nodeCfg.Beacon = &rollupNode.L1BeaconEndpointConfig{BeaconAddr: sys.L1BeaconAPIAddr}
->>>>>>> 4309094e
 		}
 	}
 
 	// Geth Clients
 	ctx, cancel = context.WithTimeout(context.Background(), 2*time.Second)
 	defer cancel()
-<<<<<<< HEAD
-=======
-	l1Srv, err := l1Node.RPCHandler()
-	if err != nil {
-		return nil, err
-	}
-	rawL1Client := rpc.DialInProc(l1Srv)
-	l1Client := ethclient.NewClient(rawL1Client)
-	sys.Clients["l1"] = l1Client
-	sys.RawClients["l1"] = rawL1Client
->>>>>>> 4309094e
 	for name, ethInst := range sys.EthInstances {
 		var endpoint string
 		if sys.Espresso != nil && name == "sequencer" {
@@ -873,12 +829,7 @@
 
 		rawClient, err := rpc.DialContext(ctx, endpoint)
 		if err != nil {
-<<<<<<< HEAD
-			didErrAfterStart = true
-			return nil, fmt.Errorf("failed to dial eth client %s: %w", endpoint, err)
-=======
 			return nil, err
->>>>>>> 4309094e
 		}
 		client := ethclient.NewClient(rawClient)
 		sys.RawClients[name] = rawClient
@@ -984,22 +935,12 @@
 		}
 		node, err := rollupNode.New(context.Background(), &c, l, snapLog, "", metrics.NewMetrics(""))
 		if err != nil {
-<<<<<<< HEAD
-			didErrAfterStart = true
-			return nil, fmt.Errorf("failed to create rollup node %s: %w", name, err)
-=======
 			return nil, err
->>>>>>> 4309094e
 		}
 		cycle = node
 		err = node.Start(context.Background())
 		if err != nil {
-<<<<<<< HEAD
-			didErrAfterStart = true
-			return nil, fmt.Errorf("failed to start rollup node %s: %w", name, err)
-=======
 			return nil, err
->>>>>>> 4309094e
 		}
 		sys.RollupNodes[name] = node
 
