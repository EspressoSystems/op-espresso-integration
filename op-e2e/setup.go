package op_e2e

import (
	"bytes"
	"context"
	"crypto/ecdsa"
	"crypto/rand"
<<<<<<< HEAD
	"encoding/json"
=======
	"errors"
>>>>>>> 9bfaf926
	"fmt"
	"math/big"
	prng "math/rand"
	"net"
	"net/http"
	"net/url"
	"os"
	"os/exec"
	"path"
	"path/filepath"
	"sort"
	"strconv"
	"strings"
	"testing"
	"time"

	ds "github.com/ipfs/go-datastore"
	"github.com/ipfs/go-datastore/sync"
	ic "github.com/libp2p/go-libp2p/core/crypto"
	"github.com/libp2p/go-libp2p/core/host"
	"github.com/libp2p/go-libp2p/core/peer"
	"github.com/libp2p/go-libp2p/core/peerstore"
	"github.com/libp2p/go-libp2p/p2p/host/peerstore/pstoremem"
	mocknet "github.com/libp2p/go-libp2p/p2p/net/mock"
	ma "github.com/multiformats/go-multiaddr"
	"github.com/stretchr/testify/require"

	"github.com/ethereum/go-ethereum/common"
	"github.com/ethereum/go-ethereum/common/hexutil"
	"github.com/ethereum/go-ethereum/core"
	geth_eth "github.com/ethereum/go-ethereum/eth"
	"github.com/ethereum/go-ethereum/ethclient"
	"github.com/ethereum/go-ethereum/log"
	"github.com/ethereum/go-ethereum/node"
	"github.com/ethereum/go-ethereum/params"
	"github.com/ethereum/go-ethereum/rpc"

	bss "github.com/ethereum-optimism/optimism/op-batcher/batcher"
	"github.com/ethereum-optimism/optimism/op-batcher/compressor"
	"github.com/ethereum-optimism/optimism/op-bindings/predeploys"
	"github.com/ethereum-optimism/optimism/op-chain-ops/genesis"
	"github.com/ethereum-optimism/optimism/op-e2e/config"
	"github.com/ethereum-optimism/optimism/op-e2e/e2eutils"
	"github.com/ethereum-optimism/optimism/op-e2e/e2eutils/geth"
	"github.com/ethereum-optimism/optimism/op-node/chaincfg"
	"github.com/ethereum-optimism/optimism/op-node/metrics"
	rollupNode "github.com/ethereum-optimism/optimism/op-node/node"
	"github.com/ethereum-optimism/optimism/op-node/p2p"
	"github.com/ethereum-optimism/optimism/op-node/p2p/store"
	"github.com/ethereum-optimism/optimism/op-node/rollup"
	"github.com/ethereum-optimism/optimism/op-node/rollup/derive"
	"github.com/ethereum-optimism/optimism/op-node/rollup/driver"
	proposermetrics "github.com/ethereum-optimism/optimism/op-proposer/metrics"
	l2os "github.com/ethereum-optimism/optimism/op-proposer/proposer"
	"github.com/ethereum-optimism/optimism/op-service/cliapp"
	"github.com/ethereum-optimism/optimism/op-service/clock"
	"github.com/ethereum-optimism/optimism/op-service/eth"
	oplog "github.com/ethereum-optimism/optimism/op-service/log"
	"github.com/ethereum-optimism/optimism/op-service/sources"
	"github.com/ethereum-optimism/optimism/op-service/testlog"
	"github.com/ethereum-optimism/optimism/op-service/txmgr"
)

var (
	testingJWTSecret = [32]byte{123}
)

func newTxMgrConfig(l1Addr string, privKey *ecdsa.PrivateKey) txmgr.CLIConfig {
	return txmgr.CLIConfig{
		L1RPCURL:                  l1Addr,
		PrivateKey:                hexPriv(privKey),
		NumConfirmations:          1,
		SafeAbortNonceTooLowCount: 3,
		FeeLimitMultiplier:        5,
		ResubmissionTimeout:       3 * time.Second,
		ReceiptQueryInterval:      50 * time.Millisecond,
		NetworkTimeout:            2 * time.Second,
		TxNotInMempoolTimeout:     2 * time.Minute,
	}
}

func DefaultSystemConfig(t *testing.T) SystemConfig {
	config.ExternalL2TestParms.SkipIfNecessary(t)

	secrets, err := e2eutils.DefaultMnemonicConfig.Secrets()
	require.NoError(t, err)
	deployConfig := config.DeployConfig.Copy()
	deployConfig.L1GenesisBlockTimestamp = hexutil.Uint64(time.Now().Unix())
	deployConfig.L2GenesisCanyonTimeOffset = e2eutils.CanyonTimeOffset()
	deployConfig.L2GenesisSpanBatchTimeOffset = e2eutils.SpanBatchTimeOffset()
	require.NoError(t, deployConfig.Check(), "Deploy config is invalid, do you need to run make devnet-allocs?")
	l1Deployments := config.L1Deployments.Copy()
	require.NoError(t, l1Deployments.Check())

	require.Equal(t, secrets.Addresses().Batcher, deployConfig.BatchSenderAddress)
	require.Equal(t, secrets.Addresses().SequencerP2P, deployConfig.P2PSequencerAddress)
	require.Equal(t, secrets.Addresses().Proposer, deployConfig.L2OutputOracleProposer)

	// Tests depend on premine being filled with secrets addresses
	premine := make(map[common.Address]*big.Int)
	for _, addr := range secrets.Addresses().All() {
		premine[addr] = new(big.Int).Mul(big.NewInt(1000), big.NewInt(params.Ether))
	}

	return SystemConfig{
		Secrets:                secrets,
		Premine:                premine,
		DeployConfig:           deployConfig,
		L1Deployments:          config.L1Deployments,
		L1InfoPredeployAddress: predeploys.L1BlockAddr,
		JWTFilePath:            writeDefaultJWT(t),
		JWTSecret:              testingJWTSecret,
		Nodes: map[string]*rollupNode.Config{
			"sequencer": {
				Driver: driver.Config{
					VerifierConfDepth:  0,
					SequencerConfDepth: 0,
					SequencerEnabled:   true,
				},
				// Submitter PrivKey is set in system start for rollup nodes where sequencer = true
				RPC: rollupNode.RPCConfig{
					ListenAddr:  "0.0.0.0",
					ListenPort:  0,
					EnableAdmin: true,
				},
				L1EpochPollInterval:         time.Second * 2,
				RuntimeConfigReloadInterval: time.Minute * 10,
				ConfigPersistence:           &rollupNode.DisabledConfigPersistence{},
			},
			"verifier": {
				Driver: driver.Config{
					VerifierConfDepth:  0,
					SequencerConfDepth: 0,
					SequencerEnabled:   false,
				},
				L1EpochPollInterval:         time.Second * 4,
				RuntimeConfigReloadInterval: time.Minute * 10,
				ConfigPersistence:           &rollupNode.DisabledConfigPersistence{},
			},
		},
		Loggers: map[string]log.Logger{
			"verifier":  testlog.Logger(t, log.LvlInfo).New("role", "verifier"),
			"sequencer": testlog.Logger(t, log.LvlInfo).New("role", "sequencer"),
			"batcher":   testlog.Logger(t, log.LvlInfo).New("role", "batcher"),
			"proposer":  testlog.Logger(t, log.LvlCrit).New("role", "proposer"),
		},
		GethOptions:                map[string][]geth.GethOption{},
		P2PTopology:                nil, // no P2P connectivity by default
		NonFinalizedProposals:      false,
		ExternalL2Shim:             config.ExternalL2Shim,
		BatcherTargetL1TxSizeBytes: 100_000,
	}
}

func writeDefaultJWT(t *testing.T) string {
	// Sadly the geth node config cannot load JWT secret from memory, it has to be a file
	jwtPath := path.Join(t.TempDir(), "jwt_secret")
	if err := os.WriteFile(jwtPath, []byte(hexutil.Encode(testingJWTSecret[:])), 0o600); err != nil {
		t.Fatalf("failed to prepare jwt file for geth: %v", err)
	}
	return jwtPath
}

type DepositContractConfig struct {
	L2Oracle           common.Address
	FinalizationPeriod *big.Int
}

type SystemConfig struct {
	Secrets                *e2eutils.Secrets
	L1InfoPredeployAddress common.Address

	DeployConfig  *genesis.DeployConfig
	L1Deployments *genesis.L1Deployments

	JWTFilePath string
	JWTSecret   [32]byte

	Premine        map[common.Address]*big.Int
	Nodes          map[string]*rollupNode.Config // Per node config. Don't use populate rollup.Config
	Loggers        map[string]log.Logger
	GethOptions    map[string][]geth.GethOption
	ProposerLogger log.Logger
	BatcherLogger  log.Logger

	ExternalL2Shim string

	// map of outbound connections to other nodes. Node names prefixed with "~" are unconnected but linked.
	// A nil map disables P2P completely.
	// Any node name not in the topology will not have p2p enabled.
	P2PTopology map[string][]string

	// Enables req-resp sync in the P2P nodes
	P2PReqRespSync bool

	// If the proposer can make proposals for L2 blocks derived from L1 blocks which are not finalized on L1 yet.
	NonFinalizedProposals bool

	// Explicitly disable batcher, for tests that rely on unsafe L2 payloads
	DisableBatcher bool

	// Target L1 tx size for the batcher transactions
	BatcherTargetL1TxSizeBytes uint64

	// SupportL1TimeTravel determines if the L1 node supports quickly skipping forward in time
	SupportL1TimeTravel bool
}

type GethInstance struct {
	Backend *geth_eth.Ethereum
	Node    *node.Node
}

func (gi *GethInstance) HTTPEndpoint() string {
	return gi.Node.HTTPEndpoint()
}

func (gi *GethInstance) WSEndpoint() string {
	return gi.Node.WSEndpoint()
}

func (gi *GethInstance) WSAuthEndpoint() string {
	return gi.Node.WSAuthEndpoint()
}

func (gi *GethInstance) HTTPAuthEndpoint() string {
	return gi.Node.HTTPAuthEndpoint()
}

func (gi *GethInstance) Close() error {
	return gi.Node.Close()
}

// EthInstance is either an in process Geth or external process exposing its
// endpoints over the network
type EthInstance interface {
	HTTPEndpoint() string
	WSEndpoint() string
	HTTPAuthEndpoint() string
	WSAuthEndpoint() string
	Close() error
}

type System struct {
	cfg SystemConfig

	RollupConfig *rollup.Config

	L2GenesisCfg *core.Genesis

	Espresso *EspressoSystem

	// Connections to running nodes
	EthInstances      map[string]EthInstance
	Clients           map[string]*ethclient.Client
	RawClients        map[string]*rpc.Client
	RollupNodes       map[string]*rollupNode.OpNode
	L2OutputSubmitter *l2os.L2OutputSubmitter
	BatchSubmitter    *bss.BatcherService
	Mocknet           mocknet.Mocknet

	// TimeTravelClock is nil unless SystemConfig.SupportL1TimeTravel was set to true
	// It provides access to the clock instance used by the L1 node. Calling TimeTravelClock.AdvanceBy
	// allows tests to quickly time travel L1 into the future.
	// Note that this time travel may occur in a single block, creating a very large difference in the Time
	// on sequential blocks.
	TimeTravelClock *clock.AdvancingClock
}

func (sys *System) NodeEndpoint(name string) string {
	return selectEndpoint(sys.EthInstances[name])
}

func (sys *System) Close() {
	postCtx, postCancel := context.WithCancel(context.Background())
	postCancel() // immediate shutdown, no allowance for idling

	if sys.L2OutputSubmitter != nil {
		sys.L2OutputSubmitter.Stop()
	}
	if sys.BatchSubmitter != nil {
		_ = sys.BatchSubmitter.Kill()
	}

	for _, node := range sys.RollupNodes {
		_ = node.Stop(postCtx)
	}
	if sys.Espresso != nil {
		sys.Espresso.Close()
	}
	for _, ei := range sys.EthInstances {
		ei.Close()
	}
	sys.Mocknet.Close()
}

type EspressoSystem struct {
	composeFile   string
	projectName   string
	sequencerPort uint16
	proxyPort     uint16
	logsProcess   *exec.Cmd
}

func (e *EspressoSystem) SequencerUrl() string {
	return fmt.Sprintf("http://localhost:%d", e.sequencerPort)
}

func (e *EspressoSystem) ProxyUrl() string {
	return fmt.Sprintf("http://localhost:%d", e.proxyPort)
}

func (e *EspressoSystem) WaitForBlockHeight(ctx context.Context, height uint64) error {
	url := e.SequencerUrl() + "/status/latest_block_height"
	for {
		res, err := http.Get(url)
		if err == nil {
			defer res.Body.Close()
		}

		if err == nil && res.StatusCode == 200 {
			var currentHeight uint64
			if err := json.NewDecoder(res.Body).Decode(&currentHeight); err != nil {
				return err
			}
			if currentHeight >= height {
				return nil
			}
			log.Info("waiting for Espresso block height", "current", currentHeight, "desired", height)
		} else {
			log.Warn("failed to get latest Espresso block height", "res", res, "err", err)
		}

		ticker := time.NewTicker(time.Second)
		defer ticker.Stop()
		select {
		case <-ticker.C:
			continue
		case <-ctx.Done():
			return ctx.Err()
		}
	}
}

func (e *EspressoSystem) StartGethProxy(sequencer EthInstance) error {
	ctx, cancel := context.WithTimeout(context.Background(), 60*time.Second)
	defer cancel()
	cmd := exec.CommandContext(ctx,
		"docker", "compose", "--project-name", e.projectName, "-f", e.composeFile,
		"up", "op-geth-proxy", "-V", "--force-recreate", "--wait")
	stderr := bytes.Buffer{}
	cmd.Stderr = &stderr
	cmd.Stdout = &stderr
	// Point the L2 RPC proxy at the OP sequencer Geth node.
	cmd.Env = append(cmd.Env, fmt.Sprintf("OP_GETH_PROXY_GETH_ADDR=%s", httpEndpointForDocker(sequencer)))
	// Enable INFO level logging for Rust services.
	cmd.Env = append(cmd.Env, "RUST_LOG=info")
	if err := cmd.Run(); err != nil {
		return fmt.Errorf("docker compose up (%v) error: %w output: %s", cmd, err, stderr.String())
	}

	// Find the ports which were randomly assigned to the services.
	proxyPort, err := dockerComposePort(e.projectName, e.composeFile, "op-geth-proxy", 9090)
	if err != nil {
		return err
	}
	e.proxyPort = proxyPort
	return nil
}

func (e *EspressoSystem) PrintLogs() {
	logs := exec.Command("docker", "compose", "--project-name", e.projectName, "-f", e.composeFile, "logs")
	logs.Stdout = os.Stdout
	logs.Stderr = os.Stderr
	if err := logs.Run(); err != nil {
		log.Error("failed to get docker-compose logs: %w", err)
	}
}

func (e *EspressoSystem) AttachLogs() error {
	// Forward service logs to our stdout.
	logs := exec.Command("docker", "compose", "--project-name", e.projectName, "-f", e.composeFile, "logs", "-f")
	logs.Stdout = os.Stdout
	logs.Stderr = os.Stderr
	if err := logs.Start(); err != nil {
		return fmt.Errorf("failed to attach to docker compose logs (%v): %w", logs, err)
	}
	e.logsProcess = logs
	return nil
}

func (e *EspressoSystem) Close() {
	// Kill the docker-compose environment.
	ctx, cancel := context.WithTimeout(context.Background(), 60*time.Second)
	defer cancel()
	cmd := exec.CommandContext(ctx, "docker", "compose", "--project-name", e.projectName,
		"-f", e.composeFile, "down", "-v")
	if err := cmd.Run(); err != nil {
		log.Error("failed to kill docker-compose", "err", err)
	}

	// Kill the logs process.
	if e.logsProcess != nil {
		if err := e.logsProcess.Process.Kill(); err != nil {
			log.Error("failed to kill docker-compose logs", "err", err)
		}
		if err := e.logsProcess.Wait(); err != nil {
			log.Error("failed to wait for docker-compose logs", "err", err)
		}
	}
}

func dockerComposePort(projectName string, composeFile string, service string, internalPort uint16) (uint16, error) {
	ctx, cancel := context.WithTimeout(context.Background(), 5*time.Second)
	defer cancel()
	cmd := exec.CommandContext(ctx,
		"docker", "compose", "--project-name", projectName, "-f", composeFile, "port",
		service, strconv.Itoa(int(internalPort)))
	output, err := cmd.Output()
	if err != nil {
		return 0, fmt.Errorf("docker compose port failed: %w, %v", err, cmd)
	}
	port, err := strconv.Atoi(strings.TrimSpace(strings.Split(string(output), ":")[1]))
	if err != nil {
		return 0, err
	}
	return uint16(port), nil
}

type systemConfigHook func(sCfg *SystemConfig, s *System)

type SystemConfigOption struct {
	key    string
	role   string
	action systemConfigHook
}

type SystemConfigOptions struct {
	opts map[string]systemConfigHook
}

func NewSystemConfigOptions(_opts []SystemConfigOption) (SystemConfigOptions, error) {
	opts := make(map[string]systemConfigHook)
	for _, opt := range _opts {
		if _, ok := opts[opt.key+":"+opt.role]; ok {
			return SystemConfigOptions{}, fmt.Errorf("duplicate option for key %s and role %s", opt.key, opt.role)
		}
		opts[opt.key+":"+opt.role] = opt.action
	}

	return SystemConfigOptions{
		opts: opts,
	}, nil
}

func (s *SystemConfigOptions) Get(key, role string) (systemConfigHook, bool) {
	v, ok := s.opts[key+":"+role]
	return v, ok
}

func (cfg SystemConfig) Start(t *testing.T, _opts ...SystemConfigOption) (*System, error) {
	opts, err := NewSystemConfigOptions(_opts)
	if err != nil {
		return nil, fmt.Errorf("failed to create system config: %w", err)
	}

	sys := &System{
		cfg:          cfg,
		EthInstances: make(map[string]EthInstance),
		Clients:      make(map[string]*ethclient.Client),
		RawClients:   make(map[string]*rpc.Client),
		RollupNodes:  make(map[string]*rollupNode.OpNode),
	}
	didErrAfterStart := false
	defer func() {
		if didErrAfterStart {
			postCtx, postCancel := context.WithCancel(context.Background())
			postCancel() // immediate shutdown, no allowance for idling
			for _, node := range sys.RollupNodes {
				_ = node.Stop(postCtx)
			}
			for _, ei := range sys.EthInstances {
				ei.Close()
			}
		}
	}()

	c := clock.SystemClock
	if cfg.SupportL1TimeTravel {
		sys.TimeTravelClock = clock.NewAdvancingClock(100 * time.Millisecond)
		c = sys.TimeTravelClock
	}

	if err := cfg.DeployConfig.Check(); err != nil {
		return nil, fmt.Errorf("invalid DeployConfig: %w", err)
	}

	l1Genesis, err := genesis.BuildL1DeveloperGenesis(cfg.DeployConfig, config.L1Allocs, config.L1Deployments, true)
	if err != nil {
		return nil, fmt.Errorf("failed to build L1 genesis: %w", err)
	}

	for addr, amount := range cfg.Premine {
		if existing, ok := l1Genesis.Alloc[addr]; ok {
			l1Genesis.Alloc[addr] = core.GenesisAccount{
				Code:    existing.Code,
				Storage: existing.Storage,
				Balance: amount,
				Nonce:   existing.Nonce,
			}
		} else {
			l1Genesis.Alloc[addr] = core.GenesisAccount{
				Balance: amount,
				Nonce:   0,
			}
		}
	}

	// Initialize L1
	l1Node, l1Backend, err := geth.InitL1(cfg.DeployConfig.L1ChainID, cfg.DeployConfig.L1BlockTime, l1Genesis, c, cfg.GethOptions["l1"]...)
	if err != nil {
		return nil, fmt.Errorf("failed to init L1 geth: %w", err)
	}
	sys.EthInstances["l1"] = &GethInstance{
		Backend: l1Backend,
		Node:    l1Node,
	}
	err = l1Node.Start()
	if err != nil {
		didErrAfterStart = true
		return nil, fmt.Errorf("failed to starat L1 geth: %w", err)
	}

	// Connect to L1 Geth client
	l1Srv, err := l1Node.RPCHandler()
	if err != nil {
		didErrAfterStart = true
		return nil, err
	}
	rawL1Client := rpc.DialInProc(l1Srv)
	l1Client := ethclient.NewClient(rawL1Client)
	sys.Clients["l1"] = l1Client
	sys.RawClients["l1"] = rawL1Client

	// Start an Espresso sequencer network, if required.
	if cfg.DeployConfig.Espresso {
		// Find the docker-compose file.
		cwd, err := os.Getwd()
		if err != nil {
			return nil, fmt.Errorf("failed to get cwd: %w", err)
		}
		root, err := config.FindMonorepoRoot(cwd)
		if err != nil {
			return nil, fmt.Errorf("failed to find monorepo root: %w", err)
		}
		composeFile := filepath.Join(root, "op-e2e", "docker-compose.yml")

		// Generate a random project name to distinguish this docker-compose network from that of
		// other tests running in parallel.
		projectName := fmt.Sprintf("e2e-tests-%d", prng.Int63())

		// Start the services.
		ctx, cancel := context.WithTimeout(context.Background(), 60*time.Second)
		defer cancel()
		cmd := exec.CommandContext(ctx,
			"docker", "compose", "--project-name", projectName, "-f", composeFile,
			"up", "orchestrator", "da-server", "consensus-server", "sequencer0", "sequencer1", "commitment-task",
			"-V", "--force-recreate", "--wait")
		stderr := bytes.Buffer{}
		cmd.Stderr = &stderr
		cmd.Stdout = &stderr
		// Point the sequencer at the L1 Geth node.
		cmd.Env = append(cmd.Env, fmt.Sprintf("ESPRESSO_SEQUENCER_L1_PROVIDER=%s", httpEndpointForDocker(sys.EthInstances["l1"])))
		cmd.Env = append(cmd.Env, fmt.Sprintf("ESPRESSO_SEQUENCER_L1_WS_PROVIDER=%s", wsEndpointForDocker(sys.EthInstances["l1"])))
		// Make the Espresso block time faster than the OP block time, or else tests will time out.
		cmd.Env = append(cmd.Env, fmt.Sprintf("ESPRESSO_ORCHESTRATOR_MAX_PROPOSE_TIME=%dms", cfg.DeployConfig.L2BlockTime*1000/2))
		cmd.Env = append(cmd.Env, "RUST_LOG=info")
		if err := cmd.Run(); err != nil {
			sys.Espresso = &EspressoSystem{
				projectName:   projectName,
				composeFile:   composeFile,
				sequencerPort: 0,
			}
			sys.Espresso.PrintLogs()
			return nil, fmt.Errorf("docker compose up (%v) error: %w output: %s", cmd, err, stderr.String())
		}

		// Find the ports which were randomly assigned to the services.
		sequencerPort, err := dockerComposePort(projectName, composeFile, "sequencer0", 8080)
		if err != nil {
			return nil, fmt.Errorf("failed to get sequencer0 port: %w", err)
		}

		sys.Espresso = &EspressoSystem{
			projectName:   projectName,
			composeFile:   composeFile,
			sequencerPort: sequencerPort,
		}

		// Wait for Espresso to start producing blocks. Because of pipelining, the first block can
		// take a few seconds, which we don't want to count against the test timeout.
		if err := sys.Espresso.WaitForBlockHeight(ctx, 1); err != nil {
			// If we never reached a height of a single block, something is probably wrong with the
			// Espresso configuration, and we will want to look at the logs.
			sys.Espresso.PrintLogs()
			return nil, fmt.Errorf("failed to reach Espresso block height: %w", err)
		}
	}

	// Initialize L2
	ctx, cancel := context.WithTimeout(context.Background(), 2*time.Second)
	defer cancel()
	l1Block, err := l1Client.BlockByNumber(ctx, nil)
	if err != nil {
		return nil, fmt.Errorf("failed to get L1 head: %w", err)
	}
	l2Genesis, err := genesis.BuildL2Genesis(cfg.DeployConfig, l1Block)
	if err != nil {
		return nil, fmt.Errorf("failed to build L2 genesis: %w", err)
	}
	sys.L2GenesisCfg = l2Genesis
	for addr, amount := range cfg.Premine {
		if existing, ok := l2Genesis.Alloc[addr]; ok {
			l2Genesis.Alloc[addr] = core.GenesisAccount{
				Code:    existing.Code,
				Storage: existing.Storage,
				Balance: amount,
				Nonce:   existing.Nonce,
			}
		} else {
			l2Genesis.Alloc[addr] = core.GenesisAccount{
				Balance: amount,
				Nonce:   0,
			}
		}
	}

	makeRollupConfig := func() rollup.Config {
		return rollup.Config{
			Genesis: rollup.Genesis{
				L1: eth.BlockID{
					Hash:   l1Block.Hash(),
					Number: l1Block.Number().Uint64(),
				},
				L2: eth.BlockID{
					Hash:   l2Genesis.ToBlock().Hash(),
					Number: 0,
				},
				L2Time:       l2Genesis.Timestamp,
				SystemConfig: e2eutils.SystemConfigFromDeployConfig(cfg.DeployConfig),
			},
			BlockTime:               cfg.DeployConfig.L2BlockTime,
			MaxSequencerDrift:       cfg.DeployConfig.MaxSequencerDrift,
			SeqWindowSize:           cfg.DeployConfig.SequencerWindowSize,
			ChannelTimeout:          cfg.DeployConfig.ChannelTimeout,
			L1ChainID:               cfg.L1ChainIDBig(),
			L2ChainID:               cfg.L2ChainIDBig(),
			BatchInboxAddress:       cfg.DeployConfig.BatchInboxAddress,
			HotShotContractAddress:  cfg.DeployConfig.HotShotContractAddress,
			DepositContractAddress:  cfg.DeployConfig.OptimismPortalProxy,
			L1SystemConfigAddress:   cfg.DeployConfig.SystemConfigProxy,
			RegolithTime:            cfg.DeployConfig.RegolithTime(uint64(cfg.DeployConfig.L1GenesisBlockTimestamp)),
			CanyonTime:              cfg.DeployConfig.CanyonTime(uint64(cfg.DeployConfig.L1GenesisBlockTimestamp)),
			SpanBatchTime:           cfg.DeployConfig.SpanBatchTime(uint64(cfg.DeployConfig.L1GenesisBlockTimestamp)),
			ProtocolVersionsAddress: cfg.L1Deployments.ProtocolVersionsProxy,
		}
	}
	defaultConfig := makeRollupConfig()
	if err := defaultConfig.Check(); err != nil {
		return nil, fmt.Errorf("rollup config is invalid: %w", err)
	}
	sys.RollupConfig = &defaultConfig

	for name := range cfg.Nodes {
		var ethClient EthInstance
		if cfg.ExternalL2Shim == "" {
			node, backend, err := geth.InitL2(name, big.NewInt(int64(cfg.DeployConfig.L2ChainID)), l2Genesis, cfg.JWTFilePath, cfg.GethOptions[name]...)
			if err != nil {
				return nil, err
			}
			gethInst := &GethInstance{
				Backend: backend,
				Node:    node,
			}
			err = gethInst.Node.Start()
			if err != nil {
				didErrAfterStart = true
				return nil, err
			}
			ethClient = gethInst
		} else {
			if len(cfg.GethOptions[name]) > 0 {
				t.Skip("External L2 nodes do not support configuration through GethOptions")
			}
			ethClient = (&ExternalRunner{
				Name:    name,
				BinPath: cfg.ExternalL2Shim,
				Genesis: l2Genesis,
				JWTPath: cfg.JWTFilePath,
			}).Run(t)
		}
		sys.EthInstances[name] = ethClient
	}

	// Now that the L2 nodes are running, start an Espresso proxy for the L2 sequencer Geth node.
	if sys.Espresso != nil {
		if err := sys.Espresso.StartGethProxy(sys.EthInstances["sequencer"]); err != nil {
			return nil, fmt.Errorf("failed to start Geth proxy: %w", err)
		}
		// Now that all the Docker services are running, attach to logs.
		if err := sys.Espresso.AttachLogs(); err != nil {
			return nil, fmt.Errorf("failed to attach to Docker logs: %w", err)
		}
	}

	// Configure connections to L1 and L2 for rollup nodes.
	// TODO: refactor testing to allow use of in-process rpc connections instead
	// of only websockets (which are required for external eth client tests).
	for name, rollupCfg := range cfg.Nodes {
		configureL1(rollupCfg, sys.EthInstances["l1"])
		configureL2(rollupCfg, sys.EthInstances[name], sys.Espresso, cfg.JWTSecret)

		rollupCfg.L2Sync = &rollupNode.PreparedL2SyncEndpoint{
			Client:   nil,
			TrustRPC: false,
		}
	}

	// Geth Clients
	ctx, cancel = context.WithTimeout(context.Background(), 2*time.Second)
	defer cancel()
	for name, ethInst := range sys.EthInstances {
		var endpoint string
		if sys.Espresso != nil && name == "sequencer" {
			// In Espresso mode, clients should talk to the sequencer through the proxy RPC, which
			// forwards submitted transactions to the Espresso sequencer.
			endpoint = sys.Espresso.ProxyUrl()
		} else {
			endpoint = ethInst.WSEndpoint()
		}

		rawClient, err := rpc.DialContext(ctx, endpoint)
		if err != nil {
			didErrAfterStart = true
			return nil, fmt.Errorf("failed to dial eth client %s: %w", endpoint, err)
		}
		client := ethclient.NewClient(rawClient)
		sys.RawClients[name] = rawClient
		sys.Clients[name] = client
	}

	_, err = geth.WaitForBlock(big.NewInt(2), l1Client, 6*time.Second*time.Duration(cfg.DeployConfig.L1BlockTime))
	if err != nil {
		return nil, fmt.Errorf("waiting for blocks: %w", err)
	}

	sys.Mocknet = mocknet.New()

	p2pNodes := make(map[string]*p2p.Prepared)
	if cfg.P2PTopology != nil {
		// create the peer if it doesn't exist yet.
		initHostMaybe := func(name string) (*p2p.Prepared, error) {
			if p, ok := p2pNodes[name]; ok {
				return p, nil
			}
			h, err := sys.newMockNetPeer()
			if err != nil {
				return nil, fmt.Errorf("failed to init p2p host for node %s", name)
			}
			h.Network()
			_, ok := cfg.Nodes[name]
			if !ok {
				return nil, fmt.Errorf("node %s from p2p topology not found in actual nodes map", name)
			}
			// TODO we can enable discv5 in the testnodes to test discovery of new peers.
			// Would need to mock though, and the discv5 implementation does not provide nice mocks here.
			p := &p2p.Prepared{
				HostP2P:           h,
				LocalNode:         nil,
				UDPv5:             nil,
				EnableReqRespSync: cfg.P2PReqRespSync,
			}
			p2pNodes[name] = p
			return p, nil
		}
		for k, vs := range cfg.P2PTopology {
			peerA, err := initHostMaybe(k)
			if err != nil {
				return nil, fmt.Errorf("failed to setup mocknet peer %s", k)
			}
			for _, v := range vs {
				v = strings.TrimPrefix(v, "~")
				peerB, err := initHostMaybe(v)
				if err != nil {
					return nil, fmt.Errorf("failed to setup mocknet peer %s (peer of %s)", v, k)
				}
				if _, err := sys.Mocknet.LinkPeers(peerA.HostP2P.ID(), peerB.HostP2P.ID()); err != nil {
					return nil, fmt.Errorf("failed to setup mocknet link between %s and %s", k, v)
				}
				// connect the peers after starting the full rollup node
			}
		}
	}

	// Don't log state snapshots in test output
	snapLog := log.New()
	snapLog.SetHandler(log.DiscardHandler())

	// Rollup nodes

	// Ensure we are looping through the nodes in alphabetical order
	ks := make([]string, 0, len(cfg.Nodes))
	for k := range cfg.Nodes {
		ks = append(ks, k)
	}
	// Sort strings in ascending alphabetical order
	sort.Strings(ks)

	for _, name := range ks {
		nodeConfig := cfg.Nodes[name]
		c := *nodeConfig // copy
		c.Rollup = makeRollupConfig()
		if err := c.LoadPersisted(cfg.Loggers[name]); err != nil {
			return nil, fmt.Errorf("failed to load persisted logger: %w", err)
		}

		if p, ok := p2pNodes[name]; ok {
			c.P2P = p

			if c.Driver.SequencerEnabled && c.P2PSigner == nil {
				c.P2PSigner = &p2p.PreparedSigner{Signer: p2p.NewLocalSigner(cfg.Secrets.SequencerP2P)}
			}
		}

		c.Rollup.LogDescription(cfg.Loggers[name], chaincfg.L2ChainIDToNetworkDisplayName)
		l := cfg.Loggers[name]
		var cycle cliapp.Lifecycle
		c.Cancel = func(errCause error) {
			l.Warn("node requested early shutdown!", "err", errCause)
			go func() {
				postCtx, postCancel := context.WithCancel(context.Background())
				postCancel() // don't allow the stopping to continue for longer than needed
				if err := cycle.Stop(postCtx); err != nil {
					t.Error(err)
				}
				l.Warn("closed op-node!")
			}()
		}
		node, err := rollupNode.New(context.Background(), &c, l, snapLog, "", metrics.NewMetrics(""))
		if err != nil {
			didErrAfterStart = true
			return nil, fmt.Errorf("failed to create rollup node %s: %w", name, err)
		}
		cycle = node
		err = node.Start(context.Background())
		if err != nil {
			didErrAfterStart = true
			return nil, fmt.Errorf("failed to start rollup node %s: %w", name, err)
		}
		sys.RollupNodes[name] = node

		if action, ok := opts.Get("afterRollupNodeStart", name); ok {
			action(&cfg, sys)
		}
	}

	if cfg.P2PTopology != nil {
		// We only set up the connections after starting the actual nodes,
		// so GossipSub and other p2p protocols can be started before the connections go live.
		// This way protocol negotiation happens correctly.
		for k, vs := range cfg.P2PTopology {
			peerA := p2pNodes[k]
			for _, v := range vs {
				unconnected := strings.HasPrefix(v, "~")
				if unconnected {
					v = v[1:]
				}
				if !unconnected {
					peerB := p2pNodes[v]
					if _, err := sys.Mocknet.ConnectPeers(peerA.HostP2P.ID(), peerB.HostP2P.ID()); err != nil {
						return nil, fmt.Errorf("failed to setup mocknet connection between %s and %s", k, v)
					}
				}
			}
		}
	}

	// Don't start batch submitter and proposer if there's no sequencer.
	if sys.RollupNodes["sequencer"] == nil {
		return sys, nil
	}

	// L2Output Submitter
	sys.L2OutputSubmitter, err = l2os.NewL2OutputSubmitterFromCLIConfig(l2os.CLIConfig{
		L1EthRpc:          sys.EthInstances["l1"].WSEndpoint(),
		RollupRpc:         sys.RollupNodes["sequencer"].HTTPEndpoint(),
		L2OOAddress:       config.L1Deployments.L2OutputOracleProxy.Hex(),
		PollInterval:      50 * time.Millisecond,
		TxMgrConfig:       newTxMgrConfig(sys.EthInstances["l1"].WSEndpoint(), cfg.Secrets.Proposer),
		AllowNonFinalized: cfg.NonFinalizedProposals,
		LogConfig: oplog.CLIConfig{
			Level:  log.LvlInfo,
			Format: oplog.FormatText,
		},
	}, sys.cfg.Loggers["proposer"], proposermetrics.NoopMetrics)
	if err != nil {
		return nil, fmt.Errorf("unable to setup l2 output submitter: %w", err)
	}

	if err := sys.L2OutputSubmitter.Start(); err != nil {
		return nil, fmt.Errorf("unable to start l2 output submitter: %w", err)
	}

	batchType := derive.SingularBatchType
	if os.Getenv("OP_E2E_USE_SPAN_BATCH") == "true" {
		batchType = derive.SpanBatchType
	}
	batcherCLIConfig := &bss.CLIConfig{
		L1EthRpc:               sys.EthInstances["l1"].WSEndpoint(),
		L2EthRpc:               sys.EthInstances["sequencer"].WSEndpoint(),
		RollupRpc:              sys.RollupNodes["sequencer"].HTTPEndpoint(),
		MaxPendingTransactions: 0,
		MaxChannelDuration:     1,
		MaxL1TxSize:            240_000,
		CompressorConfig: compressor.CLIConfig{
			TargetL1TxSizeBytes: cfg.BatcherTargetL1TxSizeBytes,
			TargetNumFrames:     1,
			ApproxComprRatio:    0.4,
		},
		SubSafetyMargin: 4,
		PollInterval:    50 * time.Millisecond,
		TxMgrConfig:     newTxMgrConfig(sys.EthInstances["l1"].WSEndpoint(), cfg.Secrets.Batcher),
		LogConfig: oplog.CLIConfig{
			Level:  log.LvlInfo,
			Format: oplog.FormatText,
		},
		Stopped:   sys.cfg.DisableBatcher, // Batch submitter may be enabled later
		BatchType: uint(batchType),
	}
	// Batch Submitter
	batcher, err := bss.BatcherServiceFromCLIConfig(context.Background(), "0.0.1", batcherCLIConfig, sys.cfg.Loggers["batcher"])
	if err != nil {
		return nil, fmt.Errorf("failed to setup batch submitter: %w", err)
	}
	if err := batcher.Start(context.Background()); err != nil {
		return nil, errors.Join(fmt.Errorf("failed to start batch submitter: %w", err), batcher.Stop(context.Background()))
	}
	sys.BatchSubmitter = batcher

	return sys, nil
}

// IP6 range that gets blackholed (in case our traffic ever makes it out onto
// the internet).
var blackholeIP6 = net.ParseIP("100::")

// mocknet doesn't allow us to add a peerstore without fully creating the peer ourselves
func (sys *System) newMockNetPeer() (host.Host, error) {
	sk, _, err := ic.GenerateECDSAKeyPair(rand.Reader)
	if err != nil {
		return nil, err
	}
	id, err := peer.IDFromPrivateKey(sk)
	if err != nil {
		return nil, err
	}
	suffix := id
	if len(id) > 8 {
		suffix = id[len(id)-8:]
	}
	ip := append(net.IP{}, blackholeIP6...)
	copy(ip[net.IPv6len-len(suffix):], suffix)
	a, err := ma.NewMultiaddr(fmt.Sprintf("/ip6/%s/tcp/4242", ip))
	if err != nil {
		return nil, fmt.Errorf("failed to create test multiaddr: %w", err)
	}
	p, err := peer.IDFromPublicKey(sk.GetPublic())
	if err != nil {
		return nil, err
	}

	ps, err := pstoremem.NewPeerstore()
	if err != nil {
		return nil, err
	}
	ps.AddAddr(p, a, peerstore.PermanentAddrTTL)
	_ = ps.AddPrivKey(p, sk)
	_ = ps.AddPubKey(p, sk.GetPublic())

	ds := sync.MutexWrap(ds.NewMapDatastore())
	eps, err := store.NewExtendedPeerstore(context.Background(), log.Root(), clock.SystemClock, ps, ds, 24*time.Hour)
	if err != nil {
		return nil, err
	}
	return sys.Mocknet.AddPeerWithPeerstore(p, eps)
}

func UseHTTP() bool {
	return os.Getenv("OP_E2E_USE_HTTP") == "true"
}

func selectEndpoint(node EthInstance) string {
	if UseHTTP() {
		log.Info("using HTTP client")
		return node.HTTPEndpoint()
	}
	return node.WSEndpoint()
}

func httpEndpointForDocker(node EthInstance) string {
	url, err := url.Parse(node.HTTPEndpoint())
	if err != nil {
		panic(fmt.Sprintf("geth HTTPEndpoint returned malformed URL (%v)", err))
	}
	port := url.Port()

	// This is how Docker containers address services running on the host.
	return fmt.Sprintf("http://host.docker.internal:%s", port)
}

func wsEndpointForDocker(node EthInstance) string {
	url, err := url.Parse(node.WSEndpoint())
	if err != nil {
		panic(fmt.Sprintf("geth WSEndpoint returned malformed URL (%v)", err))
	}
	port := url.Port()

	// This is how Docker containers address services running on the host.
	return fmt.Sprintf("ws://host.docker.internal:%s", port)
}

func configureL1(rollupNodeCfg *rollupNode.Config, l1Node EthInstance) {
	l1EndpointConfig := selectEndpoint(l1Node)
	rollupNodeCfg.L1 = &rollupNode.L1EndpointConfig{
		L1NodeAddr:       l1EndpointConfig,
		L1TrustRPC:       false,
		L1RPCKind:        sources.RPCKindStandard,
		RateLimit:        0,
		BatchSize:        20,
		HttpPollInterval: time.Millisecond * 100,
	}
}

type WSOrHTTPEndpoint interface {
	WSAuthEndpoint() string
	HTTPAuthEndpoint() string
}

<<<<<<< HEAD
func configureL2(rollupNodeCfg *rollupNode.Config, l2Node WSOrHTTPEndpoint, espresso *EspressoSystem, jwtSecret [32]byte) {
	useHTTP := os.Getenv("OP_E2E_USE_HTTP") == "true"
=======
func configureL2(rollupNodeCfg *rollupNode.Config, l2Node WSOrHTTPEndpoint, jwtSecret [32]byte) {
>>>>>>> 9bfaf926
	l2EndpointConfig := l2Node.WSAuthEndpoint()
	if UseHTTP() {
		l2EndpointConfig = l2Node.HTTPAuthEndpoint()
	}

	rollupNodeCfg.L2 = &rollupNode.L2EndpointConfig{
		L2EngineAddr:      l2EndpointConfig,
		L2EngineJWTSecret: jwtSecret,
	}
	if espresso != nil {
		rollupNodeCfg.EspressoUrl = espresso.SequencerUrl()
	}
}

func (cfg SystemConfig) L1ChainIDBig() *big.Int {
	return new(big.Int).SetUint64(cfg.DeployConfig.L1ChainID)
}

func (cfg SystemConfig) L2ChainIDBig() *big.Int {
	return new(big.Int).SetUint64(cfg.DeployConfig.L2ChainID)
}

func hexPriv(in *ecdsa.PrivateKey) string {
	b := e2eutils.EncodePrivKey(in)
	return hexutil.Encode(b)
}<|MERGE_RESOLUTION|>--- conflicted
+++ resolved
@@ -5,11 +5,8 @@
 	"context"
 	"crypto/ecdsa"
 	"crypto/rand"
-<<<<<<< HEAD
 	"encoding/json"
-=======
 	"errors"
->>>>>>> 9bfaf926
 	"fmt"
 	"math/big"
 	prng "math/rand"
@@ -1058,12 +1055,7 @@
 	HTTPAuthEndpoint() string
 }
 
-<<<<<<< HEAD
 func configureL2(rollupNodeCfg *rollupNode.Config, l2Node WSOrHTTPEndpoint, espresso *EspressoSystem, jwtSecret [32]byte) {
-	useHTTP := os.Getenv("OP_E2E_USE_HTTP") == "true"
-=======
-func configureL2(rollupNodeCfg *rollupNode.Config, l2Node WSOrHTTPEndpoint, jwtSecret [32]byte) {
->>>>>>> 9bfaf926
 	l2EndpointConfig := l2Node.WSAuthEndpoint()
 	if UseHTTP() {
 		l2EndpointConfig = l2Node.HTTPAuthEndpoint()
