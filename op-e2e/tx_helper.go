--- conflicted
+++ resolved
@@ -17,14 +17,6 @@
 	"github.com/ethereum/go-ethereum/ethclient"
 	"github.com/stretchr/testify/require"
 )
-
-func depositTimeout(cfg *SystemConfig) time.Duration {
-	seconds := 15 * cfg.DeployConfig.L2BlockTime
-	if cfg.DeployConfig.Espresso {
-		seconds += cfg.DeployConfig.EspressoL1ConfDepth * cfg.DeployConfig.L1BlockTime
-	}
-	return time.Duration(seconds) * time.Second
-}
 
 // SendDepositTx creates and sends a deposit transaction.
 // The L1 transaction, including sender, is configured by the l1Opts param.
@@ -55,13 +47,9 @@
 	reconstructedDep, err := derive.UnmarshalDepositLogEvent(l1Receipt.Logs[0])
 	require.NoError(t, err, "Could not reconstruct L2 Deposit")
 	tx = types.NewTx(reconstructedDep)
-<<<<<<< HEAD
-	l2Receipt, err := geth.WaitForTransaction(tx.Hash(), l2Client, depositTimeout(&cfg))
-=======
 	// Use a long wait because the l2Client may not be configured to receive gossip from the sequencer
 	// so has to wait for the batcher to submit and then import those blocks from L1.
 	l2Receipt, err := geth.WaitForTransaction(tx.Hash(), l2Client, 60*time.Second)
->>>>>>> 4309094e
 	require.NoError(t, err)
 	require.Equal(t, l2Opts.ExpectedStatus, l2Receipt.Status, "l2 transaction status")
 	return l2Receipt
