--- conflicted
+++ resolved
@@ -86,9 +86,9 @@
 // NewDerivationPipeline creates a derivation pipeline, which should be reset before use.
 func NewDerivationPipeline(log log.Logger, cfg *rollup.Config, l1Fetcher L1Fetcher, engine Engine, metrics Metrics, syncCfg *sync.Config) *DerivationPipeline {
 
-	var hotshotProvider HotShotContractProvider
+	var espressoProvider EspressoL1Provider
 	if cfg.HotShotContractAddress != nil {
-		hotshotProvider = NewHotShotProvider(*cfg.HotShotContractAddress, l1Fetcher)
+		espressoProvider = NewEspressoProvider(*cfg.HotShotContractAddress, l1Fetcher)
 	}
 	// Pull stages
 	l1Traversal := NewL1Traversal(log, cfg, l1Fetcher)
@@ -97,11 +97,7 @@
 	frameQueue := NewFrameQueue(log, l1Src)
 	bank := NewChannelBank(log, cfg, frameQueue, l1Fetcher, metrics)
 	chInReader := NewChannelInReader(log, bank, metrics)
-<<<<<<< HEAD
-	batchQueue := NewBatchQueue(log, cfg, chInReader, &FakeHotShot{l1Fetcher})
-=======
-	batchQueue := NewBatchQueue(log, cfg, chInReader, hotshotProvider)
->>>>>>> 84929e35
+	batchQueue := NewBatchQueue(log, cfg, chInReader, espressoProvider)
 	attrBuilder := NewFetchingAttributesBuilder(cfg, l1Fetcher, engine)
 	attributesQueue := NewAttributesQueue(log, cfg, attrBuilder, batchQueue)
 
@@ -230,11 +226,14 @@
 }
 
 type HotShotContractProvider interface {
-	// Verifies a sequence of consecutive headers against the HotShot contract
-	// the bool indiciates whether header verification was successful, while the error
-	// represents an error encountered attempting to fetch the contract headers themselves (e.g. if the headers are unavailable)
-	VerifyHeaders(headers []espresso.Header, firstHeight uint64) (bool, error)
-
-	// Returns a sequence of consecutive HotShot header commitments from a given height
-	GetCommitmentsFromHeight(firstHeight uint64, numHeaders uint64) ([]espresso.Commitment, error)
+	// Verifies that a sequence of consecutive Espresso commitments matches a trusted sequence.
+	// Returns a boolean indicating whether the commitments match the trusted sequence and nil error
+	// if able to successfully verify the commitments. If for any reason the authenticity of the
+	// commitments cannot be determined, a non-nil error is returned.
+	VerifyCommitments(firstHeight uint64, comms []espresso.Commitment) (bool, error)
+}
+
+type EspressoL1Provider interface {
+	HotShotContractProvider
+	L1BlockRefByNumberFetcher
 }