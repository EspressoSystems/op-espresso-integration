package derive

import (
	"context"
	"errors"
	"fmt"
	"io"

	"github.com/ethereum/go-ethereum/common"
	"github.com/ethereum/go-ethereum/log"

	"github.com/ethereum-optimism/optimism/op-node/rollup"
	"github.com/ethereum-optimism/optimism/op-node/rollup/sync"
	"github.com/ethereum-optimism/optimism/op-service/espresso"
	"github.com/ethereum-optimism/optimism/op-service/eth"
)

type Metrics interface {
	RecordL1Ref(name string, ref eth.L1BlockRef)
	RecordL2Ref(name string, ref eth.L2BlockRef)
	RecordUnsafePayloadsBuffer(length uint64, memSize uint64, next eth.BlockID)
	RecordChannelInputBytes(inputCompressedBytes int)
	RecordHeadChannelOpened()
	RecordChannelTimedOut()
	RecordFrame()
}

type L1Fetcher interface {
	L1BlockRefByLabel(ctx context.Context, label eth.BlockLabel) (eth.L1BlockRef, error)
	L1HotShotCommitmentsFromHeight(firstBlockHeight uint64, numHeaders uint64, hotshotAddr common.Address) ([]espresso.Commitment, error)
	L1BlockRefByNumberFetcher
	L1BlockRefByHashFetcher
	L1ReceiptsFetcher
	L1TransactionFetcher
}

// ResettableEngineControl wraps EngineControl with reset-functionality,
// which handles reorgs like the derivation pipeline:
// by determining the last valid block references to continue from.
type ResettableEngineControl interface {
	EngineControl
	Reset()
}

type ResettableStage interface {
	// Reset resets a pull stage. `base` refers to the L1 Block Reference to reset to, with corresponding configuration.
	Reset(ctx context.Context, base eth.L1BlockRef, baseCfg eth.SystemConfig) error
}

type EngineQueueStage interface {
	EngineControl

	FinalizedL1() eth.L1BlockRef
	Finalized() eth.L2BlockRef
	UnsafeL2Head() eth.L2BlockRef
	SafeL2Head() eth.L2BlockRef
	EngineSyncTarget() eth.L2BlockRef
	Origin() eth.L1BlockRef
	SystemConfig() eth.SystemConfig
	SetUnsafeHead(head eth.L2BlockRef)

	Finalize(l1Origin eth.L1BlockRef)
	AddUnsafePayload(payload *eth.ExecutionPayload)
	UnsafeL2SyncTarget() eth.L2BlockRef
	Step(context.Context) error
}

// DerivationPipeline is updated with new L1 data, and the Step() function can be iterated on to keep the L2 Engine in sync.
type DerivationPipeline struct {
	log       log.Logger
	cfg       *rollup.Config
	l1Fetcher L1Fetcher

	// Index of the stage that is currently being reset.
	// >= len(stages) if no additional resetting is required
	resetting int
	stages    []ResettableStage

	// Special stages to keep track of
	traversal *L1Traversal
	eng       EngineQueueStage

	metrics Metrics
}

// NewDerivationPipeline creates a derivation pipeline, which should be reset before use.
func NewDerivationPipeline(log log.Logger, cfg *rollup.Config, l1Fetcher L1Fetcher, engine Engine, metrics Metrics, syncCfg *sync.Config) *DerivationPipeline {

	var espressoProvider EspressoL1Provider
	if cfg.HotShotContractAddress != nil {
		espressoProvider = NewEspressoProvider(log, *cfg.HotShotContractAddress, l1Fetcher)
	}
	// Pull stages
	l1Traversal := NewL1Traversal(log, cfg, l1Fetcher)
	dataSrc := NewDataSourceFactory(log, cfg, l1Fetcher) // auxiliary stage for L1Retrieval
	l1Src := NewL1Retrieval(log, dataSrc, l1Traversal)
	frameQueue := NewFrameQueue(log, l1Src)
	bank := NewChannelBank(log, cfg, frameQueue, l1Fetcher, metrics)
	chInReader := NewChannelInReader(cfg, log, bank, metrics)
<<<<<<< HEAD
	batchQueue := NewBatchQueue(log, cfg, chInReader, espressoProvider)
=======
	batchQueue := NewBatchQueue(log, cfg, chInReader, engine)
>>>>>>> 9bfaf926
	attrBuilder := NewFetchingAttributesBuilder(cfg, l1Fetcher, engine)
	attributesQueue := NewAttributesQueue(log, cfg, attrBuilder, batchQueue)

	// Step stages
	eng := NewEngineQueue(log, cfg, engine, metrics, attributesQueue, l1Fetcher, syncCfg)

	// Reset from engine queue then up from L1 Traversal. The stages do not talk to each other during
	// the reset, but after the engine queue, this is the order in which the stages could talk to each other.
	// Note: The engine queue stage is the only reset that can fail.
	stages := []ResettableStage{eng, l1Traversal, l1Src, frameQueue, bank, chInReader, batchQueue, attributesQueue}

	return &DerivationPipeline{
		log:       log,
		cfg:       cfg,
		l1Fetcher: l1Fetcher,
		resetting: 0,
		stages:    stages,
		eng:       eng,
		metrics:   metrics,
		traversal: l1Traversal,
	}
}

// EngineReady returns true if the engine is ready to be used.
// When it's being reset its state is inconsistent, and should not be used externally.
func (dp *DerivationPipeline) EngineReady() bool {
	return dp.resetting > 0
}

func (dp *DerivationPipeline) Reset() {
	dp.resetting = 0
}

// Origin is the L1 block of the inner-most stage of the derivation pipeline,
// i.e. the L1 chain up to and including this point included and/or produced all the safe L2 blocks.
func (dp *DerivationPipeline) Origin() eth.L1BlockRef {
	return dp.eng.Origin()
}

func (dp *DerivationPipeline) Finalize(l1Origin eth.L1BlockRef) {
	dp.eng.Finalize(l1Origin)
}

// FinalizedL1 is the L1 finalization of the inner-most stage of the derivation pipeline,
// i.e. the L1 chain up to and including this point included and/or produced all the finalized L2 blocks.
func (dp *DerivationPipeline) FinalizedL1() eth.L1BlockRef {
	return dp.eng.FinalizedL1()
}

func (dp *DerivationPipeline) Finalized() eth.L2BlockRef {
	return dp.eng.Finalized()
}

func (dp *DerivationPipeline) SafeL2Head() eth.L2BlockRef {
	return dp.eng.SafeL2Head()
}

// UnsafeL2Head returns the head of the L2 chain that we are deriving for, this may be past what we derived from L1
func (dp *DerivationPipeline) UnsafeL2Head() eth.L2BlockRef {
	return dp.eng.UnsafeL2Head()
}

func (dp *DerivationPipeline) EngineSyncTarget() eth.L2BlockRef {
	return dp.eng.EngineSyncTarget()
}

func (dp *DerivationPipeline) StartPayload(ctx context.Context, parent eth.L2BlockRef, attrs *eth.PayloadAttributes, updateSafe bool) (errType BlockInsertionErrType, err error) {
	return dp.eng.StartPayload(ctx, parent, attrs, updateSafe)
}

func (dp *DerivationPipeline) ConfirmPayload(ctx context.Context) (out *eth.ExecutionPayload, errTyp BlockInsertionErrType, err error) {
	return dp.eng.ConfirmPayload(ctx)
}

func (dp *DerivationPipeline) CancelPayload(ctx context.Context, force bool) error {
	return dp.eng.CancelPayload(ctx, force)
}

func (dp *DerivationPipeline) BuildingPayload() (onto eth.L2BlockRef, id eth.PayloadID, safe bool) {
	return dp.eng.BuildingPayload()
}

// AddUnsafePayload schedules an execution payload to be processed, ahead of deriving it from L1
func (dp *DerivationPipeline) AddUnsafePayload(payload *eth.ExecutionPayload) {
	dp.eng.AddUnsafePayload(payload)
}

// UnsafeL2SyncTarget retrieves the first queued-up L2 unsafe payload, or a zeroed reference if there is none.
func (dp *DerivationPipeline) UnsafeL2SyncTarget() eth.L2BlockRef {
	return dp.eng.UnsafeL2SyncTarget()
}

// Step tries to progress the buffer.
// An EOF is returned if there pipeline is blocked by waiting for new L1 data.
// If ctx errors no error is returned, but the step may exit early in a state that can still be continued.
// Any other error is critical and the derivation pipeline should be reset.
// An error is expected when the underlying source closes.
// When Step returns nil, it should be called again, to continue the derivation process.
func (dp *DerivationPipeline) Step(ctx context.Context) error {
	defer dp.metrics.RecordL1Ref("l1_derived", dp.Origin())

	// if any stages need to be reset, do that first.
	if dp.resetting < len(dp.stages) {
		if err := dp.stages[dp.resetting].Reset(ctx, dp.eng.Origin(), dp.eng.SystemConfig()); err == io.EOF {
			dp.log.Debug("reset of stage completed", "stage", dp.resetting, "origin", dp.eng.Origin())
			dp.resetting += 1
			return nil
		} else if err != nil {
			return fmt.Errorf("stage %d failed resetting: %w", dp.resetting, err)
		} else {
			return nil
		}
	}

	// Now step the engine queue. It will pull earlier data as needed.
	if err := dp.eng.Step(ctx); err == io.EOF {
		// If every stage has returned io.EOF, try to advance the L1 Origin
		return dp.traversal.AdvanceL1Block(ctx)
	} else if errors.Is(err, EngineP2PSyncing) {
		return err
	} else if err != nil {
		return fmt.Errorf("engine stage failed: %w", err)
	} else {
		return nil
	}
}

type HotShotContractProvider interface {
	// Verifies that a sequence of consecutive Espresso commitments matches a trusted sequence.
	// Returns a boolean indicating whether the commitments match the trusted sequence and nil error
	// if able to successfully verify the commitments. If for any reason the authenticity of the
	// commitments cannot be determined, a non-nil error is returned.
	VerifyCommitments(firstHeight uint64, comms []espresso.Commitment) (bool, error)
}

type EspressoL1Provider interface {
	HotShotContractProvider
	L1BlockRefByNumberFetcher
}<|MERGE_RESOLUTION|>--- conflicted
+++ resolved
@@ -97,11 +97,7 @@
 	frameQueue := NewFrameQueue(log, l1Src)
 	bank := NewChannelBank(log, cfg, frameQueue, l1Fetcher, metrics)
 	chInReader := NewChannelInReader(cfg, log, bank, metrics)
-<<<<<<< HEAD
-	batchQueue := NewBatchQueue(log, cfg, chInReader, espressoProvider)
-=======
-	batchQueue := NewBatchQueue(log, cfg, chInReader, engine)
->>>>>>> 9bfaf926
+	batchQueue := NewBatchQueue(log, cfg, chInReader, espressoProvider, engine)
 	attrBuilder := NewFetchingAttributesBuilder(cfg, l1Fetcher, engine)
 	attributesQueue := NewAttributesQueue(log, cfg, attrBuilder, batchQueue)
 
