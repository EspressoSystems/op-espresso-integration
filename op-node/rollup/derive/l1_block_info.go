--- conflicted
+++ resolved
@@ -5,6 +5,7 @@
 	"encoding/binary"
 	"errors"
 	"fmt"
+	"io"
 	"math/big"
 
 	"github.com/ethereum/go-ethereum/common"
@@ -19,30 +20,17 @@
 )
 
 const (
-<<<<<<< HEAD
-	L1InfoFuncSignature = "setL1BlockValues((uint64,uint64,uint256,bytes32,uint64,bytes32,uint256,uint256,bool,uint64,bytes))"
-	L1InfoArguments     = 8
+	L1InfoFuncBedrockSignature = "setL1BlockValues((uint64,uint64,uint256,bytes32,uint64,bytes32,uint256,uint256,bool,uint64,bytes))"
+	L1InfoFuncEcotoneSignature = "setL1BlockValuesEcotone()"
+	L1InfoArguments            = 8
 )
 
 var (
-	L1InfoFuncBytes4          = crypto.Keccak256([]byte(L1InfoFuncSignature))[:4]
+	L1InfoFuncBedrockBytes4   = crypto.Keccak256([]byte(L1InfoFuncBedrockSignature))[:4]
+	L1InfoFuncEcotoneBytes4   = crypto.Keccak256([]byte(L1InfoFuncEcotoneSignature))[:4]
 	L1InfoDepositerAddress    = common.HexToAddress("0xdeaddeaddeaddeaddeaddeaddeaddeaddead0001")
 	L1InfoJustificationOffset = new(big.Int).SetUint64(352) // See Binary Format table below
 	L1BlockAddress            = predeploys.L1BlockAddr
-=======
-	L1InfoFuncBedrockSignature = "setL1BlockValues(uint64,uint64,uint256,bytes32,uint64,bytes32,uint256,uint256)"
-	L1InfoFuncEcotoneSignature = "setL1BlockValuesEcotone()"
-	L1InfoArguments            = 8
-	L1InfoBedrockLen           = 4 + 32*L1InfoArguments
-	L1InfoEcotoneLen           = 4 + 32*5 // after Ecotone upgrade, args are packed into 5 32-byte slots
-)
-
-var (
-	L1InfoFuncBedrockBytes4 = crypto.Keccak256([]byte(L1InfoFuncBedrockSignature))[:4]
-	L1InfoFuncEcotoneBytes4 = crypto.Keccak256([]byte(L1InfoFuncEcotoneSignature))[:4]
-	L1InfoDepositerAddress  = common.HexToAddress("0xdeaddeaddeaddeaddeaddeaddeaddeaddead0001")
-	L1BlockAddress          = predeploys.L1BlockAddr
->>>>>>> 4309094e
 )
 
 const (
@@ -59,19 +47,24 @@
 	// i.e. when the actual L1 info was first introduced.
 	SequenceNumber uint64
 	// BatcherHash version 0 is just the address with 0 padding to the left.
-<<<<<<< HEAD
-	BatcherAddr   common.Address
-	L1FeeOverhead eth.Bytes32
-	L1FeeScalar   eth.Bytes32
+	BatcherAddr common.Address
+
 	// Whether Espresso mode is enabled.
 	Espresso bool
 	// When using Espresso, the configured confirmation depth for L1 origins.
 	EspressoL1ConfDepth uint64
 
 	Justification *eth.L2BatchJustification `rlp:"nil"`
-}
-
-// Binary Format
+
+	L1FeeOverhead eth.Bytes32 // ignored after Ecotone upgrade
+	L1FeeScalar   eth.Bytes32 // ignored after Ecotone upgrade
+
+	BlobBaseFee       *big.Int // added by Ecotone upgrade
+	BaseFeeScalar     uint32   // added by Ecotone upgrade
+	BlobBaseFeeScalar uint32   // added by Ecotone upgrade
+}
+
+// Bedrock Binary Format
 //
 // We marshal `L1BlockInfo` using the ABI encoding for a call to the `setL1BlockValues` method. This
 // method has one argument, a struct of type `L1BlockValues`. This struct in turn contains all the
@@ -85,19 +78,6 @@
 // one argument in the outer tuple, the offset of the dynamic section is 32, since the offset itself
 // takes up 32 bytes and the dynamic section follows immediately after.
 //
-=======
-	BatcherAddr common.Address
-
-	L1FeeOverhead eth.Bytes32 // ignored after Ecotone upgrade
-	L1FeeScalar   eth.Bytes32 // ignored after Ecotone upgrade
-
-	BlobBaseFee       *big.Int // added by Ecotone upgrade
-	BaseFeeScalar     uint32   // added by Ecotone upgrade
-	BlobBaseFeeScalar uint32   // added by Ecotone upgrade
-}
-
-// Bedrock Binary Format
->>>>>>> 4309094e
 // +---------+--------------------------+
 // | Bytes   | Field                    |
 // +---------+--------------------------+
@@ -117,15 +97,9 @@
 // | variable| Justification            |
 // +---------+--------------------------+
 
-<<<<<<< HEAD
-func (info *L1BlockInfo) MarshalBinary() ([]byte, error) {
+func (info *L1BlockInfo) marshalBinaryBedrock() ([]byte, error) {
 	w := new(bytes.Buffer)
-	if err := solabi.WriteSignature(w, L1InfoFuncBytes4); err != nil {
-=======
-func (info *L1BlockInfo) marshalBinaryBedrock() ([]byte, error) {
-	w := bytes.NewBuffer(make([]byte, 0, L1InfoBedrockLen))
 	if err := solabi.WriteSignature(w, L1InfoFuncBedrockBytes4); err != nil {
->>>>>>> 4309094e
 		return nil, err
 	}
 	if err := solabi.WriteUint64(w, 32); err != nil {
@@ -185,14 +159,7 @@
 	return w.Bytes(), nil
 }
 
-<<<<<<< HEAD
-func (info *L1BlockInfo) UnmarshalBinary(data []byte) error {
-=======
 func (info *L1BlockInfo) unmarshalBinaryBedrock(data []byte) error {
-	if len(data) != L1InfoBedrockLen {
-		return fmt.Errorf("data is unexpected length: %d", len(data))
-	}
->>>>>>> 4309094e
 	reader := bytes.NewReader(data)
 
 	var err error
@@ -277,10 +244,13 @@
 // | 32      | BlobBaseFee              |
 // | 32      | BlockHash                |
 // | 32      | BatcherHash              |
+// | 8       | Espresso                 |
+// | 8       | EspressoL1ConfDepth      |
+// | variable| Justification            |
 // +---------+--------------------------+
 
 func (info *L1BlockInfo) marshalBinaryEcotone() ([]byte, error) {
-	w := bytes.NewBuffer(make([]byte, 0, L1InfoEcotoneLen))
+	w := new(bytes.Buffer)
 	if err := solabi.WriteSignature(w, L1InfoFuncEcotoneBytes4); err != nil {
 		return nil, err
 	}
@@ -316,13 +286,29 @@
 	if err := solabi.WriteAddress(w, info.BatcherAddr); err != nil {
 		return nil, err
 	}
+	if info.Espresso {
+		if err := binary.Write(w, binary.BigEndian, uint64(1)); err != nil {
+			return nil, err
+		}
+	} else {
+		if err := binary.Write(w, binary.BigEndian, uint64(0)); err != nil {
+			return nil, err
+		}
+	}
+	if err := binary.Write(w, binary.BigEndian, info.EspressoL1ConfDepth); err != nil {
+		return nil, err
+	}
+	rlpBytes, err := rlp.EncodeToBytes(info.Justification)
+	if err != nil {
+		return nil, err
+	}
+	if _, err := w.Write(rlpBytes); err != nil {
+		return nil, err
+	}
 	return w.Bytes(), nil
 }
 
 func (info *L1BlockInfo) unmarshalBinaryEcotone(data []byte) error {
-	if len(data) != L1InfoEcotoneLen {
-		return fmt.Errorf("data is unexpected length: %d", len(data))
-	}
 	r := bytes.NewReader(data)
 
 	var err error
@@ -357,6 +343,28 @@
 	if info.BatcherAddr, err = solabi.ReadAddress(r); err != nil {
 		return err
 	}
+	var espresso uint64
+	if err := binary.Read(r, binary.BigEndian, &espresso); err != nil {
+		return fmt.Errorf("invalid ecotone l1 block info format: %w", err)
+	}
+	info.Espresso = espresso != 0
+	if err := binary.Read(r, binary.BigEndian, &info.EspressoL1ConfDepth); err != nil {
+		return fmt.Errorf("invalid ecotone l1 block info format: %w", err)
+	}
+	rlpBytes, err := io.ReadAll(r)
+	if err != nil {
+		return fmt.Errorf("invalid ecotone l1 block info format: %w", err)
+	}
+	// If the remaining bytes are the RLP encoding of an empty list (0xc, which represents a `nil`
+	// pointer) skip the Justification. The RLP library automatically handles `nil` pointers as
+	// struct fields with the `rlp:"nil"` attribute, but here it is not a nested field which might
+	// be `nil` but the top-level object, and the RLP library does not allow that.
+	if !(len(rlpBytes) == 1 && rlpBytes[0] == 0xc0) {
+		if err := rlp.DecodeBytes(rlpBytes, &info.Justification); err != nil {
+			return err
+		}
+	}
+
 	if !solabi.EmptyReader(r) {
 		return errors.New("too many bytes")
 	}
@@ -380,30 +388,17 @@
 
 // L1InfoDeposit creates a L1 Info deposit transaction based on the L1 block,
 // and the L2 block-height difference with the start of the epoch.
-<<<<<<< HEAD
-func L1InfoDeposit(seqNumber uint64, block eth.BlockInfo, sysCfg eth.SystemConfig, justification *eth.L2BatchJustification, regolith bool) (*types.DepositTx, error) {
-	infoDat := L1BlockInfo{
+func L1InfoDeposit(rollupCfg *rollup.Config, sysCfg eth.SystemConfig, seqNumber uint64, block eth.BlockInfo, l2BlockTime uint64, justification *eth.L2BatchJustification) (*types.DepositTx, error) {
+	l1BlockInfo := L1BlockInfo{
 		Number:              block.NumberU64(),
 		Time:                block.Time(),
 		BaseFee:             block.BaseFee(),
 		BlockHash:           block.Hash(),
 		SequenceNumber:      seqNumber,
 		BatcherAddr:         sysCfg.BatcherAddr,
-		L1FeeOverhead:       sysCfg.Overhead,
-		L1FeeScalar:         sysCfg.Scalar,
 		Espresso:            sysCfg.Espresso,
 		EspressoL1ConfDepth: sysCfg.EspressoL1ConfDepth,
 		Justification:       justification,
-=======
-func L1InfoDeposit(rollupCfg *rollup.Config, sysCfg eth.SystemConfig, seqNumber uint64, block eth.BlockInfo, l2BlockTime uint64) (*types.DepositTx, error) {
-	l1BlockInfo := L1BlockInfo{
-		Number:         block.NumberU64(),
-		Time:           block.Time(),
-		BaseFee:        block.BaseFee(),
-		BlockHash:      block.Hash(),
-		SequenceNumber: seqNumber,
-		BatcherAddr:    sysCfg.BatcherAddr,
->>>>>>> 4309094e
 	}
 	var data []byte
 	if isEcotoneButNotFirstBlock(rollupCfg, l2BlockTime) {
@@ -458,13 +453,8 @@
 }
 
 // L1InfoDepositBytes returns a serialized L1-info attributes transaction.
-<<<<<<< HEAD
-func L1InfoDepositBytes(seqNumber uint64, l1Info eth.BlockInfo, sysCfg eth.SystemConfig, justification *eth.L2BatchJustification, regolith bool) ([]byte, error) {
-	dep, err := L1InfoDeposit(seqNumber, l1Info, sysCfg, justification, regolith)
-=======
-func L1InfoDepositBytes(rollupCfg *rollup.Config, sysCfg eth.SystemConfig, seqNumber uint64, l1Info eth.BlockInfo, l2BlockTime uint64) ([]byte, error) {
-	dep, err := L1InfoDeposit(rollupCfg, sysCfg, seqNumber, l1Info, l2BlockTime)
->>>>>>> 4309094e
+func L1InfoDepositBytes(rollupCfg *rollup.Config, sysCfg eth.SystemConfig, seqNumber uint64, l1Info eth.BlockInfo, l2BlockTime uint64, justification *eth.L2BatchJustification) ([]byte, error) {
+	dep, err := L1InfoDeposit(rollupCfg, sysCfg, seqNumber, l1Info, l2BlockTime, justification)
 	if err != nil {
 		return nil, fmt.Errorf("failed to create L1 info tx: %w", err)
 	}
