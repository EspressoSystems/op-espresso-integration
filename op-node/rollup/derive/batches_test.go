package derive

import (
	"math/rand"
	"testing"

	"github.com/stretchr/testify/require"

	"github.com/ethereum-optimism/optimism/op-node/rollup"
	"github.com/ethereum-optimism/optimism/op-service/eth"
	"github.com/ethereum-optimism/optimism/op-service/testlog"
	"github.com/ethereum-optimism/optimism/op-service/testutils"
	"github.com/ethereum/go-ethereum/common"
	"github.com/ethereum/go-ethereum/common/hexutil"
	"github.com/ethereum/go-ethereum/core/types"
	"github.com/ethereum/go-ethereum/log"
)

type ValidBatchTestCase struct {
	Name       string
	L1Blocks   []eth.L1BlockRef
	L2SafeHead eth.L2BlockRef
	Batch      BatchWithL1InclusionBlock
	Expected   BatchValidity
}

var HashA = common.Hash{0x0a}
var HashB = common.Hash{0x0b}

func ValidBatch(t *testing.T, useEspresso bool) {
	conf := rollup.Config{
		Genesis: rollup.Genesis{
			L2Time: 31, // a genesis time that itself does not align to make it more interesting
		},
		BlockTime:         2,
		SeqWindowSize:     4,
		MaxSequencerDrift: 6,
		// other config fields are ignored and can be left empty.
	}

	rng := rand.New(rand.NewSource(1234))
	l1A := testutils.RandomBlockRef(rng)
	l1B := eth.L1BlockRef{
		Hash:       testutils.RandomHash(rng),
		Number:     l1A.Number + 1,
		ParentHash: l1A.Hash,
		Time:       l1A.Time + 7,
	}
	l1C := eth.L1BlockRef{
		Hash:       testutils.RandomHash(rng),
		Number:     l1B.Number + 1,
		ParentHash: l1B.Hash,
		Time:       l1B.Time + 7,
	}
	l1D := eth.L1BlockRef{
		Hash:       testutils.RandomHash(rng),
		Number:     l1C.Number + 1,
		ParentHash: l1C.Hash,
		Time:       l1C.Time + 7,
	}
	l1E := eth.L1BlockRef{
		Hash:       testutils.RandomHash(rng),
		Number:     l1D.Number + 1,
		ParentHash: l1D.Hash,
		Time:       l1D.Time + 7,
	}
	l1F := eth.L1BlockRef{
		Hash:       testutils.RandomHash(rng),
		Number:     l1E.Number + 1,
		ParentHash: l1E.Hash,
		Time:       l1E.Time + 7,
	}

	l2A0 := eth.L2BlockRef{
		Hash:           testutils.RandomHash(rng),
		Number:         100,
		ParentHash:     testutils.RandomHash(rng),
		Time:           l1A.Time,
		L1Origin:       l1A.ID(),
		SequenceNumber: 0,
	}

	l2A1 := eth.L2BlockRef{
		Hash:           testutils.RandomHash(rng),
		Number:         l2A0.Number + 1,
		ParentHash:     l2A0.Hash,
		Time:           l2A0.Time + conf.BlockTime,
		L1Origin:       l1A.ID(),
		SequenceNumber: 1,
	}

	l2A2 := eth.L2BlockRef{
		Hash:           testutils.RandomHash(rng),
		Number:         l2A1.Number + 1,
		ParentHash:     l2A1.Hash,
		Time:           l2A1.Time + conf.BlockTime,
		L1Origin:       l1A.ID(),
		SequenceNumber: 2,
	}

	l2A3 := eth.L2BlockRef{
		Hash:           testutils.RandomHash(rng),
		Number:         l2A2.Number + 1,
		ParentHash:     l2A2.Hash,
		Time:           l2A2.Time + conf.BlockTime,
		L1Origin:       l1A.ID(),
		SequenceNumber: 3,
	}

	l2B0 := eth.L2BlockRef{
		Hash:           testutils.RandomHash(rng),
		Number:         l2A3.Number + 1,
		ParentHash:     l2A3.Hash,
		Time:           l2A3.Time + conf.BlockTime, // 8 seconds larger than l1A0, 1 larger than origin
		L1Origin:       l1B.ID(),
		SequenceNumber: 0,
	}

	l1X := eth.L1BlockRef{
		Hash:       testutils.RandomHash(rng),
		Number:     42,
		ParentHash: testutils.RandomHash(rng),
		Time:       10_000,
	}
	l1Y := eth.L1BlockRef{
		Hash:       testutils.RandomHash(rng),
		Number:     l1X.Number + 1,
		ParentHash: l1X.Hash,
		Time:       l1X.Time + 12,
	}
	l1Z := eth.L1BlockRef{
		Hash:       testutils.RandomHash(rng),
		Number:     l1Y.Number + 1,
		ParentHash: l1Y.Hash,
		Time:       l1Y.Time + 12,
	}
	l2X0 := eth.L2BlockRef{
		Hash:           testutils.RandomHash(rng),
		Number:         1000,
		ParentHash:     testutils.RandomHash(rng),
		Time:           10_000 + 12 + 6 - 1, // add one block, and you get ahead of next l1 block by more than the drift
		L1Origin:       l1X.ID(),
		SequenceNumber: 0,
	}
	l2Y0 := eth.L2BlockRef{
		Hash:           testutils.RandomHash(rng),
		Number:         l2X0.Number + 1,
		ParentHash:     l2X0.Hash,
		Time:           l2X0.Time + conf.BlockTime, // exceeds sequencer time drift, forced to be empty block
		L1Origin:       l1Y.ID(),
		SequenceNumber: 0,
	}

	l2A4 := eth.L2BlockRef{
		Hash:           testutils.RandomHash(rng),
		Number:         l2A3.Number + 1,
		ParentHash:     l2A3.Hash,
		Time:           l2A3.Time + conf.BlockTime, // 4*2 = 8, higher than seq time drift
		L1Origin:       l1A.ID(),
		SequenceNumber: 4,
	}

	testCases := []ValidBatchTestCase{
		{
			Name:       "missing L1 info",
			L1Blocks:   []eth.L1BlockRef{},
			L2SafeHead: l2A0,
			Batch: BatchWithL1InclusionBlock{
				L1InclusionBlock: l1B,
<<<<<<< HEAD
				Batch: &BatchData{BatchV2{
					BatchV1: BatchV1{
						ParentHash:   l2A1.ParentHash,
						EpochNum:     rollup.Epoch(l2A1.L1Origin.Number),
						EpochHash:    l2A1.L1Origin.Hash,
						Timestamp:    l2A1.Time,
						Transactions: nil,
					},
					Justification: nil,
				}},
=======
				Batch: NewSingularBatchData(SingularBatch{
					ParentHash:   l2A1.ParentHash,
					EpochNum:     rollup.Epoch(l2A1.L1Origin.Number),
					EpochHash:    l2A1.L1Origin.Hash,
					Timestamp:    l2A1.Time,
					Transactions: nil,
				}),
>>>>>>> ac2df11b
			},
			Expected: BatchUndecided,
		},
		{
			Name:       "future timestamp",
			L1Blocks:   []eth.L1BlockRef{l1A, l1B, l1C},
			L2SafeHead: l2A0,
			Batch: BatchWithL1InclusionBlock{
				L1InclusionBlock: l1B,
<<<<<<< HEAD
				Batch: &BatchData{BatchV2{
					BatchV1: BatchV1{
						ParentHash:   l2A1.ParentHash,
						EpochNum:     rollup.Epoch(l2A1.L1Origin.Number),
						EpochHash:    l2A1.L1Origin.Hash,
						Timestamp:    l2A1.Time + 1, // 1 too high
						Transactions: nil,
					},
					Justification: nil,
				}},
=======
				Batch: NewSingularBatchData(SingularBatch{
					ParentHash:   l2A1.ParentHash,
					EpochNum:     rollup.Epoch(l2A1.L1Origin.Number),
					EpochHash:    l2A1.L1Origin.Hash,
					Timestamp:    l2A1.Time + 1, // 1 too high
					Transactions: nil,
				}),
>>>>>>> ac2df11b
			},
			Expected: BatchFuture,
		},
		{
			Name:       "old timestamp",
			L1Blocks:   []eth.L1BlockRef{l1A, l1B, l1C},
			L2SafeHead: l2A0,
			Batch: BatchWithL1InclusionBlock{
				L1InclusionBlock: l1B,
<<<<<<< HEAD
				Batch: &BatchData{BatchV2{
					BatchV1: BatchV1{
						ParentHash:   l2A1.ParentHash,
						EpochNum:     rollup.Epoch(l2A1.L1Origin.Number),
						EpochHash:    l2A1.L1Origin.Hash,
						Timestamp:    l2A0.Time, // repeating the same time
						Transactions: nil,
					},
					Justification: nil,
				}},
=======
				Batch: NewSingularBatchData(SingularBatch{
					ParentHash:   l2A1.ParentHash,
					EpochNum:     rollup.Epoch(l2A1.L1Origin.Number),
					EpochHash:    l2A1.L1Origin.Hash,
					Timestamp:    l2A0.Time, // repeating the same time
					Transactions: nil,
				}),
>>>>>>> ac2df11b
			},
			Expected: BatchDrop,
		},
		{
			Name:       "misaligned timestamp",
			L1Blocks:   []eth.L1BlockRef{l1A, l1B, l1C},
			L2SafeHead: l2A0,
			Batch: BatchWithL1InclusionBlock{
				L1InclusionBlock: l1B,
<<<<<<< HEAD
				Batch: &BatchData{BatchV2{
					BatchV1: BatchV1{
						ParentHash:   l2A1.ParentHash,
						EpochNum:     rollup.Epoch(l2A1.L1Origin.Number),
						EpochHash:    l2A1.L1Origin.Hash,
						Timestamp:    l2A1.Time - 1, // block time is 2, so this is 1 too low
						Transactions: nil,
					},
					Justification: nil,
				}},
=======
				Batch: NewSingularBatchData(SingularBatch{
					ParentHash:   l2A1.ParentHash,
					EpochNum:     rollup.Epoch(l2A1.L1Origin.Number),
					EpochHash:    l2A1.L1Origin.Hash,
					Timestamp:    l2A1.Time - 1, // block time is 2, so this is 1 too low
					Transactions: nil,
				}),
>>>>>>> ac2df11b
			},
			Expected: BatchDrop,
		},
		{
			Name:       "invalid parent block hash",
			L1Blocks:   []eth.L1BlockRef{l1A, l1B, l1C},
			L2SafeHead: l2A0,
			Batch: BatchWithL1InclusionBlock{
				L1InclusionBlock: l1B,
<<<<<<< HEAD
				Batch: &BatchData{BatchV2{
					BatchV1: BatchV1{
						ParentHash:   testutils.RandomHash(rng),
						EpochNum:     rollup.Epoch(l2A1.L1Origin.Number),
						EpochHash:    l2A1.L1Origin.Hash,
						Timestamp:    l2A1.Time,
						Transactions: nil,
					},
					Justification: nil,
				}},
=======
				Batch: NewSingularBatchData(SingularBatch{
					ParentHash:   testutils.RandomHash(rng),
					EpochNum:     rollup.Epoch(l2A1.L1Origin.Number),
					EpochHash:    l2A1.L1Origin.Hash,
					Timestamp:    l2A1.Time,
					Transactions: nil,
				}),
>>>>>>> ac2df11b
			},
			Expected: BatchDrop,
		},
		{
			Name:       "sequence window expired",
			L1Blocks:   []eth.L1BlockRef{l1A, l1B, l1C, l1D, l1E, l1F},
			L2SafeHead: l2A0,
			Batch: BatchWithL1InclusionBlock{
				L1InclusionBlock: l1F, // included in 5th block after epoch of batch, while seq window is 4
<<<<<<< HEAD
				Batch: &BatchData{BatchV2{
					BatchV1: BatchV1{
						ParentHash:   l2A1.ParentHash,
						EpochNum:     rollup.Epoch(l2A1.L1Origin.Number),
						EpochHash:    l2A1.L1Origin.Hash,
						Timestamp:    l2A1.Time,
						Transactions: nil,
					},
					Justification: nil,
				}},
=======
				Batch: NewSingularBatchData(SingularBatch{
					ParentHash:   l2A1.ParentHash,
					EpochNum:     rollup.Epoch(l2A1.L1Origin.Number),
					EpochHash:    l2A1.L1Origin.Hash,
					Timestamp:    l2A1.Time,
					Transactions: nil,
				}),
>>>>>>> ac2df11b
			},
			Expected: BatchDrop,
		},
		{
			Name:       "epoch too old, but good parent hash and timestamp", // repeat of now outdated l2A3 data
			L1Blocks:   []eth.L1BlockRef{l1B, l1C, l1D},
			L2SafeHead: l2B0, // we already moved on to B
			Batch: BatchWithL1InclusionBlock{
				L1InclusionBlock: l1C,
<<<<<<< HEAD
				Batch: &BatchData{BatchV2{
					BatchV1: BatchV1{
						ParentHash:   l2B0.Hash,                          // build on top of safe head to continue
						EpochNum:     rollup.Epoch(l2A3.L1Origin.Number), // epoch A is no longer valid
						EpochHash:    l2A3.L1Origin.Hash,
						Timestamp:    l2B0.Time + conf.BlockTime, // pass the timestamp check to get too epoch check
						Transactions: nil,
					},
					Justification: nil,
				}},
=======
				Batch: NewSingularBatchData(SingularBatch{
					ParentHash:   l2B0.Hash,                          // build on top of safe head to continue
					EpochNum:     rollup.Epoch(l2A3.L1Origin.Number), // epoch A is no longer valid
					EpochHash:    l2A3.L1Origin.Hash,
					Timestamp:    l2B0.Time + conf.BlockTime, // pass the timestamp check to get too epoch check
					Transactions: nil,
				}),
>>>>>>> ac2df11b
			},
			Expected: BatchDrop,
		},
		{
			Name:       "insufficient L1 info for eager derivation",
			L1Blocks:   []eth.L1BlockRef{l1A}, // don't know about l1B yet
			L2SafeHead: l2A3,
			Batch: BatchWithL1InclusionBlock{
				L1InclusionBlock: l1C,
<<<<<<< HEAD
				Batch: &BatchData{BatchV2{
					BatchV1: BatchV1{
						ParentHash:   l2B0.ParentHash,
						EpochNum:     rollup.Epoch(l2B0.L1Origin.Number),
						EpochHash:    l2B0.L1Origin.Hash,
						Timestamp:    l2B0.Time,
						Transactions: nil,
					},
					Justification: nil,
				}},
=======
				Batch: NewSingularBatchData(SingularBatch{
					ParentHash:   l2B0.ParentHash,
					EpochNum:     rollup.Epoch(l2B0.L1Origin.Number),
					EpochHash:    l2B0.L1Origin.Hash,
					Timestamp:    l2B0.Time,
					Transactions: nil,
				}),
>>>>>>> ac2df11b
			},
			Expected: BatchUndecided,
		},
		{
			Name:       "epoch too new",
			L1Blocks:   []eth.L1BlockRef{l1A, l1B, l1C, l1D},
			L2SafeHead: l2A3,
			Batch: BatchWithL1InclusionBlock{
				L1InclusionBlock: l1D,
<<<<<<< HEAD
				Batch: &BatchData{BatchV2{
					BatchV1: BatchV1{
						ParentHash:   l2B0.ParentHash,
						EpochNum:     rollup.Epoch(l1C.Number), // invalid, we need to adopt epoch B before C
						EpochHash:    l1C.Hash,
						Timestamp:    l2B0.Time,
						Transactions: nil,
					},
					Justification: nil,
				}},
=======
				Batch: NewSingularBatchData(SingularBatch{
					ParentHash:   l2B0.ParentHash,
					EpochNum:     rollup.Epoch(l1C.Number), // invalid, we need to adopt epoch B before C
					EpochHash:    l1C.Hash,
					Timestamp:    l2B0.Time,
					Transactions: nil,
				}),
>>>>>>> ac2df11b
			},
			Expected: BatchDrop,
		},
		{
			Name:       "epoch hash wrong",
			L1Blocks:   []eth.L1BlockRef{l1A, l1B},
			L2SafeHead: l2A3,
			Batch: BatchWithL1InclusionBlock{
				L1InclusionBlock: l1C,
<<<<<<< HEAD
				Batch: &BatchData{BatchV2{
					BatchV1: BatchV1{
						ParentHash:   l2B0.ParentHash,
						EpochNum:     rollup.Epoch(l2B0.L1Origin.Number),
						EpochHash:    l1A.Hash, // invalid, epoch hash should be l1B
						Timestamp:    l2B0.Time,
						Transactions: nil,
					},
					Justification: nil,
				}},
=======
				Batch: NewSingularBatchData(SingularBatch{
					ParentHash:   l2B0.ParentHash,
					EpochNum:     rollup.Epoch(l2B0.L1Origin.Number),
					EpochHash:    l1A.Hash, // invalid, epoch hash should be l1B
					Timestamp:    l2B0.Time,
					Transactions: nil,
				}),
>>>>>>> ac2df11b
			},
			Expected: BatchDrop,
		},
		{
			Name:       "sequencer time drift on same epoch with non-empty txs",
			L1Blocks:   []eth.L1BlockRef{l1A, l1B},
			L2SafeHead: l2A3,
			Batch: BatchWithL1InclusionBlock{
				L1InclusionBlock: l1B,
<<<<<<< HEAD
				Batch: &BatchData{BatchV2{
					BatchV1: BatchV1{ // we build l2A4, which has a timestamp of 2*4 = 8 higher than l2A0
						ParentHash:   l2A4.ParentHash,
						EpochNum:     rollup.Epoch(l2A4.L1Origin.Number),
						EpochHash:    l2A4.L1Origin.Hash,
						Timestamp:    l2A4.Time,
						Transactions: []hexutil.Bytes{[]byte("sequencer should not include this tx")},
					},
					Justification: nil,
				}},
=======
				Batch: NewSingularBatchData(SingularBatch{ // we build l2A4, which has a timestamp of 2*4 = 8 higher than l2A0
					ParentHash:   l2A4.ParentHash,
					EpochNum:     rollup.Epoch(l2A4.L1Origin.Number),
					EpochHash:    l2A4.L1Origin.Hash,
					Timestamp:    l2A4.Time,
					Transactions: []hexutil.Bytes{[]byte("sequencer should not include this tx")},
				}),
>>>>>>> ac2df11b
			},
			Expected: BatchDrop,
		},
		{
			Name:       "sequencer time drift on changing epoch with non-empty txs",
			L1Blocks:   []eth.L1BlockRef{l1X, l1Y, l1Z},
			L2SafeHead: l2X0,
			Batch: BatchWithL1InclusionBlock{
				L1InclusionBlock: l1Z,
<<<<<<< HEAD
				Batch: &BatchData{BatchV2{
					BatchV1: BatchV1{
						ParentHash:   l2Y0.ParentHash,
						EpochNum:     rollup.Epoch(l2Y0.L1Origin.Number),
						EpochHash:    l2Y0.L1Origin.Hash,
						Timestamp:    l2Y0.Time, // valid, but more than 6 ahead of l1Y.Time
						Transactions: []hexutil.Bytes{[]byte("sequencer should not include this tx")},
					},
					Justification: nil,
				}},
			},
			Expected: BatchDrop,
		},
		// TODO bring these back: https://github.com/EspressoSystems/op-espresso-integration/issues/51
		// {
		// 	Name:       "sequencer time drift on same epoch with empty txs and late next epoch",
		// 	L1Blocks:   []eth.L1BlockRef{l1A, l1BLate},
		// 	L2SafeHead: l2A3,
		// 	Batch: BatchWithL1InclusionBlock{
		// 		L1InclusionBlock: l1BLate,
		// 		Batch: &BatchData{BatchV2{
		// 			BatchV1: BatchV1{ // l2A4 time < l1BLate time, so we cannot adopt origin B yet
		// 				ParentHash:   l2A4.ParentHash,
		// 				EpochNum:     rollup.Epoch(l2A4.L1Origin.Number),
		// 				EpochHash:    l2A4.L1Origin.Hash,
		// 				Timestamp:    l2A4.Time,
		// 				Transactions: nil,
		// 			},
		// 			Justification: nil,
		// 		}},
		// 	},
		// 	Expected: BatchAccept, // accepted because empty & preserving L2 time invariant
		// },
		// {
		// 	Name:       "sequencer time drift on changing epoch with empty txs",
		// 	L1Blocks:   []eth.L1BlockRef{l1X, l1Y, l1Z},
		// 	L2SafeHead: l2X0,
		// 	Batch: BatchWithL1InclusionBlock{
		// 		L1InclusionBlock: l1Z,
		// 		Batch: &BatchData{BatchV2{
		// 			BatchV1: BatchV1{
		// 				ParentHash:   l2Y0.ParentHash,
		// 				EpochNum:     rollup.Epoch(l2Y0.L1Origin.Number),
		// 				EpochHash:    l2Y0.L1Origin.Hash,
		// 				Timestamp:    l2Y0.Time, // valid, but more than 6 ahead of l1Y.Time
		// 				Transactions: nil,
		// 			},
		// 			Justification: nil,
		// 		}},
		// 	},
		// 	Expected: BatchAccept, // accepted because empty & still advancing epoch
		// },
		// {
		// 	Name:       "sequencer time drift on same epoch with empty txs and no next epoch in sight yet",
		// 	L1Blocks:   []eth.L1BlockRef{l1A},
		// 	L2SafeHead: l2A3,
		// 	Batch: BatchWithL1InclusionBlock{
		// 		L1InclusionBlock: l1B,
		// 		Batch: &BatchData{BatchV2{
		// 			BatchV1: BatchV1{ // we build l2A4, which has a timestamp of 2*4 = 8 higher than l2A0
		// 				ParentHash:   l2A4.ParentHash,
		// 				EpochNum:     rollup.Epoch(l2A4.L1Origin.Number),
		// 				EpochHash:    l2A4.L1Origin.Hash,
		// 				Timestamp:    l2A4.Time,
		// 				Transactions: nil,
		// 			},
		// 			Justification: nil,
		// 		}},
		// 	},
		// 	Expected: BatchUndecided, // we have to wait till the next epoch is in sight to check the time
		// },
=======
				Batch: NewSingularBatchData(SingularBatch{
					ParentHash:   l2Y0.ParentHash,
					EpochNum:     rollup.Epoch(l2Y0.L1Origin.Number),
					EpochHash:    l2Y0.L1Origin.Hash,
					Timestamp:    l2Y0.Time, // valid, but more than 6 ahead of l1Y.Time
					Transactions: []hexutil.Bytes{[]byte("sequencer should not include this tx")},
				}),
			},
			Expected: BatchDrop,
		},
		{
			Name:       "sequencer time drift on same epoch with empty txs and late next epoch",
			L1Blocks:   []eth.L1BlockRef{l1A, l1BLate},
			L2SafeHead: l2A3,
			Batch: BatchWithL1InclusionBlock{
				L1InclusionBlock: l1BLate,
				Batch: NewSingularBatchData(SingularBatch{ // l2A4 time < l1BLate time, so we cannot adopt origin B yet
					ParentHash:   l2A4.ParentHash,
					EpochNum:     rollup.Epoch(l2A4.L1Origin.Number),
					EpochHash:    l2A4.L1Origin.Hash,
					Timestamp:    l2A4.Time,
					Transactions: nil,
				}),
			},
			Expected: BatchAccept, // accepted because empty & preserving L2 time invariant
		},
		{
			Name:       "sequencer time drift on changing epoch with empty txs",
			L1Blocks:   []eth.L1BlockRef{l1X, l1Y, l1Z},
			L2SafeHead: l2X0,
			Batch: BatchWithL1InclusionBlock{
				L1InclusionBlock: l1Z,
				Batch: NewSingularBatchData(SingularBatch{
					ParentHash:   l2Y0.ParentHash,
					EpochNum:     rollup.Epoch(l2Y0.L1Origin.Number),
					EpochHash:    l2Y0.L1Origin.Hash,
					Timestamp:    l2Y0.Time, // valid, but more than 6 ahead of l1Y.Time
					Transactions: nil,
				}),
			},
			Expected: BatchAccept, // accepted because empty & still advancing epoch
		},
		{
			Name:       "sequencer time drift on same epoch with empty txs and no next epoch in sight yet",
			L1Blocks:   []eth.L1BlockRef{l1A},
			L2SafeHead: l2A3,
			Batch: BatchWithL1InclusionBlock{
				L1InclusionBlock: l1B,
				Batch: NewSingularBatchData(SingularBatch{ // we build l2A4, which has a timestamp of 2*4 = 8 higher than l2A0
					ParentHash:   l2A4.ParentHash,
					EpochNum:     rollup.Epoch(l2A4.L1Origin.Number),
					EpochHash:    l2A4.L1Origin.Hash,
					Timestamp:    l2A4.Time,
					Transactions: nil,
				}),
			},
			Expected: BatchUndecided, // we have to wait till the next epoch is in sight to check the time
		},
>>>>>>> ac2df11b
		{
			Name:       "sequencer time drift on same epoch with empty txs and but in-sight epoch that invalidates it",
			L1Blocks:   []eth.L1BlockRef{l1A, l1B, l1C},
			L2SafeHead: l2A3,
			Batch: BatchWithL1InclusionBlock{
				L1InclusionBlock: l1C,
<<<<<<< HEAD
				Batch: &BatchData{BatchV2{
					BatchV1: BatchV1{ // we build l2A4, which has a timestamp of 2*4 = 8 higher than l2A0
						ParentHash:   l2A4.ParentHash,
						EpochNum:     rollup.Epoch(l2A4.L1Origin.Number),
						EpochHash:    l2A4.L1Origin.Hash,
						Timestamp:    l2A4.Time,
						Transactions: nil,
					},
					Justification: nil,
				}},
=======
				Batch: NewSingularBatchData(SingularBatch{ // we build l2A4, which has a timestamp of 2*4 = 8 higher than l2A0
					ParentHash:   l2A4.ParentHash,
					EpochNum:     rollup.Epoch(l2A4.L1Origin.Number),
					EpochHash:    l2A4.L1Origin.Hash,
					Timestamp:    l2A4.Time,
					Transactions: nil,
				}),
>>>>>>> ac2df11b
			},
			Expected: BatchDrop, // dropped because it could have advanced the epoch to B
		},
		{
			Name:       "empty tx included",
			L1Blocks:   []eth.L1BlockRef{l1A, l1B},
			L2SafeHead: l2A0,
			Batch: BatchWithL1InclusionBlock{
				L1InclusionBlock: l1B,
<<<<<<< HEAD
				Batch: &BatchData{BatchV2{
					BatchV1: BatchV1{
						ParentHash: l2A1.ParentHash,
						EpochNum:   rollup.Epoch(l2A1.L1Origin.Number),
						EpochHash:  l2A1.L1Origin.Hash,
						Timestamp:  l2A1.Time,
						Transactions: []hexutil.Bytes{
							[]byte{}, // empty tx data
						},
					},
					Justification: nil,
				}},
=======
				Batch: NewSingularBatchData(SingularBatch{
					ParentHash: l2A1.ParentHash,
					EpochNum:   rollup.Epoch(l2A1.L1Origin.Number),
					EpochHash:  l2A1.L1Origin.Hash,
					Timestamp:  l2A1.Time,
					Transactions: []hexutil.Bytes{
						[]byte{}, // empty tx data
					},
				}),
>>>>>>> ac2df11b
			},
			Expected: BatchDrop,
		},
		{
			Name:       "deposit tx included",
			L1Blocks:   []eth.L1BlockRef{l1A, l1B},
			L2SafeHead: l2A0,
			Batch: BatchWithL1InclusionBlock{
				L1InclusionBlock: l1B,
<<<<<<< HEAD
				Batch: &BatchData{BatchV2{
					BatchV1: BatchV1{
						ParentHash: l2A1.ParentHash,
						EpochNum:   rollup.Epoch(l2A1.L1Origin.Number),
						EpochHash:  l2A1.L1Origin.Hash,
						Timestamp:  l2A1.Time,
						Transactions: []hexutil.Bytes{
							[]byte{types.DepositTxType, 0}, // piece of data alike to a deposit
						},
					},
					Justification: nil,
				}},
			},
			Expected: BatchDrop,
		},
		// {
		// 	Name:       "valid batch same epoch",
		// 	L1Blocks:   []eth.L1BlockRef{l1A, l1B},
		// 	L2SafeHead: l2A0,
		// 	Batch: BatchWithL1InclusionBlock{
		// 		L1InclusionBlock: l1B,
		// 		Batch: &BatchData{BatchV2{
		// 			BatchV1: BatchV1{
		// 				ParentHash: l2A1.ParentHash,
		// 				EpochNum:   rollup.Epoch(l2A1.L1Origin.Number),
		// 				EpochHash:  l2A1.L1Origin.Hash,
		// 				Timestamp:  l2A1.Time,
		// 				Transactions: []hexutil.Bytes{
		// 					[]byte{0x02, 0x42, 0x13, 0x37},
		// 					[]byte{0x02, 0xde, 0xad, 0xbe, 0xef},
		// 				},
		// 			},
		// 			Justification: nil,
		// 		}},
		// 	},
		// 	Expected: BatchAccept,
		// },
		// {
		// 	Name:       "valid batch changing epoch",
		// 	L1Blocks:   []eth.L1BlockRef{l1A, l1B, l1C},
		// 	L2SafeHead: l2A3,
		// 	Batch: BatchWithL1InclusionBlock{
		// 		L1InclusionBlock: l1C,
		// 		Batch: &BatchData{BatchV2{
		// 			BatchV1: BatchV1{
		// 				ParentHash: l2B0.ParentHash,
		// 				EpochNum:   rollup.Epoch(l2B0.L1Origin.Number),
		// 				EpochHash:  l2B0.L1Origin.Hash,
		// 				Timestamp:  l2B0.Time,
		// 				Transactions: []hexutil.Bytes{
		// 					[]byte{0x02, 0x42, 0x13, 0x37},
		// 					[]byte{0x02, 0xde, 0xad, 0xbe, 0xef},
		// 				},
		// 			},
		// 			Justification: nil,
		// 		}},
		// 	},
		// 	Expected: BatchAccept,
		// },
=======
				Batch: NewSingularBatchData(SingularBatch{
					ParentHash: l2A1.ParentHash,
					EpochNum:   rollup.Epoch(l2A1.L1Origin.Number),
					EpochHash:  l2A1.L1Origin.Hash,
					Timestamp:  l2A1.Time,
					Transactions: []hexutil.Bytes{
						[]byte{types.DepositTxType, 0}, // piece of data alike to a deposit
					},
				}),
			},
			Expected: BatchDrop,
		},
		{
			Name:       "valid batch same epoch",
			L1Blocks:   []eth.L1BlockRef{l1A, l1B},
			L2SafeHead: l2A0,
			Batch: BatchWithL1InclusionBlock{
				L1InclusionBlock: l1B,
				Batch: NewSingularBatchData(SingularBatch{
					ParentHash: l2A1.ParentHash,
					EpochNum:   rollup.Epoch(l2A1.L1Origin.Number),
					EpochHash:  l2A1.L1Origin.Hash,
					Timestamp:  l2A1.Time,
					Transactions: []hexutil.Bytes{
						[]byte{0x02, 0x42, 0x13, 0x37},
						[]byte{0x02, 0xde, 0xad, 0xbe, 0xef},
					},
				}),
			},
			Expected: BatchAccept,
		},
		{
			Name:       "valid batch changing epoch",
			L1Blocks:   []eth.L1BlockRef{l1A, l1B, l1C},
			L2SafeHead: l2A3,
			Batch: BatchWithL1InclusionBlock{
				L1InclusionBlock: l1C,
				Batch: NewSingularBatchData(SingularBatch{
					ParentHash: l2B0.ParentHash,
					EpochNum:   rollup.Epoch(l2B0.L1Origin.Number),
					EpochHash:  l2B0.L1Origin.Hash,
					Timestamp:  l2B0.Time,
					Transactions: []hexutil.Bytes{
						[]byte{0x02, 0x42, 0x13, 0x37},
						[]byte{0x02, 0xde, 0xad, 0xbe, 0xef},
					},
				}),
			},
			Expected: BatchAccept,
		},
>>>>>>> ac2df11b
		{
			Name:       "batch with L2 time before L1 time",
			L1Blocks:   []eth.L1BlockRef{l1A, l1B, l1C},
			L2SafeHead: l2A2,
			Batch: BatchWithL1InclusionBlock{
				L1InclusionBlock: l1B,
<<<<<<< HEAD
				Batch: &BatchData{BatchV2{
					BatchV1: BatchV1{ // we build l2B0', which starts a new epoch too early
						ParentHash:   l2A2.Hash,
						EpochNum:     rollup.Epoch(l2B0.L1Origin.Number),
						EpochHash:    l2B0.L1Origin.Hash,
						Timestamp:    l2A2.Time + conf.BlockTime,
						Transactions: nil,
					},
					Justification: nil,
				}},
=======
				Batch: NewSingularBatchData(SingularBatch{ // we build l2B0', which starts a new epoch too early
					ParentHash:   l2A2.Hash,
					EpochNum:     rollup.Epoch(l2B0.L1Origin.Number),
					EpochHash:    l2B0.L1Origin.Hash,
					Timestamp:    l2A2.Time + conf.BlockTime,
					Transactions: nil,
				}),
>>>>>>> ac2df11b
			},
			Expected: BatchDrop,
		},
	}

	// Log level can be increased for debugging purposes
	logger := testlog.Logger(t, log.LvlError)

	for _, testCase := range testCases {
		t.Run(testCase.Name, func(t *testing.T) {
			validity := CheckBatch(&conf, logger, testCase.L1Blocks, testCase.L2SafeHead, &testCase.Batch, useEspresso, nil)
			require.Equal(t, testCase.Expected, validity, "batch check must return expected validity level")
		})
	}
}

func TestValidBatch(t *testing.T) {
	ValidBatch(t, false)
}<|MERGE_RESOLUTION|>--- conflicted
+++ resolved
@@ -167,18 +167,6 @@
 			L2SafeHead: l2A0,
 			Batch: BatchWithL1InclusionBlock{
 				L1InclusionBlock: l1B,
-<<<<<<< HEAD
-				Batch: &BatchData{BatchV2{
-					BatchV1: BatchV1{
-						ParentHash:   l2A1.ParentHash,
-						EpochNum:     rollup.Epoch(l2A1.L1Origin.Number),
-						EpochHash:    l2A1.L1Origin.Hash,
-						Timestamp:    l2A1.Time,
-						Transactions: nil,
-					},
-					Justification: nil,
-				}},
-=======
 				Batch: NewSingularBatchData(SingularBatch{
 					ParentHash:   l2A1.ParentHash,
 					EpochNum:     rollup.Epoch(l2A1.L1Origin.Number),
@@ -186,7 +174,6 @@
 					Timestamp:    l2A1.Time,
 					Transactions: nil,
 				}),
->>>>>>> ac2df11b
 			},
 			Expected: BatchUndecided,
 		},
@@ -196,18 +183,6 @@
 			L2SafeHead: l2A0,
 			Batch: BatchWithL1InclusionBlock{
 				L1InclusionBlock: l1B,
-<<<<<<< HEAD
-				Batch: &BatchData{BatchV2{
-					BatchV1: BatchV1{
-						ParentHash:   l2A1.ParentHash,
-						EpochNum:     rollup.Epoch(l2A1.L1Origin.Number),
-						EpochHash:    l2A1.L1Origin.Hash,
-						Timestamp:    l2A1.Time + 1, // 1 too high
-						Transactions: nil,
-					},
-					Justification: nil,
-				}},
-=======
 				Batch: NewSingularBatchData(SingularBatch{
 					ParentHash:   l2A1.ParentHash,
 					EpochNum:     rollup.Epoch(l2A1.L1Origin.Number),
@@ -215,7 +190,6 @@
 					Timestamp:    l2A1.Time + 1, // 1 too high
 					Transactions: nil,
 				}),
->>>>>>> ac2df11b
 			},
 			Expected: BatchFuture,
 		},
@@ -225,18 +199,6 @@
 			L2SafeHead: l2A0,
 			Batch: BatchWithL1InclusionBlock{
 				L1InclusionBlock: l1B,
-<<<<<<< HEAD
-				Batch: &BatchData{BatchV2{
-					BatchV1: BatchV1{
-						ParentHash:   l2A1.ParentHash,
-						EpochNum:     rollup.Epoch(l2A1.L1Origin.Number),
-						EpochHash:    l2A1.L1Origin.Hash,
-						Timestamp:    l2A0.Time, // repeating the same time
-						Transactions: nil,
-					},
-					Justification: nil,
-				}},
-=======
 				Batch: NewSingularBatchData(SingularBatch{
 					ParentHash:   l2A1.ParentHash,
 					EpochNum:     rollup.Epoch(l2A1.L1Origin.Number),
@@ -244,7 +206,6 @@
 					Timestamp:    l2A0.Time, // repeating the same time
 					Transactions: nil,
 				}),
->>>>>>> ac2df11b
 			},
 			Expected: BatchDrop,
 		},
@@ -254,18 +215,6 @@
 			L2SafeHead: l2A0,
 			Batch: BatchWithL1InclusionBlock{
 				L1InclusionBlock: l1B,
-<<<<<<< HEAD
-				Batch: &BatchData{BatchV2{
-					BatchV1: BatchV1{
-						ParentHash:   l2A1.ParentHash,
-						EpochNum:     rollup.Epoch(l2A1.L1Origin.Number),
-						EpochHash:    l2A1.L1Origin.Hash,
-						Timestamp:    l2A1.Time - 1, // block time is 2, so this is 1 too low
-						Transactions: nil,
-					},
-					Justification: nil,
-				}},
-=======
 				Batch: NewSingularBatchData(SingularBatch{
 					ParentHash:   l2A1.ParentHash,
 					EpochNum:     rollup.Epoch(l2A1.L1Origin.Number),
@@ -273,7 +222,6 @@
 					Timestamp:    l2A1.Time - 1, // block time is 2, so this is 1 too low
 					Transactions: nil,
 				}),
->>>>>>> ac2df11b
 			},
 			Expected: BatchDrop,
 		},
@@ -283,18 +231,6 @@
 			L2SafeHead: l2A0,
 			Batch: BatchWithL1InclusionBlock{
 				L1InclusionBlock: l1B,
-<<<<<<< HEAD
-				Batch: &BatchData{BatchV2{
-					BatchV1: BatchV1{
-						ParentHash:   testutils.RandomHash(rng),
-						EpochNum:     rollup.Epoch(l2A1.L1Origin.Number),
-						EpochHash:    l2A1.L1Origin.Hash,
-						Timestamp:    l2A1.Time,
-						Transactions: nil,
-					},
-					Justification: nil,
-				}},
-=======
 				Batch: NewSingularBatchData(SingularBatch{
 					ParentHash:   testutils.RandomHash(rng),
 					EpochNum:     rollup.Epoch(l2A1.L1Origin.Number),
@@ -302,7 +238,6 @@
 					Timestamp:    l2A1.Time,
 					Transactions: nil,
 				}),
->>>>>>> ac2df11b
 			},
 			Expected: BatchDrop,
 		},
@@ -312,18 +247,6 @@
 			L2SafeHead: l2A0,
 			Batch: BatchWithL1InclusionBlock{
 				L1InclusionBlock: l1F, // included in 5th block after epoch of batch, while seq window is 4
-<<<<<<< HEAD
-				Batch: &BatchData{BatchV2{
-					BatchV1: BatchV1{
-						ParentHash:   l2A1.ParentHash,
-						EpochNum:     rollup.Epoch(l2A1.L1Origin.Number),
-						EpochHash:    l2A1.L1Origin.Hash,
-						Timestamp:    l2A1.Time,
-						Transactions: nil,
-					},
-					Justification: nil,
-				}},
-=======
 				Batch: NewSingularBatchData(SingularBatch{
 					ParentHash:   l2A1.ParentHash,
 					EpochNum:     rollup.Epoch(l2A1.L1Origin.Number),
@@ -331,7 +254,6 @@
 					Timestamp:    l2A1.Time,
 					Transactions: nil,
 				}),
->>>>>>> ac2df11b
 			},
 			Expected: BatchDrop,
 		},
@@ -341,18 +263,6 @@
 			L2SafeHead: l2B0, // we already moved on to B
 			Batch: BatchWithL1InclusionBlock{
 				L1InclusionBlock: l1C,
-<<<<<<< HEAD
-				Batch: &BatchData{BatchV2{
-					BatchV1: BatchV1{
-						ParentHash:   l2B0.Hash,                          // build on top of safe head to continue
-						EpochNum:     rollup.Epoch(l2A3.L1Origin.Number), // epoch A is no longer valid
-						EpochHash:    l2A3.L1Origin.Hash,
-						Timestamp:    l2B0.Time + conf.BlockTime, // pass the timestamp check to get too epoch check
-						Transactions: nil,
-					},
-					Justification: nil,
-				}},
-=======
 				Batch: NewSingularBatchData(SingularBatch{
 					ParentHash:   l2B0.Hash,                          // build on top of safe head to continue
 					EpochNum:     rollup.Epoch(l2A3.L1Origin.Number), // epoch A is no longer valid
@@ -360,7 +270,6 @@
 					Timestamp:    l2B0.Time + conf.BlockTime, // pass the timestamp check to get too epoch check
 					Transactions: nil,
 				}),
->>>>>>> ac2df11b
 			},
 			Expected: BatchDrop,
 		},
@@ -370,18 +279,6 @@
 			L2SafeHead: l2A3,
 			Batch: BatchWithL1InclusionBlock{
 				L1InclusionBlock: l1C,
-<<<<<<< HEAD
-				Batch: &BatchData{BatchV2{
-					BatchV1: BatchV1{
-						ParentHash:   l2B0.ParentHash,
-						EpochNum:     rollup.Epoch(l2B0.L1Origin.Number),
-						EpochHash:    l2B0.L1Origin.Hash,
-						Timestamp:    l2B0.Time,
-						Transactions: nil,
-					},
-					Justification: nil,
-				}},
-=======
 				Batch: NewSingularBatchData(SingularBatch{
 					ParentHash:   l2B0.ParentHash,
 					EpochNum:     rollup.Epoch(l2B0.L1Origin.Number),
@@ -389,7 +286,6 @@
 					Timestamp:    l2B0.Time,
 					Transactions: nil,
 				}),
->>>>>>> ac2df11b
 			},
 			Expected: BatchUndecided,
 		},
@@ -399,18 +295,6 @@
 			L2SafeHead: l2A3,
 			Batch: BatchWithL1InclusionBlock{
 				L1InclusionBlock: l1D,
-<<<<<<< HEAD
-				Batch: &BatchData{BatchV2{
-					BatchV1: BatchV1{
-						ParentHash:   l2B0.ParentHash,
-						EpochNum:     rollup.Epoch(l1C.Number), // invalid, we need to adopt epoch B before C
-						EpochHash:    l1C.Hash,
-						Timestamp:    l2B0.Time,
-						Transactions: nil,
-					},
-					Justification: nil,
-				}},
-=======
 				Batch: NewSingularBatchData(SingularBatch{
 					ParentHash:   l2B0.ParentHash,
 					EpochNum:     rollup.Epoch(l1C.Number), // invalid, we need to adopt epoch B before C
@@ -418,7 +302,6 @@
 					Timestamp:    l2B0.Time,
 					Transactions: nil,
 				}),
->>>>>>> ac2df11b
 			},
 			Expected: BatchDrop,
 		},
@@ -428,18 +311,6 @@
 			L2SafeHead: l2A3,
 			Batch: BatchWithL1InclusionBlock{
 				L1InclusionBlock: l1C,
-<<<<<<< HEAD
-				Batch: &BatchData{BatchV2{
-					BatchV1: BatchV1{
-						ParentHash:   l2B0.ParentHash,
-						EpochNum:     rollup.Epoch(l2B0.L1Origin.Number),
-						EpochHash:    l1A.Hash, // invalid, epoch hash should be l1B
-						Timestamp:    l2B0.Time,
-						Transactions: nil,
-					},
-					Justification: nil,
-				}},
-=======
 				Batch: NewSingularBatchData(SingularBatch{
 					ParentHash:   l2B0.ParentHash,
 					EpochNum:     rollup.Epoch(l2B0.L1Origin.Number),
@@ -447,7 +318,6 @@
 					Timestamp:    l2B0.Time,
 					Transactions: nil,
 				}),
->>>>>>> ac2df11b
 			},
 			Expected: BatchDrop,
 		},
@@ -457,18 +327,6 @@
 			L2SafeHead: l2A3,
 			Batch: BatchWithL1InclusionBlock{
 				L1InclusionBlock: l1B,
-<<<<<<< HEAD
-				Batch: &BatchData{BatchV2{
-					BatchV1: BatchV1{ // we build l2A4, which has a timestamp of 2*4 = 8 higher than l2A0
-						ParentHash:   l2A4.ParentHash,
-						EpochNum:     rollup.Epoch(l2A4.L1Origin.Number),
-						EpochHash:    l2A4.L1Origin.Hash,
-						Timestamp:    l2A4.Time,
-						Transactions: []hexutil.Bytes{[]byte("sequencer should not include this tx")},
-					},
-					Justification: nil,
-				}},
-=======
 				Batch: NewSingularBatchData(SingularBatch{ // we build l2A4, which has a timestamp of 2*4 = 8 higher than l2A0
 					ParentHash:   l2A4.ParentHash,
 					EpochNum:     rollup.Epoch(l2A4.L1Origin.Number),
@@ -476,7 +334,6 @@
 					Timestamp:    l2A4.Time,
 					Transactions: []hexutil.Bytes{[]byte("sequencer should not include this tx")},
 				}),
->>>>>>> ac2df11b
 			},
 			Expected: BatchDrop,
 		},
@@ -486,79 +343,6 @@
 			L2SafeHead: l2X0,
 			Batch: BatchWithL1InclusionBlock{
 				L1InclusionBlock: l1Z,
-<<<<<<< HEAD
-				Batch: &BatchData{BatchV2{
-					BatchV1: BatchV1{
-						ParentHash:   l2Y0.ParentHash,
-						EpochNum:     rollup.Epoch(l2Y0.L1Origin.Number),
-						EpochHash:    l2Y0.L1Origin.Hash,
-						Timestamp:    l2Y0.Time, // valid, but more than 6 ahead of l1Y.Time
-						Transactions: []hexutil.Bytes{[]byte("sequencer should not include this tx")},
-					},
-					Justification: nil,
-				}},
-			},
-			Expected: BatchDrop,
-		},
-		// TODO bring these back: https://github.com/EspressoSystems/op-espresso-integration/issues/51
-		// {
-		// 	Name:       "sequencer time drift on same epoch with empty txs and late next epoch",
-		// 	L1Blocks:   []eth.L1BlockRef{l1A, l1BLate},
-		// 	L2SafeHead: l2A3,
-		// 	Batch: BatchWithL1InclusionBlock{
-		// 		L1InclusionBlock: l1BLate,
-		// 		Batch: &BatchData{BatchV2{
-		// 			BatchV1: BatchV1{ // l2A4 time < l1BLate time, so we cannot adopt origin B yet
-		// 				ParentHash:   l2A4.ParentHash,
-		// 				EpochNum:     rollup.Epoch(l2A4.L1Origin.Number),
-		// 				EpochHash:    l2A4.L1Origin.Hash,
-		// 				Timestamp:    l2A4.Time,
-		// 				Transactions: nil,
-		// 			},
-		// 			Justification: nil,
-		// 		}},
-		// 	},
-		// 	Expected: BatchAccept, // accepted because empty & preserving L2 time invariant
-		// },
-		// {
-		// 	Name:       "sequencer time drift on changing epoch with empty txs",
-		// 	L1Blocks:   []eth.L1BlockRef{l1X, l1Y, l1Z},
-		// 	L2SafeHead: l2X0,
-		// 	Batch: BatchWithL1InclusionBlock{
-		// 		L1InclusionBlock: l1Z,
-		// 		Batch: &BatchData{BatchV2{
-		// 			BatchV1: BatchV1{
-		// 				ParentHash:   l2Y0.ParentHash,
-		// 				EpochNum:     rollup.Epoch(l2Y0.L1Origin.Number),
-		// 				EpochHash:    l2Y0.L1Origin.Hash,
-		// 				Timestamp:    l2Y0.Time, // valid, but more than 6 ahead of l1Y.Time
-		// 				Transactions: nil,
-		// 			},
-		// 			Justification: nil,
-		// 		}},
-		// 	},
-		// 	Expected: BatchAccept, // accepted because empty & still advancing epoch
-		// },
-		// {
-		// 	Name:       "sequencer time drift on same epoch with empty txs and no next epoch in sight yet",
-		// 	L1Blocks:   []eth.L1BlockRef{l1A},
-		// 	L2SafeHead: l2A3,
-		// 	Batch: BatchWithL1InclusionBlock{
-		// 		L1InclusionBlock: l1B,
-		// 		Batch: &BatchData{BatchV2{
-		// 			BatchV1: BatchV1{ // we build l2A4, which has a timestamp of 2*4 = 8 higher than l2A0
-		// 				ParentHash:   l2A4.ParentHash,
-		// 				EpochNum:     rollup.Epoch(l2A4.L1Origin.Number),
-		// 				EpochHash:    l2A4.L1Origin.Hash,
-		// 				Timestamp:    l2A4.Time,
-		// 				Transactions: nil,
-		// 			},
-		// 			Justification: nil,
-		// 		}},
-		// 	},
-		// 	Expected: BatchUndecided, // we have to wait till the next epoch is in sight to check the time
-		// },
-=======
 				Batch: NewSingularBatchData(SingularBatch{
 					ParentHash:   l2Y0.ParentHash,
 					EpochNum:     rollup.Epoch(l2Y0.L1Origin.Number),
@@ -617,25 +401,12 @@
 			},
 			Expected: BatchUndecided, // we have to wait till the next epoch is in sight to check the time
 		},
->>>>>>> ac2df11b
 		{
 			Name:       "sequencer time drift on same epoch with empty txs and but in-sight epoch that invalidates it",
 			L1Blocks:   []eth.L1BlockRef{l1A, l1B, l1C},
 			L2SafeHead: l2A3,
 			Batch: BatchWithL1InclusionBlock{
 				L1InclusionBlock: l1C,
-<<<<<<< HEAD
-				Batch: &BatchData{BatchV2{
-					BatchV1: BatchV1{ // we build l2A4, which has a timestamp of 2*4 = 8 higher than l2A0
-						ParentHash:   l2A4.ParentHash,
-						EpochNum:     rollup.Epoch(l2A4.L1Origin.Number),
-						EpochHash:    l2A4.L1Origin.Hash,
-						Timestamp:    l2A4.Time,
-						Transactions: nil,
-					},
-					Justification: nil,
-				}},
-=======
 				Batch: NewSingularBatchData(SingularBatch{ // we build l2A4, which has a timestamp of 2*4 = 8 higher than l2A0
 					ParentHash:   l2A4.ParentHash,
 					EpochNum:     rollup.Epoch(l2A4.L1Origin.Number),
@@ -643,7 +414,6 @@
 					Timestamp:    l2A4.Time,
 					Transactions: nil,
 				}),
->>>>>>> ac2df11b
 			},
 			Expected: BatchDrop, // dropped because it could have advanced the epoch to B
 		},
@@ -653,20 +423,6 @@
 			L2SafeHead: l2A0,
 			Batch: BatchWithL1InclusionBlock{
 				L1InclusionBlock: l1B,
-<<<<<<< HEAD
-				Batch: &BatchData{BatchV2{
-					BatchV1: BatchV1{
-						ParentHash: l2A1.ParentHash,
-						EpochNum:   rollup.Epoch(l2A1.L1Origin.Number),
-						EpochHash:  l2A1.L1Origin.Hash,
-						Timestamp:  l2A1.Time,
-						Transactions: []hexutil.Bytes{
-							[]byte{}, // empty tx data
-						},
-					},
-					Justification: nil,
-				}},
-=======
 				Batch: NewSingularBatchData(SingularBatch{
 					ParentHash: l2A1.ParentHash,
 					EpochNum:   rollup.Epoch(l2A1.L1Origin.Number),
@@ -676,7 +432,6 @@
 						[]byte{}, // empty tx data
 					},
 				}),
->>>>>>> ac2df11b
 			},
 			Expected: BatchDrop,
 		},
@@ -686,67 +441,6 @@
 			L2SafeHead: l2A0,
 			Batch: BatchWithL1InclusionBlock{
 				L1InclusionBlock: l1B,
-<<<<<<< HEAD
-				Batch: &BatchData{BatchV2{
-					BatchV1: BatchV1{
-						ParentHash: l2A1.ParentHash,
-						EpochNum:   rollup.Epoch(l2A1.L1Origin.Number),
-						EpochHash:  l2A1.L1Origin.Hash,
-						Timestamp:  l2A1.Time,
-						Transactions: []hexutil.Bytes{
-							[]byte{types.DepositTxType, 0}, // piece of data alike to a deposit
-						},
-					},
-					Justification: nil,
-				}},
-			},
-			Expected: BatchDrop,
-		},
-		// {
-		// 	Name:       "valid batch same epoch",
-		// 	L1Blocks:   []eth.L1BlockRef{l1A, l1B},
-		// 	L2SafeHead: l2A0,
-		// 	Batch: BatchWithL1InclusionBlock{
-		// 		L1InclusionBlock: l1B,
-		// 		Batch: &BatchData{BatchV2{
-		// 			BatchV1: BatchV1{
-		// 				ParentHash: l2A1.ParentHash,
-		// 				EpochNum:   rollup.Epoch(l2A1.L1Origin.Number),
-		// 				EpochHash:  l2A1.L1Origin.Hash,
-		// 				Timestamp:  l2A1.Time,
-		// 				Transactions: []hexutil.Bytes{
-		// 					[]byte{0x02, 0x42, 0x13, 0x37},
-		// 					[]byte{0x02, 0xde, 0xad, 0xbe, 0xef},
-		// 				},
-		// 			},
-		// 			Justification: nil,
-		// 		}},
-		// 	},
-		// 	Expected: BatchAccept,
-		// },
-		// {
-		// 	Name:       "valid batch changing epoch",
-		// 	L1Blocks:   []eth.L1BlockRef{l1A, l1B, l1C},
-		// 	L2SafeHead: l2A3,
-		// 	Batch: BatchWithL1InclusionBlock{
-		// 		L1InclusionBlock: l1C,
-		// 		Batch: &BatchData{BatchV2{
-		// 			BatchV1: BatchV1{
-		// 				ParentHash: l2B0.ParentHash,
-		// 				EpochNum:   rollup.Epoch(l2B0.L1Origin.Number),
-		// 				EpochHash:  l2B0.L1Origin.Hash,
-		// 				Timestamp:  l2B0.Time,
-		// 				Transactions: []hexutil.Bytes{
-		// 					[]byte{0x02, 0x42, 0x13, 0x37},
-		// 					[]byte{0x02, 0xde, 0xad, 0xbe, 0xef},
-		// 				},
-		// 			},
-		// 			Justification: nil,
-		// 		}},
-		// 	},
-		// 	Expected: BatchAccept,
-		// },
-=======
 				Batch: NewSingularBatchData(SingularBatch{
 					ParentHash: l2A1.ParentHash,
 					EpochNum:   rollup.Epoch(l2A1.L1Origin.Number),
@@ -797,25 +491,12 @@
 			},
 			Expected: BatchAccept,
 		},
->>>>>>> ac2df11b
 		{
 			Name:       "batch with L2 time before L1 time",
 			L1Blocks:   []eth.L1BlockRef{l1A, l1B, l1C},
 			L2SafeHead: l2A2,
 			Batch: BatchWithL1InclusionBlock{
 				L1InclusionBlock: l1B,
-<<<<<<< HEAD
-				Batch: &BatchData{BatchV2{
-					BatchV1: BatchV1{ // we build l2B0', which starts a new epoch too early
-						ParentHash:   l2A2.Hash,
-						EpochNum:     rollup.Epoch(l2B0.L1Origin.Number),
-						EpochHash:    l2B0.L1Origin.Hash,
-						Timestamp:    l2A2.Time + conf.BlockTime,
-						Transactions: nil,
-					},
-					Justification: nil,
-				}},
-=======
 				Batch: NewSingularBatchData(SingularBatch{ // we build l2B0', which starts a new epoch too early
 					ParentHash:   l2A2.Hash,
 					EpochNum:     rollup.Epoch(l2B0.L1Origin.Number),
@@ -823,7 +504,6 @@
 					Timestamp:    l2A2.Time + conf.BlockTime,
 					Transactions: nil,
 				}),
->>>>>>> ac2df11b
 			},
 			Expected: BatchDrop,
 		},
