package derive

import (
	"context"
	"errors"
	"math/big"
	"math/rand"
	"testing"

	"github.com/stretchr/testify/require"

	"github.com/ethereum-optimism/optimism/op-node/rollup"
	"github.com/ethereum-optimism/optimism/op-service/eth"
	"github.com/ethereum-optimism/optimism/op-service/testlog"
	"github.com/ethereum-optimism/optimism/op-service/testutils"
	"github.com/ethereum/go-ethereum/common"
	"github.com/ethereum/go-ethereum/common/hexutil"
	"github.com/ethereum/go-ethereum/core/types"
	"github.com/ethereum/go-ethereum/log"
)

type ValidBatchTestCase struct {
	Name       string
	L1Blocks   []eth.L1BlockRef
	L2SafeHead eth.L2BlockRef
	Batch      BatchWithL1InclusionBlock
	Expected   BatchValidity
}

type SpanBatchHardForkTestCase struct {
	Name          string
	L1Blocks      []eth.L1BlockRef
	L2SafeHead    eth.L2BlockRef
	Batch         BatchWithL1InclusionBlock
	Expected      BatchValidity
	SpanBatchTime uint64
}

var HashA = common.Hash{0x0a}
var HashB = common.Hash{0x0b}

func TestValidSingularBatch(t *testing.T) {
	conf := rollup.Config{
		Genesis: rollup.Genesis{
			L2Time: 31, // a genesis time that itself does not align to make it more interesting
		},
		BlockTime:         2,
		SeqWindowSize:     4,
		MaxSequencerDrift: 6,
		// other config fields are ignored and can be left empty.
	}

	rng := rand.New(rand.NewSource(1234))
	l1A := testutils.RandomBlockRef(rng)
	l1B := eth.L1BlockRef{
		Hash:       testutils.RandomHash(rng),
		Number:     l1A.Number + 1,
		ParentHash: l1A.Hash,
		Time:       l1A.Time + 7,
	}
	l1C := eth.L1BlockRef{
		Hash:       testutils.RandomHash(rng),
		Number:     l1B.Number + 1,
		ParentHash: l1B.Hash,
		Time:       l1B.Time + 7,
	}
	l1D := eth.L1BlockRef{
		Hash:       testutils.RandomHash(rng),
		Number:     l1C.Number + 1,
		ParentHash: l1C.Hash,
		Time:       l1C.Time + 7,
	}
	l1E := eth.L1BlockRef{
		Hash:       testutils.RandomHash(rng),
		Number:     l1D.Number + 1,
		ParentHash: l1D.Hash,
		Time:       l1D.Time + 7,
	}
	l1F := eth.L1BlockRef{
		Hash:       testutils.RandomHash(rng),
		Number:     l1E.Number + 1,
		ParentHash: l1E.Hash,
		Time:       l1E.Time + 7,
	}

	l2A0 := eth.L2BlockRef{
		Hash:           testutils.RandomHash(rng),
		Number:         100,
		ParentHash:     testutils.RandomHash(rng),
		Time:           l1A.Time,
		L1Origin:       l1A.ID(),
		SequenceNumber: 0,
	}

	l2A1 := eth.L2BlockRef{
		Hash:           testutils.RandomHash(rng),
		Number:         l2A0.Number + 1,
		ParentHash:     l2A0.Hash,
		Time:           l2A0.Time + conf.BlockTime,
		L1Origin:       l1A.ID(),
		SequenceNumber: 1,
	}

	l2A2 := eth.L2BlockRef{
		Hash:           testutils.RandomHash(rng),
		Number:         l2A1.Number + 1,
		ParentHash:     l2A1.Hash,
		Time:           l2A1.Time + conf.BlockTime,
		L1Origin:       l1A.ID(),
		SequenceNumber: 2,
	}

	l2A3 := eth.L2BlockRef{
		Hash:           testutils.RandomHash(rng),
		Number:         l2A2.Number + 1,
		ParentHash:     l2A2.Hash,
		Time:           l2A2.Time + conf.BlockTime,
		L1Origin:       l1A.ID(),
		SequenceNumber: 3,
	}

	l2B0 := eth.L2BlockRef{
		Hash:           testutils.RandomHash(rng),
		Number:         l2A3.Number + 1,
		ParentHash:     l2A3.Hash,
		Time:           l2A3.Time + conf.BlockTime, // 8 seconds larger than l1A0, 1 larger than origin
		L1Origin:       l1B.ID(),
		SequenceNumber: 0,
	}

	l1X := eth.L1BlockRef{
		Hash:       testutils.RandomHash(rng),
		Number:     42,
		ParentHash: testutils.RandomHash(rng),
		Time:       10_000,
	}
	l1Y := eth.L1BlockRef{
		Hash:       testutils.RandomHash(rng),
		Number:     l1X.Number + 1,
		ParentHash: l1X.Hash,
		Time:       l1X.Time + 12,
	}
	l1Z := eth.L1BlockRef{
		Hash:       testutils.RandomHash(rng),
		Number:     l1Y.Number + 1,
		ParentHash: l1Y.Hash,
		Time:       l1Y.Time + 12,
	}
	l2X0 := eth.L2BlockRef{
		Hash:           testutils.RandomHash(rng),
		Number:         1000,
		ParentHash:     testutils.RandomHash(rng),
		Time:           10_000 + 12 + 6 - 1, // add one block, and you get ahead of next l1 block by more than the drift
		L1Origin:       l1X.ID(),
		SequenceNumber: 0,
	}
	l2Y0 := eth.L2BlockRef{
		Hash:           testutils.RandomHash(rng),
		Number:         l2X0.Number + 1,
		ParentHash:     l2X0.Hash,
		Time:           l2X0.Time + conf.BlockTime, // exceeds sequencer time drift, forced to be empty block
		L1Origin:       l1Y.ID(),
		SequenceNumber: 0,
	}

	l2A4 := eth.L2BlockRef{
		Hash:           testutils.RandomHash(rng),
		Number:         l2A3.Number + 1,
		ParentHash:     l2A3.Hash,
		Time:           l2A3.Time + conf.BlockTime, // 4*2 = 8, higher than seq time drift
		L1Origin:       l1A.ID(),
		SequenceNumber: 4,
	}

	l1BLate := eth.L1BlockRef{
		Hash:       testutils.RandomHash(rng),
		Number:     l1A.Number + 1,
		ParentHash: l1A.Hash,
		Time:       l2A4.Time + 1, // too late for l2A4 to adopt yet
	}

	testCases := []ValidBatchTestCase{
		{
			Name:       "missing L1 info",
			L1Blocks:   []eth.L1BlockRef{},
			L2SafeHead: l2A0,
			Batch: BatchWithL1InclusionBlock{
				L1InclusionBlock: l1B,
				Batch: &SingularBatch{
					ParentHash:   l2A1.ParentHash,
					EpochNum:     rollup.Epoch(l2A1.L1Origin.Number),
					EpochHash:    l2A1.L1Origin.Hash,
					Timestamp:    l2A1.Time,
					Transactions: nil,
				},
			},
			Expected: BatchUndecided,
		},
		{
			Name:       "future timestamp",
			L1Blocks:   []eth.L1BlockRef{l1A, l1B, l1C},
			L2SafeHead: l2A0,
			Batch: BatchWithL1InclusionBlock{
				L1InclusionBlock: l1B,
				Batch: &SingularBatch{
					ParentHash:   l2A1.ParentHash,
					EpochNum:     rollup.Epoch(l2A1.L1Origin.Number),
					EpochHash:    l2A1.L1Origin.Hash,
					Timestamp:    l2A1.Time + 1, // 1 too high
					Transactions: nil,
				},
			},
			Expected: BatchFuture,
		},
		{
			Name:       "old timestamp",
			L1Blocks:   []eth.L1BlockRef{l1A, l1B, l1C},
			L2SafeHead: l2A0,
			Batch: BatchWithL1InclusionBlock{
				L1InclusionBlock: l1B,
				Batch: &SingularBatch{
					ParentHash:   l2A1.ParentHash,
					EpochNum:     rollup.Epoch(l2A1.L1Origin.Number),
					EpochHash:    l2A1.L1Origin.Hash,
					Timestamp:    l2A0.Time, // repeating the same time
					Transactions: nil,
				},
			},
			Expected: BatchDrop,
		},
		{
			Name:       "misaligned timestamp",
			L1Blocks:   []eth.L1BlockRef{l1A, l1B, l1C},
			L2SafeHead: l2A0,
			Batch: BatchWithL1InclusionBlock{
				L1InclusionBlock: l1B,
				Batch: &SingularBatch{
					ParentHash:   l2A1.ParentHash,
					EpochNum:     rollup.Epoch(l2A1.L1Origin.Number),
					EpochHash:    l2A1.L1Origin.Hash,
					Timestamp:    l2A1.Time - 1, // block time is 2, so this is 1 too low
					Transactions: nil,
				},
			},
			Expected: BatchDrop,
		},
		{
			Name:       "invalid parent block hash",
			L1Blocks:   []eth.L1BlockRef{l1A, l1B, l1C},
			L2SafeHead: l2A0,
			Batch: BatchWithL1InclusionBlock{
				L1InclusionBlock: l1B,
				Batch: &SingularBatch{
					ParentHash:   testutils.RandomHash(rng),
					EpochNum:     rollup.Epoch(l2A1.L1Origin.Number),
					EpochHash:    l2A1.L1Origin.Hash,
					Timestamp:    l2A1.Time,
					Transactions: nil,
				},
			},
			Expected: BatchDrop,
		},
		{
			Name:       "sequence window expired",
			L1Blocks:   []eth.L1BlockRef{l1A, l1B, l1C, l1D, l1E, l1F},
			L2SafeHead: l2A0,
			Batch: BatchWithL1InclusionBlock{
				L1InclusionBlock: l1F, // included in 5th block after epoch of batch, while seq window is 4
				Batch: &SingularBatch{
					ParentHash:   l2A1.ParentHash,
					EpochNum:     rollup.Epoch(l2A1.L1Origin.Number),
					EpochHash:    l2A1.L1Origin.Hash,
					Timestamp:    l2A1.Time,
					Transactions: nil,
				},
			},
			Expected: BatchDrop,
		},
		{
			Name:       "epoch too old, but good parent hash and timestamp", // repeat of now outdated l2A3 data
			L1Blocks:   []eth.L1BlockRef{l1B, l1C, l1D},
			L2SafeHead: l2B0, // we already moved on to B
			Batch: BatchWithL1InclusionBlock{
				L1InclusionBlock: l1C,
				Batch: &SingularBatch{
					ParentHash:   l2B0.Hash,                          // build on top of safe head to continue
					EpochNum:     rollup.Epoch(l2A3.L1Origin.Number), // epoch A is no longer valid
					EpochHash:    l2A3.L1Origin.Hash,
					Timestamp:    l2B0.Time + conf.BlockTime, // pass the timestamp check to get too epoch check
					Transactions: nil,
				},
			},
			Expected: BatchDrop,
		},
		{
			Name:       "insufficient L1 info for eager derivation",
			L1Blocks:   []eth.L1BlockRef{l1A}, // don't know about l1B yet
			L2SafeHead: l2A3,
			Batch: BatchWithL1InclusionBlock{
				L1InclusionBlock: l1C,
				Batch: &SingularBatch{
					ParentHash:   l2B0.ParentHash,
					EpochNum:     rollup.Epoch(l2B0.L1Origin.Number),
					EpochHash:    l2B0.L1Origin.Hash,
					Timestamp:    l2B0.Time,
					Transactions: nil,
				},
			},
			Expected: BatchUndecided,
		},
		{
			Name:       "epoch too new",
			L1Blocks:   []eth.L1BlockRef{l1A, l1B, l1C, l1D},
			L2SafeHead: l2A3,
			Batch: BatchWithL1InclusionBlock{
				L1InclusionBlock: l1D,
				Batch: &SingularBatch{
					ParentHash:   l2B0.ParentHash,
					EpochNum:     rollup.Epoch(l1C.Number), // invalid, we need to adopt epoch B before C
					EpochHash:    l1C.Hash,
					Timestamp:    l2B0.Time,
					Transactions: nil,
				},
			},
			Expected: BatchDrop,
		},
		{
			Name:       "epoch hash wrong",
			L1Blocks:   []eth.L1BlockRef{l1A, l1B},
			L2SafeHead: l2A3,
			Batch: BatchWithL1InclusionBlock{
				L1InclusionBlock: l1C,
				Batch: &SingularBatch{
					ParentHash:   l2B0.ParentHash,
					EpochNum:     rollup.Epoch(l2B0.L1Origin.Number),
					EpochHash:    l1A.Hash, // invalid, epoch hash should be l1B
					Timestamp:    l2B0.Time,
					Transactions: nil,
				},
			},
			Expected: BatchDrop,
		},
		{
			Name:       "sequencer time drift on same epoch with non-empty txs",
			L1Blocks:   []eth.L1BlockRef{l1A, l1B},
			L2SafeHead: l2A3,
			Batch: BatchWithL1InclusionBlock{
				L1InclusionBlock: l1B,
				Batch: &SingularBatch{ // we build l2A4, which has a timestamp of 2*4 = 8 higher than l2A0
					ParentHash:   l2A4.ParentHash,
					EpochNum:     rollup.Epoch(l2A4.L1Origin.Number),
					EpochHash:    l2A4.L1Origin.Hash,
					Timestamp:    l2A4.Time,
					Transactions: []hexutil.Bytes{[]byte("sequencer should not include this tx")},
				},
			},
			Expected: BatchDrop,
		},
		{
			Name:       "sequencer time drift on changing epoch with non-empty txs",
			L1Blocks:   []eth.L1BlockRef{l1X, l1Y, l1Z},
			L2SafeHead: l2X0,
			Batch: BatchWithL1InclusionBlock{
				L1InclusionBlock: l1Z,
				Batch: &SingularBatch{
					ParentHash:   l2Y0.ParentHash,
					EpochNum:     rollup.Epoch(l2Y0.L1Origin.Number),
					EpochHash:    l2Y0.L1Origin.Hash,
					Timestamp:    l2Y0.Time, // valid, but more than 6 ahead of l1Y.Time
					Transactions: []hexutil.Bytes{[]byte("sequencer should not include this tx")},
				},
			},
			Expected: BatchDrop,
		},
		{
			Name:       "sequencer time drift on same epoch with empty txs and late next epoch",
			L1Blocks:   []eth.L1BlockRef{l1A, l1BLate},
			L2SafeHead: l2A3,
			Batch: BatchWithL1InclusionBlock{
				L1InclusionBlock: l1BLate,
				Batch: &SingularBatch{ // l2A4 time < l1BLate time, so we cannot adopt origin B yet
					ParentHash:   l2A4.ParentHash,
					EpochNum:     rollup.Epoch(l2A4.L1Origin.Number),
					EpochHash:    l2A4.L1Origin.Hash,
					Timestamp:    l2A4.Time,
					Transactions: nil,
				},
			},
			Expected: BatchAccept, // accepted because empty & preserving L2 time invariant
		},
		{
			Name:       "sequencer time drift on changing epoch with empty txs",
			L1Blocks:   []eth.L1BlockRef{l1X, l1Y, l1Z},
			L2SafeHead: l2X0,
			Batch: BatchWithL1InclusionBlock{
				L1InclusionBlock: l1Z,
				Batch: &SingularBatch{
					ParentHash:   l2Y0.ParentHash,
					EpochNum:     rollup.Epoch(l2Y0.L1Origin.Number),
					EpochHash:    l2Y0.L1Origin.Hash,
					Timestamp:    l2Y0.Time, // valid, but more than 6 ahead of l1Y.Time
					Transactions: nil,
				},
			},
			Expected: BatchAccept, // accepted because empty & still advancing epoch
		},
		{
			Name:       "sequencer time drift on same epoch with empty txs and no next epoch in sight yet",
			L1Blocks:   []eth.L1BlockRef{l1A},
			L2SafeHead: l2A3,
			Batch: BatchWithL1InclusionBlock{
				L1InclusionBlock: l1B,
				Batch: &SingularBatch{ // we build l2A4, which has a timestamp of 2*4 = 8 higher than l2A0
					ParentHash:   l2A4.ParentHash,
					EpochNum:     rollup.Epoch(l2A4.L1Origin.Number),
					EpochHash:    l2A4.L1Origin.Hash,
					Timestamp:    l2A4.Time,
					Transactions: nil,
				},
			},
			Expected: BatchUndecided, // we have to wait till the next epoch is in sight to check the time
		},
		{
			Name:       "sequencer time drift on same epoch with empty txs and but in-sight epoch that invalidates it",
			L1Blocks:   []eth.L1BlockRef{l1A, l1B, l1C},
			L2SafeHead: l2A3,
			Batch: BatchWithL1InclusionBlock{
				L1InclusionBlock: l1C,
				Batch: &SingularBatch{ // we build l2A4, which has a timestamp of 2*4 = 8 higher than l2A0
					ParentHash:   l2A4.ParentHash,
					EpochNum:     rollup.Epoch(l2A4.L1Origin.Number),
					EpochHash:    l2A4.L1Origin.Hash,
					Timestamp:    l2A4.Time,
					Transactions: nil,
				},
			},
			Expected: BatchDrop, // dropped because it could have advanced the epoch to B
		},
		{
			Name:       "empty tx included",
			L1Blocks:   []eth.L1BlockRef{l1A, l1B},
			L2SafeHead: l2A0,
			Batch: BatchWithL1InclusionBlock{
				L1InclusionBlock: l1B,
				Batch: &SingularBatch{
					ParentHash: l2A1.ParentHash,
					EpochNum:   rollup.Epoch(l2A1.L1Origin.Number),
					EpochHash:  l2A1.L1Origin.Hash,
					Timestamp:  l2A1.Time,
					Transactions: []hexutil.Bytes{
						[]byte{}, // empty tx data
					},
				},
			},
			Expected: BatchDrop,
		},
		{
			Name:       "deposit tx included",
			L1Blocks:   []eth.L1BlockRef{l1A, l1B},
			L2SafeHead: l2A0,
			Batch: BatchWithL1InclusionBlock{
				L1InclusionBlock: l1B,
				Batch: &SingularBatch{
					ParentHash: l2A1.ParentHash,
					EpochNum:   rollup.Epoch(l2A1.L1Origin.Number),
					EpochHash:  l2A1.L1Origin.Hash,
					Timestamp:  l2A1.Time,
					Transactions: []hexutil.Bytes{
						[]byte{types.DepositTxType, 0}, // piece of data alike to a deposit
					},
				},
			},
			Expected: BatchDrop,
		},
		{
			Name:       "valid batch same epoch",
			L1Blocks:   []eth.L1BlockRef{l1A, l1B},
			L2SafeHead: l2A0,
			Batch: BatchWithL1InclusionBlock{
				L1InclusionBlock: l1B,
				Batch: &SingularBatch{
					ParentHash: l2A1.ParentHash,
					EpochNum:   rollup.Epoch(l2A1.L1Origin.Number),
					EpochHash:  l2A1.L1Origin.Hash,
					Timestamp:  l2A1.Time,
					Transactions: []hexutil.Bytes{
						[]byte{0x02, 0x42, 0x13, 0x37},
						[]byte{0x02, 0xde, 0xad, 0xbe, 0xef},
					},
				},
			},
			Expected: BatchAccept,
		},
		{
			Name:       "valid batch changing epoch",
			L1Blocks:   []eth.L1BlockRef{l1A, l1B, l1C},
			L2SafeHead: l2A3,
			Batch: BatchWithL1InclusionBlock{
				L1InclusionBlock: l1C,
				Batch: &SingularBatch{
					ParentHash: l2B0.ParentHash,
					EpochNum:   rollup.Epoch(l2B0.L1Origin.Number),
					EpochHash:  l2B0.L1Origin.Hash,
					Timestamp:  l2B0.Time,
					Transactions: []hexutil.Bytes{
						[]byte{0x02, 0x42, 0x13, 0x37},
						[]byte{0x02, 0xde, 0xad, 0xbe, 0xef},
					},
				},
			},
			Expected: BatchAccept,
		},
		{
			Name:       "batch with L2 time before L1 time",
			L1Blocks:   []eth.L1BlockRef{l1A, l1B, l1C},
			L2SafeHead: l2A2,
			Batch: BatchWithL1InclusionBlock{
				L1InclusionBlock: l1B,
				Batch: &SingularBatch{ // we build l2B0', which starts a new epoch too early
					ParentHash:   l2A2.Hash,
					EpochNum:     rollup.Epoch(l2B0.L1Origin.Number),
					EpochHash:    l2B0.L1Origin.Hash,
					Timestamp:    l2A2.Time + conf.BlockTime,
					Transactions: nil,
				},
			},
			Expected: BatchDrop,
		},
	}

	// Log level can be increased for debugging purposes
	logger := testlog.Logger(t, log.LvlError)

	for _, testCase := range testCases {
		t.Run(testCase.Name, func(t *testing.T) {
<<<<<<< HEAD
			validity := CheckBatch(&conf, logger, testCase.L1Blocks, testCase.L2SafeHead, &testCase.Batch, false, nil)
=======
			ctx := context.Background()
			validity := CheckBatch(ctx, &conf, logger, testCase.L1Blocks, testCase.L2SafeHead, &testCase.Batch, nil)
			require.Equal(t, testCase.Expected, validity, "batch check must return expected validity level")
		})
	}
}

func TestValidSpanBatch(t *testing.T) {
	minTs := uint64(0)
	conf := rollup.Config{
		Genesis: rollup.Genesis{
			L2Time: 31, // a genesis time that itself does not align to make it more interesting
		},
		BlockTime:         2,
		SeqWindowSize:     4,
		MaxSequencerDrift: 6,
		SpanBatchTime:     &minTs,
		// other config fields are ignored and can be left empty.
	}

	rng := rand.New(rand.NewSource(1234))
	chainId := new(big.Int).SetUint64(rng.Uint64())
	signer := types.NewLondonSigner(chainId)
	randTx := testutils.RandomTx(rng, new(big.Int).SetUint64(rng.Uint64()), signer)
	randTxData, _ := randTx.MarshalBinary()
	l1A := testutils.RandomBlockRef(rng)
	l1B := eth.L1BlockRef{
		Hash:       testutils.RandomHash(rng),
		Number:     l1A.Number + 1,
		ParentHash: l1A.Hash,
		Time:       l1A.Time + 7,
	}
	l1C := eth.L1BlockRef{
		Hash:       testutils.RandomHash(rng),
		Number:     l1B.Number + 1,
		ParentHash: l1B.Hash,
		Time:       l1B.Time + 7,
	}
	l1D := eth.L1BlockRef{
		Hash:       testutils.RandomHash(rng),
		Number:     l1C.Number + 1,
		ParentHash: l1C.Hash,
		Time:       l1C.Time + 7,
	}
	l1E := eth.L1BlockRef{
		Hash:       testutils.RandomHash(rng),
		Number:     l1D.Number + 1,
		ParentHash: l1D.Hash,
		Time:       l1D.Time + 7,
	}
	l1F := eth.L1BlockRef{
		Hash:       testutils.RandomHash(rng),
		Number:     l1E.Number + 1,
		ParentHash: l1E.Hash,
		Time:       l1E.Time + 7,
	}

	l2A0 := eth.L2BlockRef{
		Hash:           testutils.RandomHash(rng),
		Number:         100,
		ParentHash:     testutils.RandomHash(rng),
		Time:           l1A.Time,
		L1Origin:       l1A.ID(),
		SequenceNumber: 0,
	}

	l2A1 := eth.L2BlockRef{
		Hash:           testutils.RandomHash(rng),
		Number:         l2A0.Number + 1,
		ParentHash:     l2A0.Hash,
		Time:           l2A0.Time + conf.BlockTime,
		L1Origin:       l1A.ID(),
		SequenceNumber: 1,
	}

	l2A2 := eth.L2BlockRef{
		Hash:           testutils.RandomHash(rng),
		Number:         l2A1.Number + 1,
		ParentHash:     l2A1.Hash,
		Time:           l2A1.Time + conf.BlockTime,
		L1Origin:       l1A.ID(),
		SequenceNumber: 2,
	}

	l2A3 := eth.L2BlockRef{
		Hash:           testutils.RandomHash(rng),
		Number:         l2A2.Number + 1,
		ParentHash:     l2A2.Hash,
		Time:           l2A2.Time + conf.BlockTime,
		L1Origin:       l1A.ID(),
		SequenceNumber: 3,
	}

	l2B0 := eth.L2BlockRef{
		Hash:           testutils.RandomHash(rng),
		Number:         l2A3.Number + 1,
		ParentHash:     l2A3.Hash,
		Time:           l2A3.Time + conf.BlockTime, // 8 seconds larger than l1A0, 1 larger than origin
		L1Origin:       l1B.ID(),
		SequenceNumber: 0,
	}

	l1X := eth.L1BlockRef{
		Hash:       testutils.RandomHash(rng),
		Number:     42,
		ParentHash: testutils.RandomHash(rng),
		Time:       10_000,
	}
	l1Y := eth.L1BlockRef{
		Hash:       testutils.RandomHash(rng),
		Number:     l1X.Number + 1,
		ParentHash: l1X.Hash,
		Time:       l1X.Time + 12,
	}
	l1Z := eth.L1BlockRef{
		Hash:       testutils.RandomHash(rng),
		Number:     l1Y.Number + 1,
		ParentHash: l1Y.Hash,
		Time:       l1Y.Time + 12,
	}
	l2X0 := eth.L2BlockRef{
		Hash:           testutils.RandomHash(rng),
		Number:         1000,
		ParentHash:     testutils.RandomHash(rng),
		Time:           10_000 + 12 + 6 - 1, // add one block, and you get ahead of next l1 block by more than the drift
		L1Origin:       l1X.ID(),
		SequenceNumber: 0,
	}
	l2Y0 := eth.L2BlockRef{
		Hash:           testutils.RandomHash(rng),
		Number:         l2X0.Number + 1,
		ParentHash:     l2X0.Hash,
		Time:           l2X0.Time + conf.BlockTime, // exceeds sequencer time drift, forced to be empty block
		L1Origin:       l1Y.ID(),
		SequenceNumber: 0,
	}

	l2A4 := eth.L2BlockRef{
		Hash:           testutils.RandomHash(rng),
		Number:         l2A3.Number + 1,
		ParentHash:     l2A3.Hash,
		Time:           l2A3.Time + conf.BlockTime, // 4*2 = 8, higher than seq time drift
		L1Origin:       l1A.ID(),
		SequenceNumber: 4,
	}

	l1BLate := eth.L1BlockRef{
		Hash:       testutils.RandomHash(rng),
		Number:     l1A.Number + 1,
		ParentHash: l1A.Hash,
		Time:       l2A4.Time + 1, // too late for l2A4 to adopt yet
	}

	testCases := []ValidBatchTestCase{
		{
			Name:       "missing L1 info",
			L1Blocks:   []eth.L1BlockRef{},
			L2SafeHead: l2A0,
			Batch: BatchWithL1InclusionBlock{
				L1InclusionBlock: l1B,
				Batch: NewSpanBatch([]*SingularBatch{
					{
						ParentHash:   l2A1.ParentHash,
						EpochNum:     rollup.Epoch(l2A1.L1Origin.Number),
						EpochHash:    l2A1.L1Origin.Hash,
						Timestamp:    l2A1.Time,
						Transactions: nil,
					},
				}),
			},
			Expected: BatchUndecided,
		},
		{
			Name:       "future timestamp",
			L1Blocks:   []eth.L1BlockRef{l1A, l1B, l1C},
			L2SafeHead: l2A0,
			Batch: BatchWithL1InclusionBlock{
				L1InclusionBlock: l1B,
				Batch: NewSpanBatch([]*SingularBatch{
					{
						ParentHash:   l2A1.ParentHash,
						EpochNum:     rollup.Epoch(l2A1.L1Origin.Number),
						EpochHash:    l2A1.L1Origin.Hash,
						Timestamp:    l2A1.Time + 1, // 1 too high
						Transactions: nil,
					},
				}),
			},
			Expected: BatchFuture,
		},
		{
			Name:       "old timestamp",
			L1Blocks:   []eth.L1BlockRef{l1A, l1B, l1C},
			L2SafeHead: l2A0,
			Batch: BatchWithL1InclusionBlock{
				L1InclusionBlock: l1B,
				Batch: NewSpanBatch([]*SingularBatch{
					{
						ParentHash:   l2A1.ParentHash,
						EpochNum:     rollup.Epoch(l2A1.L1Origin.Number),
						EpochHash:    l2A1.L1Origin.Hash,
						Timestamp:    l2A0.Time, // repeating the same time
						Transactions: nil,
					},
				}),
			},
			Expected: BatchDrop,
		},
		{
			Name:       "misaligned timestamp",
			L1Blocks:   []eth.L1BlockRef{l1A, l1B, l1C},
			L2SafeHead: l2A0,
			Batch: BatchWithL1InclusionBlock{
				L1InclusionBlock: l1B,
				Batch: NewSpanBatch([]*SingularBatch{
					{
						ParentHash:   l2A1.ParentHash,
						EpochNum:     rollup.Epoch(l2A1.L1Origin.Number),
						EpochHash:    l2A1.L1Origin.Hash,
						Timestamp:    l2A1.Time - 1, // block time is 2, so this is 1 too low
						Transactions: nil,
					},
				}),
			},
			Expected: BatchDrop,
		},
		{
			Name:       "invalid parent block hash",
			L1Blocks:   []eth.L1BlockRef{l1A, l1B, l1C},
			L2SafeHead: l2A0,
			Batch: BatchWithL1InclusionBlock{
				L1InclusionBlock: l1B,
				Batch: NewSpanBatch([]*SingularBatch{
					{
						ParentHash:   testutils.RandomHash(rng),
						EpochNum:     rollup.Epoch(l2A1.L1Origin.Number),
						EpochHash:    l2A1.L1Origin.Hash,
						Timestamp:    l2A1.Time,
						Transactions: nil,
					},
				}),
			},
			Expected: BatchDrop,
		},
		{
			Name:       "sequence window expired",
			L1Blocks:   []eth.L1BlockRef{l1A, l1B, l1C, l1D, l1E, l1F},
			L2SafeHead: l2A0,
			Batch: BatchWithL1InclusionBlock{
				L1InclusionBlock: l1F,
				Batch: NewSpanBatch([]*SingularBatch{
					{
						ParentHash:   l2A1.ParentHash,
						EpochNum:     rollup.Epoch(l2A1.L1Origin.Number),
						EpochHash:    l2A1.L1Origin.Hash,
						Timestamp:    l2A1.Time,
						Transactions: nil,
					},
				}),
			},
			Expected: BatchDrop,
		},
		{
			Name:       "epoch too old, but good parent hash and timestamp", // repeat of now outdated l2A3 data
			L1Blocks:   []eth.L1BlockRef{l1B, l1C, l1D},
			L2SafeHead: l2B0, // we already moved on to B
			Batch: BatchWithL1InclusionBlock{
				L1InclusionBlock: l1C,
				Batch: NewSpanBatch([]*SingularBatch{
					{
						ParentHash:   l2B0.Hash,                          // build on top of safe head to continue
						EpochNum:     rollup.Epoch(l2A3.L1Origin.Number), // epoch A is no longer valid
						EpochHash:    l2A3.L1Origin.Hash,
						Timestamp:    l2B0.Time + conf.BlockTime, // pass the timestamp check to get too epoch check
						Transactions: nil,
					},
					{
						EpochNum:     rollup.Epoch(l1B.Number),
						EpochHash:    l1B.Hash, // pass the l1 origin check
						Timestamp:    l2B0.Time + conf.BlockTime*2,
						Transactions: nil,
					},
				}),
			},
			Expected: BatchDrop,
		},
		{
			Name:       "insufficient L1 info for eager derivation",
			L1Blocks:   []eth.L1BlockRef{l1A}, // don't know about l1B yet
			L2SafeHead: l2A3,
			Batch: BatchWithL1InclusionBlock{
				L1InclusionBlock: l1C,
				Batch: NewSpanBatch([]*SingularBatch{
					{
						ParentHash:   l2B0.ParentHash,
						EpochNum:     rollup.Epoch(l2B0.L1Origin.Number),
						EpochHash:    l2B0.L1Origin.Hash,
						Timestamp:    l2B0.Time,
						Transactions: nil,
					},
				}),
			},
			Expected: BatchUndecided,
		},
		{
			Name:       "epoch too new",
			L1Blocks:   []eth.L1BlockRef{l1A, l1B, l1C, l1D},
			L2SafeHead: l2A3,
			Batch: BatchWithL1InclusionBlock{
				L1InclusionBlock: l1D,
				Batch: NewSpanBatch([]*SingularBatch{
					{
						ParentHash:   l2B0.ParentHash,
						EpochNum:     rollup.Epoch(l1C.Number), // invalid, we need to adopt epoch B before C
						EpochHash:    l1C.Hash,
						Timestamp:    l2B0.Time,
						Transactions: nil,
					},
				}),
			},
			Expected: BatchDrop,
		},
		{
			Name:       "epoch hash wrong",
			L1Blocks:   []eth.L1BlockRef{l1A, l1B},
			L2SafeHead: l2A3,
			Batch: BatchWithL1InclusionBlock{
				L1InclusionBlock: l1C,
				Batch: NewSpanBatch([]*SingularBatch{
					{
						ParentHash:   l2B0.ParentHash,
						EpochNum:     rollup.Epoch(l2B0.L1Origin.Number),
						EpochHash:    l1A.Hash, // invalid, epoch hash should be l1B
						Timestamp:    l2B0.Time,
						Transactions: nil,
					},
				}),
			},
			Expected: BatchDrop,
		},
		{
			Name:       "epoch hash wrong - long span",
			L1Blocks:   []eth.L1BlockRef{l1A, l1B},
			L2SafeHead: l2A2,
			Batch: BatchWithL1InclusionBlock{
				L1InclusionBlock: l1C,
				Batch: NewSpanBatch([]*SingularBatch{
					{ // valid batch
						ParentHash:   l2A3.ParentHash,
						EpochNum:     rollup.Epoch(l2A3.L1Origin.Number),
						EpochHash:    l1A.Hash,
						Timestamp:    l2A3.Time,
						Transactions: nil,
					},
					{
						ParentHash:   l2B0.ParentHash,
						EpochNum:     rollup.Epoch(l2B0.L1Origin.Number),
						EpochHash:    l1A.Hash, // invalid, epoch hash should be l1B
						Timestamp:    l2B0.Time,
						Transactions: nil,
					},
				}),
			},
			Expected: BatchDrop,
		},
		{
			Name:       "sequencer time drift on same epoch with non-empty txs",
			L1Blocks:   []eth.L1BlockRef{l1A, l1B},
			L2SafeHead: l2A3,
			Batch: BatchWithL1InclusionBlock{
				L1InclusionBlock: l1B,
				Batch: NewSpanBatch([]*SingularBatch{
					{ // we build l2A4, which has a timestamp of 2*4 = 8 higher than l2A0
						ParentHash:   l2A4.ParentHash,
						EpochNum:     rollup.Epoch(l2A4.L1Origin.Number),
						EpochHash:    l2A4.L1Origin.Hash,
						Timestamp:    l2A4.Time,
						Transactions: []hexutil.Bytes{randTxData},
					},
				}),
			},
			Expected: BatchDrop,
		},
		{
			Name:       "sequencer time drift on same epoch with non-empty txs - long span",
			L1Blocks:   []eth.L1BlockRef{l1A, l1B},
			L2SafeHead: l2A2,
			Batch: BatchWithL1InclusionBlock{
				L1InclusionBlock: l1B,
				Batch: NewSpanBatch([]*SingularBatch{
					{ // valid batch
						ParentHash:   l2A3.ParentHash,
						EpochNum:     rollup.Epoch(l2A3.L1Origin.Number),
						EpochHash:    l2A3.L1Origin.Hash,
						Timestamp:    l2A3.Time,
						Transactions: []hexutil.Bytes{randTxData},
					},
					{ // we build l2A4, which has a timestamp of 2*4 = 8 higher than l2A0
						ParentHash:   l2A4.ParentHash,
						EpochNum:     rollup.Epoch(l2A4.L1Origin.Number),
						EpochHash:    l2A4.L1Origin.Hash,
						Timestamp:    l2A4.Time,
						Transactions: []hexutil.Bytes{randTxData},
					},
				}),
			},
			Expected: BatchDrop,
		},
		{
			Name:       "sequencer time drift on changing epoch with non-empty txs",
			L1Blocks:   []eth.L1BlockRef{l1X, l1Y, l1Z},
			L2SafeHead: l2X0,
			Batch: BatchWithL1InclusionBlock{
				L1InclusionBlock: l1Z,
				Batch: NewSpanBatch([]*SingularBatch{
					{
						ParentHash:   l2Y0.ParentHash,
						EpochNum:     rollup.Epoch(l2Y0.L1Origin.Number),
						EpochHash:    l2Y0.L1Origin.Hash,
						Timestamp:    l2Y0.Time, // valid, but more than 6 ahead of l1Y.Time
						Transactions: []hexutil.Bytes{randTxData},
					},
				}),
			},
			Expected: BatchDrop,
		},
		{
			Name:       "sequencer time drift on same epoch with empty txs and late next epoch",
			L1Blocks:   []eth.L1BlockRef{l1A, l1BLate},
			L2SafeHead: l2A3,
			Batch: BatchWithL1InclusionBlock{
				L1InclusionBlock: l1BLate,
				Batch: NewSpanBatch([]*SingularBatch{
					{ // l2A4 time < l1BLate time, so we cannot adopt origin B yet
						ParentHash:   l2A4.ParentHash,
						EpochNum:     rollup.Epoch(l2A4.L1Origin.Number),
						EpochHash:    l2A4.L1Origin.Hash,
						Timestamp:    l2A4.Time,
						Transactions: nil,
					},
				}),
			},
			Expected: BatchAccept, // accepted because empty & preserving L2 time invariant
		},
		{
			Name:       "sequencer time drift on changing epoch with empty txs",
			L1Blocks:   []eth.L1BlockRef{l1X, l1Y, l1Z},
			L2SafeHead: l2X0,
			Batch: BatchWithL1InclusionBlock{
				L1InclusionBlock: l1Z,
				Batch: NewSpanBatch([]*SingularBatch{
					{
						ParentHash:   l2Y0.ParentHash,
						EpochNum:     rollup.Epoch(l2Y0.L1Origin.Number),
						EpochHash:    l2Y0.L1Origin.Hash,
						Timestamp:    l2Y0.Time, // valid, but more than 6 ahead of l1Y.Time
						Transactions: nil,
					},
				}),
			},
			Expected: BatchAccept, // accepted because empty & still advancing epoch
		},
		{
			Name:       "sequencer time drift on same epoch with empty txs and no next epoch in sight yet",
			L1Blocks:   []eth.L1BlockRef{l1A},
			L2SafeHead: l2A3,
			Batch: BatchWithL1InclusionBlock{
				L1InclusionBlock: l1B,
				Batch: NewSpanBatch([]*SingularBatch{
					{ // we build l2A4, which has a timestamp of 2*4 = 8 higher than l2A0
						ParentHash:   l2A4.ParentHash,
						EpochNum:     rollup.Epoch(l2A4.L1Origin.Number),
						EpochHash:    l2A4.L1Origin.Hash,
						Timestamp:    l2A4.Time,
						Transactions: nil,
					},
				}),
			},
			Expected: BatchUndecided, // we have to wait till the next epoch is in sight to check the time
		},
		{
			Name:       "sequencer time drift on same epoch with empty txs and no next epoch in sight yet - long span",
			L1Blocks:   []eth.L1BlockRef{l1A},
			L2SafeHead: l2A2,
			Batch: BatchWithL1InclusionBlock{
				L1InclusionBlock: l1B,
				Batch: NewSpanBatch([]*SingularBatch{
					{ // valid batch
						ParentHash:   l2A3.ParentHash,
						EpochNum:     rollup.Epoch(l2A3.L1Origin.Number),
						EpochHash:    l2A3.L1Origin.Hash,
						Timestamp:    l2A3.Time,
						Transactions: nil,
					},
					{ // we build l2A4, which has a timestamp of 2*4 = 8 higher than l2A0
						ParentHash:   l2A4.ParentHash,
						EpochNum:     rollup.Epoch(l2A4.L1Origin.Number),
						EpochHash:    l2A4.L1Origin.Hash,
						Timestamp:    l2A4.Time,
						Transactions: nil,
					},
				}),
			},
			Expected: BatchUndecided, // we have to wait till the next epoch is in sight to check the time
		},
		{
			Name:       "sequencer time drift on same epoch with empty txs and but in-sight epoch that invalidates it",
			L1Blocks:   []eth.L1BlockRef{l1A, l1B, l1C},
			L2SafeHead: l2A3,
			Batch: BatchWithL1InclusionBlock{
				L1InclusionBlock: l1C,
				Batch: NewSpanBatch([]*SingularBatch{
					{ // we build l2A4, which has a timestamp of 2*4 = 8 higher than l2A0
						ParentHash:   l2A4.ParentHash,
						EpochNum:     rollup.Epoch(l2A4.L1Origin.Number),
						EpochHash:    l2A4.L1Origin.Hash,
						Timestamp:    l2A4.Time,
						Transactions: nil,
					},
				}),
			},
			Expected: BatchDrop, // dropped because it could have advanced the epoch to B
		},
		{
			Name:       "sequencer time drift on same epoch with empty txs and but in-sight epoch that invalidates it - long span",
			L1Blocks:   []eth.L1BlockRef{l1A, l1B, l1C},
			L2SafeHead: l2A2,
			Batch: BatchWithL1InclusionBlock{
				L1InclusionBlock: l1C,
				Batch: NewSpanBatch([]*SingularBatch{
					{ // valid batch
						ParentHash:   l2A3.ParentHash,
						EpochNum:     rollup.Epoch(l2A3.L1Origin.Number),
						EpochHash:    l2A3.L1Origin.Hash,
						Timestamp:    l2A3.Time,
						Transactions: nil,
					},
					{ // we build l2A4, which has a timestamp of 2*4 = 8 higher than l2A0
						ParentHash:   l2A4.ParentHash,
						EpochNum:     rollup.Epoch(l2A4.L1Origin.Number),
						EpochHash:    l2A4.L1Origin.Hash,
						Timestamp:    l2A4.Time,
						Transactions: nil,
					},
				}),
			},
			Expected: BatchDrop, // dropped because it could have advanced the epoch to B
		},
		{
			Name:       "empty tx included",
			L1Blocks:   []eth.L1BlockRef{l1A, l1B},
			L2SafeHead: l2A0,
			Batch: BatchWithL1InclusionBlock{
				L1InclusionBlock: l1B,
				Batch: NewSpanBatch([]*SingularBatch{
					{
						ParentHash: l2A1.ParentHash,
						EpochNum:   rollup.Epoch(l2A1.L1Origin.Number),
						EpochHash:  l2A1.L1Origin.Hash,
						Timestamp:  l2A1.Time,
						Transactions: []hexutil.Bytes{
							[]byte{}, // empty tx data
						},
					},
				}),
			},
			Expected: BatchDrop,
		},
		{
			Name:       "deposit tx included",
			L1Blocks:   []eth.L1BlockRef{l1A, l1B},
			L2SafeHead: l2A0,
			Batch: BatchWithL1InclusionBlock{
				L1InclusionBlock: l1B,
				Batch: NewSpanBatch([]*SingularBatch{
					{
						ParentHash: l2A1.ParentHash,
						EpochNum:   rollup.Epoch(l2A1.L1Origin.Number),
						EpochHash:  l2A1.L1Origin.Hash,
						Timestamp:  l2A1.Time,
						Transactions: []hexutil.Bytes{
							[]byte{types.DepositTxType, 0}, // piece of data alike to a deposit
						},
					},
				}),
			},
			Expected: BatchDrop,
		},
		{
			Name:       "valid batch same epoch",
			L1Blocks:   []eth.L1BlockRef{l1A, l1B},
			L2SafeHead: l2A0,
			Batch: BatchWithL1InclusionBlock{
				L1InclusionBlock: l1B,
				Batch: NewSpanBatch([]*SingularBatch{
					{
						ParentHash:   l2A1.ParentHash,
						EpochNum:     rollup.Epoch(l2A1.L1Origin.Number),
						EpochHash:    l2A1.L1Origin.Hash,
						Timestamp:    l2A1.Time,
						Transactions: []hexutil.Bytes{randTxData},
					},
				}),
			},
			Expected: BatchAccept,
		},
		{
			Name:       "valid batch changing epoch",
			L1Blocks:   []eth.L1BlockRef{l1A, l1B, l1C},
			L2SafeHead: l2A3,
			Batch: BatchWithL1InclusionBlock{
				L1InclusionBlock: l1C,
				Batch: NewSpanBatch([]*SingularBatch{
					{
						ParentHash:   l2B0.ParentHash,
						EpochNum:     rollup.Epoch(l2B0.L1Origin.Number),
						EpochHash:    l2B0.L1Origin.Hash,
						Timestamp:    l2B0.Time,
						Transactions: []hexutil.Bytes{randTxData},
					},
				}),
			},
			Expected: BatchAccept,
		},
		{
			Name:       "batch with L2 time before L1 time",
			L1Blocks:   []eth.L1BlockRef{l1A, l1B, l1C},
			L2SafeHead: l2A2,
			Batch: BatchWithL1InclusionBlock{
				L1InclusionBlock: l1B,
				Batch: NewSpanBatch([]*SingularBatch{
					{ // we build l2B0, which starts a new epoch too early
						ParentHash:   l2A2.Hash,
						EpochNum:     rollup.Epoch(l2B0.L1Origin.Number),
						EpochHash:    l2B0.L1Origin.Hash,
						Timestamp:    l2A2.Time + conf.BlockTime,
						Transactions: nil,
					},
				}),
			},
			Expected: BatchDrop,
		},
		{
			Name:       "batch with L2 time before L1 time - long span",
			L1Blocks:   []eth.L1BlockRef{l1A, l1B, l1C},
			L2SafeHead: l2A1,
			Batch: BatchWithL1InclusionBlock{
				L1InclusionBlock: l1B,
				Batch: NewSpanBatch([]*SingularBatch{
					{ // valid batch
						ParentHash:   l2A1.Hash,
						EpochNum:     rollup.Epoch(l2A2.L1Origin.Number),
						EpochHash:    l2A2.L1Origin.Hash,
						Timestamp:    l2A2.Time,
						Transactions: nil,
					},
					{ // we build l2B0, which starts a new epoch too early
						ParentHash:   l2A2.Hash,
						EpochNum:     rollup.Epoch(l2B0.L1Origin.Number),
						EpochHash:    l2B0.L1Origin.Hash,
						Timestamp:    l2A2.Time + conf.BlockTime,
						Transactions: nil,
					},
				}),
			},
			Expected: BatchDrop,
		},
		{
			Name:       "valid overlapping batch",
			L1Blocks:   []eth.L1BlockRef{l1A, l1B},
			L2SafeHead: l2A2,
			Batch: BatchWithL1InclusionBlock{
				L1InclusionBlock: l1B,
				Batch: NewSpanBatch([]*SingularBatch{
					{
						ParentHash:   l2A1.Hash,
						EpochNum:     rollup.Epoch(l2A2.L1Origin.Number),
						EpochHash:    l2A2.L1Origin.Hash,
						Timestamp:    l2A2.Time,
						Transactions: nil,
					},
					{
						ParentHash:   l2A2.Hash,
						EpochNum:     rollup.Epoch(l2A3.L1Origin.Number),
						EpochHash:    l2A3.L1Origin.Hash,
						Timestamp:    l2A3.Time,
						Transactions: nil,
					},
				}),
			},
			Expected: BatchAccept,
		},
		{
			Name:       "longer overlapping batch",
			L1Blocks:   []eth.L1BlockRef{l1A, l1B},
			L2SafeHead: l2A2,
			Batch: BatchWithL1InclusionBlock{
				L1InclusionBlock: l1B,
				Batch: NewSpanBatch([]*SingularBatch{
					{
						ParentHash:   l2A0.Hash,
						EpochNum:     rollup.Epoch(l2A1.L1Origin.Number),
						EpochHash:    l2A1.L1Origin.Hash,
						Timestamp:    l2A1.Time,
						Transactions: nil,
					},
					{
						ParentHash:   l2A1.Hash,
						EpochNum:     rollup.Epoch(l2A2.L1Origin.Number),
						EpochHash:    l2A2.L1Origin.Hash,
						Timestamp:    l2A2.Time,
						Transactions: nil,
					},
					{
						ParentHash:   l2A2.Hash,
						EpochNum:     rollup.Epoch(l2A3.L1Origin.Number),
						EpochHash:    l2A3.L1Origin.Hash,
						Timestamp:    l2A3.Time,
						Transactions: nil,
					},
				}),
			},
			Expected: BatchAccept,
		},
		{
			Name:       "fully overlapping batch",
			L1Blocks:   []eth.L1BlockRef{l1A, l1B},
			L2SafeHead: l2A2,
			Batch: BatchWithL1InclusionBlock{
				L1InclusionBlock: l1B,
				Batch: NewSpanBatch([]*SingularBatch{
					{
						ParentHash:   l2A0.Hash,
						EpochNum:     rollup.Epoch(l2A1.L1Origin.Number),
						EpochHash:    l2A1.L1Origin.Hash,
						Timestamp:    l2A1.Time,
						Transactions: nil,
					},
					{
						ParentHash:   l2A1.Hash,
						EpochNum:     rollup.Epoch(l2A2.L1Origin.Number),
						EpochHash:    l2A2.L1Origin.Hash,
						Timestamp:    l2A2.Time,
						Transactions: nil,
					},
				}),
			},
			Expected: BatchDrop,
		},
		{
			Name:       "overlapping batch with invalid parent hash",
			L1Blocks:   []eth.L1BlockRef{l1A, l1B},
			L2SafeHead: l2A2,
			Batch: BatchWithL1InclusionBlock{
				L1InclusionBlock: l1B,
				Batch: NewSpanBatch([]*SingularBatch{
					{
						ParentHash:   l2A0.Hash,
						EpochNum:     rollup.Epoch(l2A2.L1Origin.Number),
						EpochHash:    l2A2.L1Origin.Hash,
						Timestamp:    l2A2.Time,
						Transactions: nil,
					},
					{
						ParentHash:   l2A2.Hash,
						EpochNum:     rollup.Epoch(l2A3.L1Origin.Number),
						EpochHash:    l2A3.L1Origin.Hash,
						Timestamp:    l2A3.Time,
						Transactions: nil,
					},
				}),
			},
			Expected: BatchDrop,
		},
		{
			Name:       "overlapping batch with invalid origin number",
			L1Blocks:   []eth.L1BlockRef{l1A, l1B},
			L2SafeHead: l2A2,
			Batch: BatchWithL1InclusionBlock{
				L1InclusionBlock: l1B,
				Batch: NewSpanBatch([]*SingularBatch{
					{
						ParentHash:   l2A1.Hash,
						EpochNum:     rollup.Epoch(l2A2.L1Origin.Number) + 1,
						EpochHash:    l2A2.L1Origin.Hash,
						Timestamp:    l2A2.Time,
						Transactions: nil,
					},
					{
						ParentHash:   l2A2.Hash,
						EpochNum:     rollup.Epoch(l2A3.L1Origin.Number),
						EpochHash:    l2A3.L1Origin.Hash,
						Timestamp:    l2A3.Time,
						Transactions: nil,
					},
				}),
			},
			Expected: BatchDrop,
		},
		{
			Name:       "overlapping batch with invalid tx",
			L1Blocks:   []eth.L1BlockRef{l1A, l1B},
			L2SafeHead: l2A2,
			Batch: BatchWithL1InclusionBlock{
				L1InclusionBlock: l1B,
				Batch: NewSpanBatch([]*SingularBatch{
					{
						ParentHash:   l2A1.Hash,
						EpochNum:     rollup.Epoch(l2A2.L1Origin.Number),
						EpochHash:    l2A2.L1Origin.Hash,
						Timestamp:    l2A2.Time,
						Transactions: []hexutil.Bytes{randTxData},
					},
					{
						ParentHash:   l2A2.Hash,
						EpochNum:     rollup.Epoch(l2A3.L1Origin.Number),
						EpochHash:    l2A3.L1Origin.Hash,
						Timestamp:    l2A3.Time,
						Transactions: nil,
					},
				}),
			},
			Expected: BatchDrop,
		},
		{
			Name:       "overlapping batch l2 fetcher error",
			L1Blocks:   []eth.L1BlockRef{l1A, l1B},
			L2SafeHead: l2A1,
			Batch: BatchWithL1InclusionBlock{
				L1InclusionBlock: l1B,
				Batch: NewSpanBatch([]*SingularBatch{
					{
						ParentHash:   l2A0.ParentHash,
						EpochNum:     rollup.Epoch(l2A0.L1Origin.Number),
						EpochHash:    l2A0.L1Origin.Hash,
						Timestamp:    l2A0.Time,
						Transactions: nil,
					},
					{
						ParentHash:   l2A0.Hash,
						EpochNum:     rollup.Epoch(l2A1.L1Origin.Number),
						EpochHash:    l2A1.L1Origin.Hash,
						Timestamp:    l2A1.Time,
						Transactions: nil,
					},
					{
						ParentHash:   l2A1.Hash,
						EpochNum:     rollup.Epoch(l2A2.L1Origin.Number),
						EpochHash:    l2A2.L1Origin.Hash,
						Timestamp:    l2A2.Time,
						Transactions: nil,
					},
				}),
			},
			Expected: BatchUndecided,
		},
	}

	// Log level can be increased for debugging purposes
	logger := testlog.Logger(t, log.LvlError)

	l2Client := testutils.MockL2Client{}
	var nilErr error
	// will be return error for block #99 (parent of l2A0)
	tempErr := errors.New("temp error")
	l2Client.Mock.On("L2BlockRefByNumber", l2A0.Number-1).Times(9999).Return(eth.L2BlockRef{}, &tempErr)
	l2Client.Mock.On("PayloadByNumber", l2A0.Number-1).Times(9999).Return(nil, &tempErr)

	// make payloads for L2 blocks and set as expected return value of MockL2Client
	for _, l2Block := range []eth.L2BlockRef{l2A0, l2A1, l2A2, l2A3, l2A4, l2B0} {
		l2Client.ExpectL2BlockRefByNumber(l2Block.Number, l2Block, nil)
		txData := l1InfoDepositTx(t, l2Block.L1Origin.Number)
		payload := eth.ExecutionPayload{
			ParentHash:   l2Block.ParentHash,
			BlockNumber:  hexutil.Uint64(l2Block.Number),
			Timestamp:    hexutil.Uint64(l2Block.Time),
			BlockHash:    l2Block.Hash,
			Transactions: []hexutil.Bytes{txData},
		}
		l2Client.Mock.On("L2BlockRefByNumber", l2Block.Number).Times(9999).Return(l2Block, &nilErr)
		l2Client.Mock.On("PayloadByNumber", l2Block.Number).Times(9999).Return(&payload, &nilErr)
	}

	for _, testCase := range testCases {
		t.Run(testCase.Name, func(t *testing.T) {
			ctx := context.Background()
			validity := CheckBatch(ctx, &conf, logger, testCase.L1Blocks, testCase.L2SafeHead, &testCase.Batch, &l2Client)
			require.Equal(t, testCase.Expected, validity, "batch check must return expected validity level")
		})
	}
}

func TestSpanBatchHardFork(t *testing.T) {
	minTs := uint64(0)
	conf := rollup.Config{
		Genesis: rollup.Genesis{
			L2Time: 31, // a genesis time that itself does not align to make it more interesting
		},
		BlockTime:         2,
		SeqWindowSize:     4,
		MaxSequencerDrift: 6,
		SpanBatchTime:     &minTs,
		// other config fields are ignored and can be left empty.
	}

	rng := rand.New(rand.NewSource(1234))
	chainId := new(big.Int).SetUint64(rng.Uint64())
	signer := types.NewLondonSigner(chainId)
	randTx := testutils.RandomTx(rng, new(big.Int).SetUint64(rng.Uint64()), signer)
	randTxData, _ := randTx.MarshalBinary()
	l1A := testutils.RandomBlockRef(rng)
	l1B := eth.L1BlockRef{
		Hash:       testutils.RandomHash(rng),
		Number:     l1A.Number + 1,
		ParentHash: l1A.Hash,
		Time:       l1A.Time + 7,
	}

	l2A0 := eth.L2BlockRef{
		Hash:           testutils.RandomHash(rng),
		Number:         100,
		ParentHash:     testutils.RandomHash(rng),
		Time:           l1A.Time,
		L1Origin:       l1A.ID(),
		SequenceNumber: 0,
	}

	l2A1 := eth.L2BlockRef{
		Hash:           testutils.RandomHash(rng),
		Number:         l2A0.Number + 1,
		ParentHash:     l2A0.Hash,
		Time:           l2A0.Time + conf.BlockTime,
		L1Origin:       l1A.ID(),
		SequenceNumber: 1,
	}

	testCases := []SpanBatchHardForkTestCase{
		{
			Name:       "singular batch before hard fork",
			L1Blocks:   []eth.L1BlockRef{l1A, l1B},
			L2SafeHead: l2A0,
			Batch: BatchWithL1InclusionBlock{
				L1InclusionBlock: l1B,
				Batch: &SingularBatch{
					ParentHash:   l2A1.ParentHash,
					EpochNum:     rollup.Epoch(l2A1.L1Origin.Number),
					EpochHash:    l2A1.L1Origin.Hash,
					Timestamp:    l2A1.Time,
					Transactions: []hexutil.Bytes{randTxData},
				},
			},
			SpanBatchTime: l2A1.Time + 2,
			Expected:      BatchAccept,
		},
		{
			Name:       "span batch before hard fork",
			L1Blocks:   []eth.L1BlockRef{l1A, l1B},
			L2SafeHead: l2A0,
			Batch: BatchWithL1InclusionBlock{
				L1InclusionBlock: l1B,
				Batch: NewSpanBatch([]*SingularBatch{
					{
						ParentHash:   l2A1.ParentHash,
						EpochNum:     rollup.Epoch(l2A1.L1Origin.Number),
						EpochHash:    l2A1.L1Origin.Hash,
						Timestamp:    l2A1.Time,
						Transactions: []hexutil.Bytes{randTxData},
					},
				}),
			},
			SpanBatchTime: l2A1.Time + 2,
			Expected:      BatchDrop,
		},
		{
			Name:       "singular batch after hard fork",
			L1Blocks:   []eth.L1BlockRef{l1A, l1B},
			L2SafeHead: l2A0,
			Batch: BatchWithL1InclusionBlock{
				L1InclusionBlock: l1B,
				Batch: &SingularBatch{
					ParentHash:   l2A1.ParentHash,
					EpochNum:     rollup.Epoch(l2A1.L1Origin.Number),
					EpochHash:    l2A1.L1Origin.Hash,
					Timestamp:    l2A1.Time,
					Transactions: []hexutil.Bytes{randTxData},
				},
			},
			SpanBatchTime: l2A1.Time - 2,
			Expected:      BatchAccept,
		},
		{
			Name:       "span batch after hard fork",
			L1Blocks:   []eth.L1BlockRef{l1A, l1B},
			L2SafeHead: l2A0,
			Batch: BatchWithL1InclusionBlock{
				L1InclusionBlock: l1B,
				Batch: NewSpanBatch([]*SingularBatch{
					{
						ParentHash:   l2A1.ParentHash,
						EpochNum:     rollup.Epoch(l2A1.L1Origin.Number),
						EpochHash:    l2A1.L1Origin.Hash,
						Timestamp:    l2A1.Time,
						Transactions: []hexutil.Bytes{randTxData},
					},
				}),
			},
			SpanBatchTime: l2A1.Time - 2,
			Expected:      BatchAccept,
		},
	}

	// Log level can be increased for debugging purposes
	logger := testlog.Logger(t, log.LvlInfo)

	for _, testCase := range testCases {
		t.Run(testCase.Name, func(t *testing.T) {
			rcfg := conf
			rcfg.SpanBatchTime = &testCase.SpanBatchTime
			ctx := context.Background()
			validity := CheckBatch(ctx, &rcfg, logger, testCase.L1Blocks, testCase.L2SafeHead, &testCase.Batch, nil)
>>>>>>> 9bfaf926
			require.Equal(t, testCase.Expected, validity, "batch check must return expected validity level")
		})
	}
}<|MERGE_RESOLUTION|>--- conflicted
+++ resolved
@@ -533,11 +533,8 @@
 
 	for _, testCase := range testCases {
 		t.Run(testCase.Name, func(t *testing.T) {
-<<<<<<< HEAD
-			validity := CheckBatch(&conf, logger, testCase.L1Blocks, testCase.L2SafeHead, &testCase.Batch, false, nil)
-=======
 			ctx := context.Background()
-			validity := CheckBatch(ctx, &conf, logger, testCase.L1Blocks, testCase.L2SafeHead, &testCase.Batch, nil)
+			validity := CheckBatch(ctx, &conf, logger, testCase.L1Blocks, testCase.L2SafeHead, &testCase.Batch, false, nil, nil)
 			require.Equal(t, testCase.Expected, validity, "batch check must return expected validity level")
 		})
 	}
@@ -1422,7 +1419,7 @@
 	for _, testCase := range testCases {
 		t.Run(testCase.Name, func(t *testing.T) {
 			ctx := context.Background()
-			validity := CheckBatch(ctx, &conf, logger, testCase.L1Blocks, testCase.L2SafeHead, &testCase.Batch, &l2Client)
+			validity := CheckBatch(ctx, &conf, logger, testCase.L1Blocks, testCase.L2SafeHead, &testCase.Batch, false, nil, &l2Client)
 			require.Equal(t, testCase.Expected, validity, "batch check must return expected validity level")
 		})
 	}
@@ -1555,8 +1552,7 @@
 			rcfg := conf
 			rcfg.SpanBatchTime = &testCase.SpanBatchTime
 			ctx := context.Background()
-			validity := CheckBatch(ctx, &rcfg, logger, testCase.L1Blocks, testCase.L2SafeHead, &testCase.Batch, nil)
->>>>>>> 9bfaf926
+			validity := CheckBatch(ctx, &rcfg, logger, testCase.L1Blocks, testCase.L2SafeHead, &testCase.Batch, false, nil, nil)
 			require.Equal(t, testCase.Expected, validity, "batch check must return expected validity level")
 		})
 	}
