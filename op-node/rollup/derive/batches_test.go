package derive

import (
	"bytes"
	"context"
	"errors"
	"math/big"
	"math/rand"
	"strings"
	"testing"

	"github.com/stretchr/testify/require"

	"github.com/ethereum-optimism/optimism/op-node/rollup"
	"github.com/ethereum-optimism/optimism/op-service/eth"
	"github.com/ethereum-optimism/optimism/op-service/testlog"
	"github.com/ethereum-optimism/optimism/op-service/testutils"
	"github.com/ethereum/go-ethereum/common/hexutil"
	"github.com/ethereum/go-ethereum/core/types"
	"github.com/ethereum/go-ethereum/log"
)

type ValidBatchTestCase struct {
	Name           string
	L1Blocks       []eth.L1BlockRef
	L2SafeHead     eth.L2BlockRef
	Batch          BatchWithL1InclusionBlock
	Expected       BatchValidity
	ExpectedLog    string // log message that must be included
	NotExpectedLog string // log message that must not be included
	DeltaTime      *uint64
}

type TestLogHandler struct {
	handler log.Handler
	logs    *bytes.Buffer
}

func (th *TestLogHandler) Log(r *log.Record) error {
	th.logs.WriteString(r.Msg + "\n")
	return th.handler.Log(r)
}

func TestValidBatch(t *testing.T) {
	defaultConf := rollup.Config{
		Genesis: rollup.Genesis{
			L2Time: 31, // a genesis time that itself does not align to make it more interesting
		},
		BlockTime:         2,
		SeqWindowSize:     4,
		MaxSequencerDrift: 6,
		// other config fields are ignored and can be left empty.
		DeltaTime: nil,
	}

	rng := rand.New(rand.NewSource(1234))

	minTs := uint64(0)
	chainId := new(big.Int).SetUint64(rng.Uint64())
	signer := types.NewLondonSigner(chainId)
	randTx := testutils.RandomTx(rng, new(big.Int).SetUint64(rng.Uint64()), signer)
	randTxData, _ := randTx.MarshalBinary()

	l1A := testutils.RandomBlockRef(rng)
	l1B := eth.L1BlockRef{
		Hash:       testutils.RandomHash(rng),
		Number:     l1A.Number + 1,
		ParentHash: l1A.Hash,
		Time:       l1A.Time + 7,
	}
	l1C := eth.L1BlockRef{
		Hash:       testutils.RandomHash(rng),
		Number:     l1B.Number + 1,
		ParentHash: l1B.Hash,
		Time:       l1B.Time + 7,
	}
	l1D := eth.L1BlockRef{
		Hash:       testutils.RandomHash(rng),
		Number:     l1C.Number + 1,
		ParentHash: l1C.Hash,
		Time:       l1C.Time + 7,
	}
	l1E := eth.L1BlockRef{
		Hash:       testutils.RandomHash(rng),
		Number:     l1D.Number + 1,
		ParentHash: l1D.Hash,
		Time:       l1D.Time + 7,
	}
	l1F := eth.L1BlockRef{
		Hash:       testutils.RandomHash(rng),
		Number:     l1E.Number + 1,
		ParentHash: l1E.Hash,
		Time:       l1E.Time + 7,
	}

	l2A0 := eth.L2BlockRef{
		Hash:           testutils.RandomHash(rng),
		Number:         100,
		ParentHash:     testutils.RandomHash(rng),
		Time:           l1A.Time,
		L1Origin:       l1A.ID(),
		SequenceNumber: 0,
	}

	l2A1 := eth.L2BlockRef{
		Hash:           testutils.RandomHash(rng),
		Number:         l2A0.Number + 1,
		ParentHash:     l2A0.Hash,
		Time:           l2A0.Time + defaultConf.BlockTime,
		L1Origin:       l1A.ID(),
		SequenceNumber: 1,
	}

	l2A2 := eth.L2BlockRef{
		Hash:           testutils.RandomHash(rng),
		Number:         l2A1.Number + 1,
		ParentHash:     l2A1.Hash,
		Time:           l2A1.Time + defaultConf.BlockTime,
		L1Origin:       l1A.ID(),
		SequenceNumber: 2,
	}

	l2A3 := eth.L2BlockRef{
		Hash:           testutils.RandomHash(rng),
		Number:         l2A2.Number + 1,
		ParentHash:     l2A2.Hash,
		Time:           l2A2.Time + defaultConf.BlockTime,
		L1Origin:       l1A.ID(),
		SequenceNumber: 3,
	}

	l2B0 := eth.L2BlockRef{
		Hash:           testutils.RandomHash(rng),
		Number:         l2A3.Number + 1,
		ParentHash:     l2A3.Hash,
		Time:           l2A3.Time + defaultConf.BlockTime, // 8 seconds larger than l1A0, 1 larger than origin
		L1Origin:       l1B.ID(),
		SequenceNumber: 0,
	}

	l2B1 := eth.L2BlockRef{
		Hash:           testutils.RandomHash(rng),
		Number:         l2B0.Number + 1,
		ParentHash:     l2B0.Hash,
		Time:           l2B0.Time + defaultConf.BlockTime,
		L1Origin:       l1B.ID(),
		SequenceNumber: 1,
	}

	l2B2 := eth.L2BlockRef{
		Hash:           testutils.RandomHash(rng),
		Number:         l2B1.Number + 1,
		ParentHash:     l2B1.Hash,
		Time:           l2B1.Time + defaultConf.BlockTime,
		L1Origin:       l1B.ID(),
		SequenceNumber: 2,
	}

	l1X := eth.L1BlockRef{
		Hash:       testutils.RandomHash(rng),
		Number:     42,
		ParentHash: testutils.RandomHash(rng),
		Time:       10_000,
	}
	l1Y := eth.L1BlockRef{
		Hash:       testutils.RandomHash(rng),
		Number:     l1X.Number + 1,
		ParentHash: l1X.Hash,
		Time:       l1X.Time + 12,
	}
	l1Z := eth.L1BlockRef{
		Hash:       testutils.RandomHash(rng),
		Number:     l1Y.Number + 1,
		ParentHash: l1Y.Hash,
		Time:       l1Y.Time + 12,
	}
	l2X0 := eth.L2BlockRef{
		Hash:           testutils.RandomHash(rng),
		Number:         1000,
		ParentHash:     testutils.RandomHash(rng),
		Time:           10_000 + 24 + 6 - 1, // add one block, and you get ahead of next l1 block by more than the drift
		L1Origin:       l1X.ID(),
		SequenceNumber: 0,
	}
	l2Y0 := eth.L2BlockRef{
		Hash:           testutils.RandomHash(rng),
		Number:         l2X0.Number + 1,
		ParentHash:     l2X0.Hash,
		Time:           l2X0.Time + defaultConf.BlockTime, // exceeds sequencer time drift, forced to be empty block
		L1Origin:       l1Y.ID(),
		SequenceNumber: 0,
	}
	l2Z0 := eth.L2BlockRef{
		Hash:           testutils.RandomHash(rng),
		Number:         l2Y0.Number + 1,
		ParentHash:     l2Y0.Hash,
		Time:           l2Y0.Time + defaultConf.BlockTime, // exceeds sequencer time drift, forced to be empty block
		L1Origin:       l1Z.ID(),
		SequenceNumber: 0,
	}

	l2A4 := eth.L2BlockRef{
		Hash:           testutils.RandomHash(rng),
		Number:         l2A3.Number + 1,
		ParentHash:     l2A3.Hash,
		Time:           l2A3.Time + defaultConf.BlockTime, // 4*2 = 8, higher than seq time drift
		L1Origin:       l1A.ID(),
		SequenceNumber: 4,
	}

	l1BLate := eth.L1BlockRef{
		Hash:       testutils.RandomHash(rng),
		Number:     l1A.Number + 1,
		ParentHash: l1A.Hash,
		Time:       l2A4.Time + 1, // too late for l2A4 to adopt yet
	}

	singularBatchTestCases := []ValidBatchTestCase{
		{
			Name:       "missing L1 info",
			L1Blocks:   []eth.L1BlockRef{},
			L2SafeHead: l2A0,
			Batch: BatchWithL1InclusionBlock{
				L1InclusionBlock: l1B,
				Batch: &SingularBatch{
					ParentHash:   l2A1.ParentHash,
					EpochNum:     rollup.Epoch(l2A1.L1Origin.Number),
					EpochHash:    l2A1.L1Origin.Hash,
					Timestamp:    l2A1.Time,
					Transactions: nil,
				},
			},
			Expected: BatchUndecided,
		},
		{
			Name:       "future timestamp",
			L1Blocks:   []eth.L1BlockRef{l1A, l1B, l1C},
			L2SafeHead: l2A0,
			Batch: BatchWithL1InclusionBlock{
				L1InclusionBlock: l1B,
				Batch: &SingularBatch{
					ParentHash:   l2A1.ParentHash,
					EpochNum:     rollup.Epoch(l2A1.L1Origin.Number),
					EpochHash:    l2A1.L1Origin.Hash,
					Timestamp:    l2A1.Time + 1, // 1 too high
					Transactions: nil,
				},
			},
			Expected: BatchFuture,
		},
		{
			Name:       "old timestamp",
			L1Blocks:   []eth.L1BlockRef{l1A, l1B, l1C},
			L2SafeHead: l2A0,
			Batch: BatchWithL1InclusionBlock{
				L1InclusionBlock: l1B,
				Batch: &SingularBatch{
					ParentHash:   l2A1.ParentHash,
					EpochNum:     rollup.Epoch(l2A1.L1Origin.Number),
					EpochHash:    l2A1.L1Origin.Hash,
					Timestamp:    l2A0.Time, // repeating the same time
					Transactions: nil,
				},
			},
			Expected: BatchDrop,
		},
		{
			Name:       "misaligned timestamp",
			L1Blocks:   []eth.L1BlockRef{l1A, l1B, l1C},
			L2SafeHead: l2A0,
			Batch: BatchWithL1InclusionBlock{
				L1InclusionBlock: l1B,
				Batch: &SingularBatch{
					ParentHash:   l2A1.ParentHash,
					EpochNum:     rollup.Epoch(l2A1.L1Origin.Number),
					EpochHash:    l2A1.L1Origin.Hash,
					Timestamp:    l2A1.Time - 1, // block time is 2, so this is 1 too low
					Transactions: nil,
				},
			},
			Expected: BatchDrop,
		},
		{
			Name:       "invalid parent block hash",
			L1Blocks:   []eth.L1BlockRef{l1A, l1B, l1C},
			L2SafeHead: l2A0,
			Batch: BatchWithL1InclusionBlock{
				L1InclusionBlock: l1B,
				Batch: &SingularBatch{
					ParentHash:   testutils.RandomHash(rng),
					EpochNum:     rollup.Epoch(l2A1.L1Origin.Number),
					EpochHash:    l2A1.L1Origin.Hash,
					Timestamp:    l2A1.Time,
					Transactions: nil,
				},
			},
			Expected: BatchDrop,
		},
		{
			Name:       "sequence window expired",
			L1Blocks:   []eth.L1BlockRef{l1A, l1B, l1C, l1D, l1E, l1F},
			L2SafeHead: l2A0,
			Batch: BatchWithL1InclusionBlock{
				L1InclusionBlock: l1F, // included in 5th block after epoch of batch, while seq window is 4
				Batch: &SingularBatch{
					ParentHash:   l2A1.ParentHash,
					EpochNum:     rollup.Epoch(l2A1.L1Origin.Number),
					EpochHash:    l2A1.L1Origin.Hash,
					Timestamp:    l2A1.Time,
					Transactions: nil,
				},
			},
			Expected: BatchDrop,
		},
		{
			Name:       "epoch too old, but good parent hash and timestamp", // repeat of now outdated l2A3 data
			L1Blocks:   []eth.L1BlockRef{l1B, l1C, l1D},
			L2SafeHead: l2B0, // we already moved on to B
			Batch: BatchWithL1InclusionBlock{
				L1InclusionBlock: l1C,
				Batch: &SingularBatch{
					ParentHash:   l2B0.Hash,                          // build on top of safe head to continue
					EpochNum:     rollup.Epoch(l2A3.L1Origin.Number), // epoch A is no longer valid
					EpochHash:    l2A3.L1Origin.Hash,
					Timestamp:    l2B0.Time + defaultConf.BlockTime, // pass the timestamp check to get too epoch check
					Transactions: nil,
				},
			},
			Expected: BatchDrop,
		},
		{
			Name:       "insufficient L1 info for eager derivation",
			L1Blocks:   []eth.L1BlockRef{l1A}, // don't know about l1B yet
			L2SafeHead: l2A3,
			Batch: BatchWithL1InclusionBlock{
				L1InclusionBlock: l1C,
				Batch: &SingularBatch{
					ParentHash:   l2B0.ParentHash,
					EpochNum:     rollup.Epoch(l2B0.L1Origin.Number),
					EpochHash:    l2B0.L1Origin.Hash,
					Timestamp:    l2B0.Time,
					Transactions: nil,
				},
			},
			Expected: BatchUndecided,
		},
		{
			Name:       "epoch too new",
			L1Blocks:   []eth.L1BlockRef{l1A, l1B, l1C, l1D},
			L2SafeHead: l2A3,
			Batch: BatchWithL1InclusionBlock{
				L1InclusionBlock: l1D,
				Batch: &SingularBatch{
					ParentHash:   l2B0.ParentHash,
					EpochNum:     rollup.Epoch(l1C.Number), // invalid, we need to adopt epoch B before C
					EpochHash:    l1C.Hash,
					Timestamp:    l2B0.Time,
					Transactions: nil,
				},
			},
			Expected: BatchDrop,
		},
		{
			Name:       "epoch hash wrong",
			L1Blocks:   []eth.L1BlockRef{l1A, l1B},
			L2SafeHead: l2A3,
			Batch: BatchWithL1InclusionBlock{
				L1InclusionBlock: l1C,
				Batch: &SingularBatch{
					ParentHash:   l2B0.ParentHash,
					EpochNum:     rollup.Epoch(l2B0.L1Origin.Number),
					EpochHash:    l1A.Hash, // invalid, epoch hash should be l1B
					Timestamp:    l2B0.Time,
					Transactions: nil,
				},
			},
			Expected: BatchDrop,
		},
		{
			Name:       "sequencer time drift on same epoch with non-empty txs",
			L1Blocks:   []eth.L1BlockRef{l1A, l1B},
			L2SafeHead: l2A3,
			Batch: BatchWithL1InclusionBlock{
				L1InclusionBlock: l1B,
				Batch: &SingularBatch{ // we build l2A4, which has a timestamp of 2*4 = 8 higher than l2A0
					ParentHash:   l2A4.ParentHash,
					EpochNum:     rollup.Epoch(l2A4.L1Origin.Number),
					EpochHash:    l2A4.L1Origin.Hash,
					Timestamp:    l2A4.Time,
					Transactions: []hexutil.Bytes{[]byte("sequencer should not include this tx")},
				},
			},
			Expected: BatchDrop,
		},
		{
			Name:       "sequencer time drift on changing epoch with non-empty txs",
			L1Blocks:   []eth.L1BlockRef{l1X, l1Y, l1Z},
			L2SafeHead: l2X0,
			Batch: BatchWithL1InclusionBlock{
				L1InclusionBlock: l1Z,
				Batch: &SingularBatch{
					ParentHash:   l2Y0.ParentHash,
					EpochNum:     rollup.Epoch(l2Y0.L1Origin.Number),
					EpochHash:    l2Y0.L1Origin.Hash,
					Timestamp:    l2Y0.Time, // valid, but more than 6 ahead of l1Y.Time
					Transactions: []hexutil.Bytes{[]byte("sequencer should not include this tx")},
				},
			},
			Expected: BatchDrop,
		},
		{
			Name:       "sequencer time drift on same epoch with empty txs and late next epoch",
			L1Blocks:   []eth.L1BlockRef{l1A, l1BLate},
			L2SafeHead: l2A3,
			Batch: BatchWithL1InclusionBlock{
				L1InclusionBlock: l1BLate,
				Batch: &SingularBatch{ // l2A4 time < l1BLate time, so we cannot adopt origin B yet
					ParentHash:   l2A4.ParentHash,
					EpochNum:     rollup.Epoch(l2A4.L1Origin.Number),
					EpochHash:    l2A4.L1Origin.Hash,
					Timestamp:    l2A4.Time,
					Transactions: nil,
				},
			},
			Expected: BatchAccept, // accepted because empty & preserving L2 time invariant
		},
		{
			Name:       "sequencer time drift on changing epoch with empty txs",
			L1Blocks:   []eth.L1BlockRef{l1X, l1Y, l1Z},
			L2SafeHead: l2X0,
			Batch: BatchWithL1InclusionBlock{
				L1InclusionBlock: l1Z,
				Batch: &SingularBatch{
					ParentHash:   l2Y0.ParentHash,
					EpochNum:     rollup.Epoch(l2Y0.L1Origin.Number),
					EpochHash:    l2Y0.L1Origin.Hash,
					Timestamp:    l2Y0.Time, // valid, but more than 6 ahead of l1Y.Time
					Transactions: nil,
				},
			},
			Expected: BatchAccept, // accepted because empty & still advancing epoch
		},
		{
			Name:       "sequencer time drift on same epoch with empty txs and no next epoch in sight yet",
			L1Blocks:   []eth.L1BlockRef{l1A},
			L2SafeHead: l2A3,
			Batch: BatchWithL1InclusionBlock{
				L1InclusionBlock: l1B,
				Batch: &SingularBatch{ // we build l2A4, which has a timestamp of 2*4 = 8 higher than l2A0
					ParentHash:   l2A4.ParentHash,
					EpochNum:     rollup.Epoch(l2A4.L1Origin.Number),
					EpochHash:    l2A4.L1Origin.Hash,
					Timestamp:    l2A4.Time,
					Transactions: nil,
				},
			},
			Expected: BatchUndecided, // we have to wait till the next epoch is in sight to check the time
		},
		{
			Name:       "sequencer time drift on same epoch with empty txs and but in-sight epoch that invalidates it",
			L1Blocks:   []eth.L1BlockRef{l1A, l1B, l1C},
			L2SafeHead: l2A3,
			Batch: BatchWithL1InclusionBlock{
				L1InclusionBlock: l1C,
				Batch: &SingularBatch{ // we build l2A4, which has a timestamp of 2*4 = 8 higher than l2A0
					ParentHash:   l2A4.ParentHash,
					EpochNum:     rollup.Epoch(l2A4.L1Origin.Number),
					EpochHash:    l2A4.L1Origin.Hash,
					Timestamp:    l2A4.Time,
					Transactions: nil,
				},
			},
			Expected: BatchDrop, // dropped because it could have advanced the epoch to B
		},
		{
			Name:       "empty tx included",
			L1Blocks:   []eth.L1BlockRef{l1A, l1B},
			L2SafeHead: l2A0,
			Batch: BatchWithL1InclusionBlock{
				L1InclusionBlock: l1B,
				Batch: &SingularBatch{
					ParentHash: l2A1.ParentHash,
					EpochNum:   rollup.Epoch(l2A1.L1Origin.Number),
					EpochHash:  l2A1.L1Origin.Hash,
					Timestamp:  l2A1.Time,
					Transactions: []hexutil.Bytes{
						[]byte{}, // empty tx data
					},
				},
			},
			Expected: BatchDrop,
		},
		{
			Name:       "deposit tx included",
			L1Blocks:   []eth.L1BlockRef{l1A, l1B},
			L2SafeHead: l2A0,
			Batch: BatchWithL1InclusionBlock{
				L1InclusionBlock: l1B,
				Batch: &SingularBatch{
					ParentHash: l2A1.ParentHash,
					EpochNum:   rollup.Epoch(l2A1.L1Origin.Number),
					EpochHash:  l2A1.L1Origin.Hash,
					Timestamp:  l2A1.Time,
					Transactions: []hexutil.Bytes{
						[]byte{types.DepositTxType, 0}, // piece of data alike to a deposit
					},
				},
			},
			Expected: BatchDrop,
		},
		{
			Name:       "valid batch same epoch",
			L1Blocks:   []eth.L1BlockRef{l1A, l1B},
			L2SafeHead: l2A0,
			Batch: BatchWithL1InclusionBlock{
				L1InclusionBlock: l1B,
				Batch: &SingularBatch{
					ParentHash: l2A1.ParentHash,
					EpochNum:   rollup.Epoch(l2A1.L1Origin.Number),
					EpochHash:  l2A1.L1Origin.Hash,
					Timestamp:  l2A1.Time,
					Transactions: []hexutil.Bytes{
						[]byte{0x02, 0x42, 0x13, 0x37},
						[]byte{0x02, 0xde, 0xad, 0xbe, 0xef},
					},
				},
			},
			Expected: BatchAccept,
		},
		{
			Name:       "valid batch changing epoch",
			L1Blocks:   []eth.L1BlockRef{l1A, l1B, l1C},
			L2SafeHead: l2A3,
			Batch: BatchWithL1InclusionBlock{
				L1InclusionBlock: l1C,
				Batch: &SingularBatch{
					ParentHash: l2B0.ParentHash,
					EpochNum:   rollup.Epoch(l2B0.L1Origin.Number),
					EpochHash:  l2B0.L1Origin.Hash,
					Timestamp:  l2B0.Time,
					Transactions: []hexutil.Bytes{
						[]byte{0x02, 0x42, 0x13, 0x37},
						[]byte{0x02, 0xde, 0xad, 0xbe, 0xef},
					},
				},
			},
			Expected: BatchAccept,
		},
		{
			Name:       "batch with L2 time before L1 time",
			L1Blocks:   []eth.L1BlockRef{l1A, l1B, l1C},
			L2SafeHead: l2A2,
			Batch: BatchWithL1InclusionBlock{
				L1InclusionBlock: l1B,
				Batch: &SingularBatch{ // we build l2B0', which starts a new epoch too early
					ParentHash:   l2A2.Hash,
					EpochNum:     rollup.Epoch(l2B0.L1Origin.Number),
					EpochHash:    l2B0.L1Origin.Hash,
					Timestamp:    l2A2.Time + defaultConf.BlockTime,
					Transactions: nil,
				},
			},
			Expected: BatchDrop,
		},
	}
<<<<<<< HEAD

	// Log level can be increased for debugging purposes
	logger := testlog.Logger(t, log.LvlError)

	for _, testCase := range testCases {
		t.Run(testCase.Name, func(t *testing.T) {
			ctx := context.Background()
			validity := CheckBatch(ctx, &conf, &eth.SystemConfig{}, logger, testCase.L1Blocks, testCase.L2SafeHead, &testCase.Batch, nil, nil)
			require.Equal(t, testCase.Expected, validity, "batch check must return expected validity level")
		})
	}
}

func TestValidSpanBatch(t *testing.T) {
	minTs := uint64(0)
	conf := rollup.Config{
		Genesis: rollup.Genesis{
			L2Time: 31, // a genesis time that itself does not align to make it more interesting
		},
		BlockTime:         2,
		SeqWindowSize:     4,
		MaxSequencerDrift: 6,
		SpanBatchTime:     &minTs,
		// other config fields are ignored and can be left empty.
	}

	rng := rand.New(rand.NewSource(1234))
	chainId := new(big.Int).SetUint64(rng.Uint64())
	signer := types.NewLondonSigner(chainId)
	randTx := testutils.RandomTx(rng, new(big.Int).SetUint64(rng.Uint64()), signer)
	randTxData, _ := randTx.MarshalBinary()
	l1A := testutils.RandomBlockRef(rng)
	l1B := eth.L1BlockRef{
		Hash:       testutils.RandomHash(rng),
		Number:     l1A.Number + 1,
		ParentHash: l1A.Hash,
		Time:       l1A.Time + 7,
	}
	l1C := eth.L1BlockRef{
		Hash:       testutils.RandomHash(rng),
		Number:     l1B.Number + 1,
		ParentHash: l1B.Hash,
		Time:       l1B.Time + 7,
	}
	l1D := eth.L1BlockRef{
		Hash:       testutils.RandomHash(rng),
		Number:     l1C.Number + 1,
		ParentHash: l1C.Hash,
		Time:       l1C.Time + 7,
	}
	l1E := eth.L1BlockRef{
		Hash:       testutils.RandomHash(rng),
		Number:     l1D.Number + 1,
		ParentHash: l1D.Hash,
		Time:       l1D.Time + 7,
	}
	l1F := eth.L1BlockRef{
		Hash:       testutils.RandomHash(rng),
		Number:     l1E.Number + 1,
		ParentHash: l1E.Hash,
		Time:       l1E.Time + 7,
	}

	l2A0 := eth.L2BlockRef{
		Hash:           testutils.RandomHash(rng),
		Number:         100,
		ParentHash:     testutils.RandomHash(rng),
		Time:           l1A.Time,
		L1Origin:       l1A.ID(),
		SequenceNumber: 0,
	}

	l2A1 := eth.L2BlockRef{
		Hash:           testutils.RandomHash(rng),
		Number:         l2A0.Number + 1,
		ParentHash:     l2A0.Hash,
		Time:           l2A0.Time + conf.BlockTime,
		L1Origin:       l1A.ID(),
		SequenceNumber: 1,
	}

	l2A2 := eth.L2BlockRef{
		Hash:           testutils.RandomHash(rng),
		Number:         l2A1.Number + 1,
		ParentHash:     l2A1.Hash,
		Time:           l2A1.Time + conf.BlockTime,
		L1Origin:       l1A.ID(),
		SequenceNumber: 2,
	}

	l2A3 := eth.L2BlockRef{
		Hash:           testutils.RandomHash(rng),
		Number:         l2A2.Number + 1,
		ParentHash:     l2A2.Hash,
		Time:           l2A2.Time + conf.BlockTime,
		L1Origin:       l1A.ID(),
		SequenceNumber: 3,
	}

	l2B0 := eth.L2BlockRef{
		Hash:           testutils.RandomHash(rng),
		Number:         l2A3.Number + 1,
		ParentHash:     l2A3.Hash,
		Time:           l2A3.Time + conf.BlockTime, // 8 seconds larger than l1A0, 1 larger than origin
		L1Origin:       l1B.ID(),
		SequenceNumber: 0,
	}

	l1X := eth.L1BlockRef{
		Hash:       testutils.RandomHash(rng),
		Number:     42,
		ParentHash: testutils.RandomHash(rng),
		Time:       10_000,
	}
	l1Y := eth.L1BlockRef{
		Hash:       testutils.RandomHash(rng),
		Number:     l1X.Number + 1,
		ParentHash: l1X.Hash,
		Time:       l1X.Time + 12,
	}
	l1Z := eth.L1BlockRef{
		Hash:       testutils.RandomHash(rng),
		Number:     l1Y.Number + 1,
		ParentHash: l1Y.Hash,
		Time:       l1Y.Time + 12,
	}
	l2X0 := eth.L2BlockRef{
		Hash:           testutils.RandomHash(rng),
		Number:         1000,
		ParentHash:     testutils.RandomHash(rng),
		Time:           10_000 + 12 + 6 - 1, // add one block, and you get ahead of next l1 block by more than the drift
		L1Origin:       l1X.ID(),
		SequenceNumber: 0,
	}
	l2Y0 := eth.L2BlockRef{
		Hash:           testutils.RandomHash(rng),
		Number:         l2X0.Number + 1,
		ParentHash:     l2X0.Hash,
		Time:           l2X0.Time + conf.BlockTime, // exceeds sequencer time drift, forced to be empty block
		L1Origin:       l1Y.ID(),
		SequenceNumber: 0,
	}

	l2A4 := eth.L2BlockRef{
		Hash:           testutils.RandomHash(rng),
		Number:         l2A3.Number + 1,
		ParentHash:     l2A3.Hash,
		Time:           l2A3.Time + conf.BlockTime, // 4*2 = 8, higher than seq time drift
		L1Origin:       l1A.ID(),
		SequenceNumber: 4,
	}

	l1BLate := eth.L1BlockRef{
		Hash:       testutils.RandomHash(rng),
		Number:     l1A.Number + 1,
		ParentHash: l1A.Hash,
		Time:       l2A4.Time + 1, // too late for l2A4 to adopt yet
	}

	testCases := []ValidBatchTestCase{
=======
	spanBatchTestCases := []ValidBatchTestCase{
>>>>>>> 4309094e
		{
			Name:       "missing L1 info",
			L1Blocks:   []eth.L1BlockRef{},
			L2SafeHead: l2A0,
			Batch: BatchWithL1InclusionBlock{
				L1InclusionBlock: l1B,
				Batch: NewSpanBatch([]*SingularBatch{
					{
						ParentHash:   l2A1.ParentHash,
						EpochNum:     rollup.Epoch(l2A1.L1Origin.Number),
						EpochHash:    l2A1.L1Origin.Hash,
						Timestamp:    l2A1.Time,
						Transactions: nil,
					},
				}),
			},
			Expected:    BatchUndecided,
			ExpectedLog: "missing L1 block input, cannot proceed with batch checking",
			DeltaTime:   &minTs,
		},
		{
			Name:       "future timestamp",
			L1Blocks:   []eth.L1BlockRef{l1A, l1B, l1C},
			L2SafeHead: l2A0,
			Batch: BatchWithL1InclusionBlock{
				L1InclusionBlock: l1B,
				Batch: NewSpanBatch([]*SingularBatch{
					{
						ParentHash:   l2A1.ParentHash,
						EpochNum:     rollup.Epoch(l2A1.L1Origin.Number),
						EpochHash:    l2A1.L1Origin.Hash,
						Timestamp:    l2A1.Time + 1, // 1 too high
						Transactions: nil,
					},
				}),
			},
			Expected:    BatchFuture,
			ExpectedLog: "received out-of-order batch for future processing after next batch",
			DeltaTime:   &minTs,
		},
		{
			Name:       "misaligned timestamp",
			L1Blocks:   []eth.L1BlockRef{l1A, l1B, l1C},
			L2SafeHead: l2A0,
			Batch: BatchWithL1InclusionBlock{
				L1InclusionBlock: l1B,
				Batch: NewSpanBatch([]*SingularBatch{
					{
						ParentHash:   l2A1.ParentHash,
						EpochNum:     rollup.Epoch(l2A1.L1Origin.Number),
						EpochHash:    l2A1.L1Origin.Hash,
						Timestamp:    l2A1.Time - 1, // block time is 2, so this is 1 too low
						Transactions: nil,
					},
				}),
			},
			Expected:    BatchDrop,
			ExpectedLog: "span batch has no new blocks after safe head",
			DeltaTime:   &minTs,
		},
		{
			Name:       "invalid parent block hash",
			L1Blocks:   []eth.L1BlockRef{l1A, l1B, l1C},
			L2SafeHead: l2A0,
			Batch: BatchWithL1InclusionBlock{
				L1InclusionBlock: l1B,
				Batch: NewSpanBatch([]*SingularBatch{
					{
						ParentHash:   testutils.RandomHash(rng),
						EpochNum:     rollup.Epoch(l2A1.L1Origin.Number),
						EpochHash:    l2A1.L1Origin.Hash,
						Timestamp:    l2A1.Time,
						Transactions: nil,
					},
				}),
			},
			Expected:    BatchDrop,
			ExpectedLog: "ignoring batch with mismatching parent hash",
			DeltaTime:   &minTs,
		},
		{
			Name:       "sequence window expired",
			L1Blocks:   []eth.L1BlockRef{l1A, l1B, l1C, l1D, l1E, l1F},
			L2SafeHead: l2A0,
			Batch: BatchWithL1InclusionBlock{
				L1InclusionBlock: l1F,
				Batch: NewSpanBatch([]*SingularBatch{
					{
						ParentHash:   l2A1.ParentHash,
						EpochNum:     rollup.Epoch(l2A1.L1Origin.Number),
						EpochHash:    l2A1.L1Origin.Hash,
						Timestamp:    l2A1.Time,
						Transactions: nil,
					},
				}),
			},
			Expected:    BatchDrop,
			ExpectedLog: "batch was included too late, sequence window expired",
			DeltaTime:   &minTs,
		},
		{
			Name:       "epoch too old, but good parent hash and timestamp", // repeat of now outdated l2A3 data
			L1Blocks:   []eth.L1BlockRef{l1B, l1C, l1D},
			L2SafeHead: l2B0, // we already moved on to B
			Batch: BatchWithL1InclusionBlock{
				L1InclusionBlock: l1C,
				Batch: NewSpanBatch([]*SingularBatch{
					{
						ParentHash:   l2B0.Hash,                          // build on top of safe head to continue
						EpochNum:     rollup.Epoch(l2A3.L1Origin.Number), // epoch A is no longer valid
						EpochHash:    l2A3.L1Origin.Hash,
						Timestamp:    l2B0.Time + defaultConf.BlockTime, // pass the timestamp check to get too epoch check
						Transactions: nil,
					},
					{
						EpochNum:     rollup.Epoch(l1B.Number),
						EpochHash:    l1B.Hash, // pass the l1 origin check
						Timestamp:    l2B0.Time + defaultConf.BlockTime*2,
						Transactions: nil,
					},
				}),
			},
			Expected:    BatchDrop,
			ExpectedLog: "dropped batch, epoch is too old",
			DeltaTime:   &minTs,
		},
		{
			Name:       "insufficient L1 info for eager derivation",
			L1Blocks:   []eth.L1BlockRef{l1A}, // don't know about l1B yet
			L2SafeHead: l2A3,
			Batch: BatchWithL1InclusionBlock{
				L1InclusionBlock: l1C,
				Batch: NewSpanBatch([]*SingularBatch{
					{
						ParentHash:   l2B0.ParentHash,
						EpochNum:     rollup.Epoch(l2B0.L1Origin.Number),
						EpochHash:    l2B0.L1Origin.Hash,
						Timestamp:    l2B0.Time,
						Transactions: nil,
					},
				}),
			},
			Expected:    BatchUndecided,
			ExpectedLog: "eager batch wants to advance epoch, but could not without more L1 blocks",
			DeltaTime:   &minTs,
		},
		{
			Name:       "insufficient L1 info for eager derivation - long span",
			L1Blocks:   []eth.L1BlockRef{l1A}, // don't know about l1B yet
			L2SafeHead: l2A2,
			Batch: BatchWithL1InclusionBlock{
				L1InclusionBlock: l1C,
				Batch: NewSpanBatch([]*SingularBatch{
					{
						ParentHash:   l2A3.ParentHash,
						EpochNum:     rollup.Epoch(l2A3.L1Origin.Number),
						EpochHash:    l2A3.L1Origin.Hash,
						Timestamp:    l2A3.Time,
						Transactions: nil,
					},
					{
						ParentHash:   l2B0.ParentHash,
						EpochNum:     rollup.Epoch(l2B0.L1Origin.Number),
						EpochHash:    l2B0.L1Origin.Hash,
						Timestamp:    l2B0.Time,
						Transactions: nil,
					},
				}),
			},
			Expected:    BatchUndecided,
			ExpectedLog: "need more l1 blocks to check entire origins of span batch",
			DeltaTime:   &minTs,
		},
		{
			Name:       "epoch too new",
			L1Blocks:   []eth.L1BlockRef{l1A, l1B, l1C, l1D},
			L2SafeHead: l2A3,
			Batch: BatchWithL1InclusionBlock{
				L1InclusionBlock: l1D,
				Batch: NewSpanBatch([]*SingularBatch{
					{
						ParentHash:   l2B0.ParentHash,
						EpochNum:     rollup.Epoch(l1C.Number), // invalid, we need to adopt epoch B before C
						EpochHash:    l1C.Hash,
						Timestamp:    l2B0.Time,
						Transactions: nil,
					},
				}),
			},
			Expected:    BatchDrop,
			ExpectedLog: "batch is for future epoch too far ahead, while it has the next timestamp, so it must be invalid",
			DeltaTime:   &minTs,
		},
		{
			Name:       "epoch hash wrong",
			L1Blocks:   []eth.L1BlockRef{l1A, l1B},
			L2SafeHead: l2A3,
			Batch: BatchWithL1InclusionBlock{
				L1InclusionBlock: l1C,
				Batch: NewSpanBatch([]*SingularBatch{
					{
						ParentHash:   l2B0.ParentHash,
						EpochNum:     rollup.Epoch(l2B0.L1Origin.Number),
						EpochHash:    l1A.Hash, // invalid, epoch hash should be l1B
						Timestamp:    l2B0.Time,
						Transactions: nil,
					},
				}),
			},
			Expected:    BatchDrop,
			ExpectedLog: "batch is for different L1 chain, epoch hash does not match",
			DeltaTime:   &minTs,
		},
		{
			Name:       "epoch hash wrong - long span",
			L1Blocks:   []eth.L1BlockRef{l1A, l1B},
			L2SafeHead: l2A2,
			Batch: BatchWithL1InclusionBlock{
				L1InclusionBlock: l1C,
				Batch: NewSpanBatch([]*SingularBatch{
					{ // valid batch
						ParentHash:   l2A3.ParentHash,
						EpochNum:     rollup.Epoch(l2A3.L1Origin.Number),
						EpochHash:    l1A.Hash,
						Timestamp:    l2A3.Time,
						Transactions: nil,
					},
					{
						ParentHash:   l2B0.ParentHash,
						EpochNum:     rollup.Epoch(l2B0.L1Origin.Number),
						EpochHash:    l1A.Hash, // invalid, epoch hash should be l1B
						Timestamp:    l2B0.Time,
						Transactions: nil,
					},
				}),
			},
			Expected:    BatchDrop,
			ExpectedLog: "batch is for different L1 chain, epoch hash does not match",
			DeltaTime:   &minTs,
		},
		{
			Name:       "sequencer time drift on same epoch with non-empty txs",
			L1Blocks:   []eth.L1BlockRef{l1A, l1B},
			L2SafeHead: l2A3,
			Batch: BatchWithL1InclusionBlock{
				L1InclusionBlock: l1B,
				Batch: NewSpanBatch([]*SingularBatch{
					{ // we build l2A4, which has a timestamp of 2*4 = 8 higher than l2A0
						ParentHash:   l2A4.ParentHash,
						EpochNum:     rollup.Epoch(l2A4.L1Origin.Number),
						EpochHash:    l2A4.L1Origin.Hash,
						Timestamp:    l2A4.Time,
						Transactions: []hexutil.Bytes{randTxData},
					},
				}),
			},
			Expected:    BatchDrop,
			ExpectedLog: "batch exceeded sequencer time drift, sequencer must adopt new L1 origin to include transactions again",
			DeltaTime:   &minTs,
		},
		{
			Name:       "sequencer time drift on same epoch with non-empty txs - long span",
			L1Blocks:   []eth.L1BlockRef{l1A, l1B},
			L2SafeHead: l2A2,
			Batch: BatchWithL1InclusionBlock{
				L1InclusionBlock: l1B,
				Batch: NewSpanBatch([]*SingularBatch{
					{ // valid batch
						ParentHash:   l2A3.ParentHash,
						EpochNum:     rollup.Epoch(l2A3.L1Origin.Number),
						EpochHash:    l2A3.L1Origin.Hash,
						Timestamp:    l2A3.Time,
						Transactions: []hexutil.Bytes{randTxData},
					},
					{ // we build l2A4, which has a timestamp of 2*4 = 8 higher than l2A0
						ParentHash:   l2A4.ParentHash,
						EpochNum:     rollup.Epoch(l2A4.L1Origin.Number),
						EpochHash:    l2A4.L1Origin.Hash,
						Timestamp:    l2A4.Time,
						Transactions: []hexutil.Bytes{randTxData},
					},
				}),
			},
			Expected:    BatchDrop,
			ExpectedLog: "batch exceeded sequencer time drift, sequencer must adopt new L1 origin to include transactions again",
			DeltaTime:   &minTs,
		},
		{
			Name:       "sequencer time drift on changing epoch with non-empty txs",
			L1Blocks:   []eth.L1BlockRef{l1X, l1Y, l1Z},
			L2SafeHead: l2X0,
			Batch: BatchWithL1InclusionBlock{
				L1InclusionBlock: l1Z,
				Batch: NewSpanBatch([]*SingularBatch{
					{
						ParentHash:   l2Y0.ParentHash,
						EpochNum:     rollup.Epoch(l2Y0.L1Origin.Number),
						EpochHash:    l2Y0.L1Origin.Hash,
						Timestamp:    l2Y0.Time, // valid, but more than 6 ahead of l1Y.Time
						Transactions: []hexutil.Bytes{randTxData},
					},
				}),
			},
			Expected:    BatchDrop,
			ExpectedLog: "batch exceeded sequencer time drift, sequencer must adopt new L1 origin to include transactions again",
			DeltaTime:   &minTs,
		},
		{
			Name:       "sequencer time drift on same epoch with empty txs and late next epoch",
			L1Blocks:   []eth.L1BlockRef{l1A, l1BLate},
			L2SafeHead: l2A3,
			Batch: BatchWithL1InclusionBlock{
				L1InclusionBlock: l1BLate,
				Batch: NewSpanBatch([]*SingularBatch{
					{ // l2A4 time < l1BLate time, so we cannot adopt origin B yet
						ParentHash:   l2A4.ParentHash,
						EpochNum:     rollup.Epoch(l2A4.L1Origin.Number),
						EpochHash:    l2A4.L1Origin.Hash,
						Timestamp:    l2A4.Time,
						Transactions: nil,
					},
				}),
			},
			Expected:  BatchAccept, // accepted because empty & preserving L2 time invariant
			DeltaTime: &minTs,
		},
		{
			Name:       "sequencer time drift on changing epoch with empty txs",
			L1Blocks:   []eth.L1BlockRef{l1X, l1Y, l1Z},
			L2SafeHead: l2X0,
			Batch: BatchWithL1InclusionBlock{
				L1InclusionBlock: l1Z,
				Batch: NewSpanBatch([]*SingularBatch{
					{
						ParentHash:   l2Y0.ParentHash,
						EpochNum:     rollup.Epoch(l2Y0.L1Origin.Number),
						EpochHash:    l2Y0.L1Origin.Hash,
						Timestamp:    l2Y0.Time, // valid, but more than 6 ahead of l1Y.Time
						Transactions: nil,
					},
					{
						ParentHash:   l2Z0.ParentHash,
						EpochNum:     rollup.Epoch(l2Z0.L1Origin.Number),
						EpochHash:    l2Z0.L1Origin.Hash,
						Timestamp:    l2Z0.Time, // valid, but more than 6 ahead of l1Y.Time
						Transactions: nil,
					},
				}),
			},
			Expected:       BatchAccept, // accepted because empty & still advancing epoch
			DeltaTime:      &minTs,
			NotExpectedLog: "continuing with empty batch before late L1 block to preserve L2 time invariant",
		},
		{
			Name:       "sequencer time drift on same epoch with empty txs and no next epoch in sight yet",
			L1Blocks:   []eth.L1BlockRef{l1A},
			L2SafeHead: l2A3,
			Batch: BatchWithL1InclusionBlock{
				L1InclusionBlock: l1B,
				Batch: NewSpanBatch([]*SingularBatch{
					{ // we build l2A4, which has a timestamp of 2*4 = 8 higher than l2A0
						ParentHash:   l2A4.ParentHash,
						EpochNum:     rollup.Epoch(l2A4.L1Origin.Number),
						EpochHash:    l2A4.L1Origin.Hash,
						Timestamp:    l2A4.Time,
						Transactions: nil,
					},
				}),
			},
			Expected:    BatchUndecided, // we have to wait till the next epoch is in sight to check the time
			ExpectedLog: "without the next L1 origin we cannot determine yet if this empty batch that exceeds the time drift is still valid",
			DeltaTime:   &minTs,
		},
		{
			Name:       "sequencer time drift on same epoch with empty txs and no next epoch in sight yet - long span",
			L1Blocks:   []eth.L1BlockRef{l1A},
			L2SafeHead: l2A2,
			Batch: BatchWithL1InclusionBlock{
				L1InclusionBlock: l1B,
				Batch: NewSpanBatch([]*SingularBatch{
					{ // valid batch
						ParentHash:   l2A3.ParentHash,
						EpochNum:     rollup.Epoch(l2A3.L1Origin.Number),
						EpochHash:    l2A3.L1Origin.Hash,
						Timestamp:    l2A3.Time,
						Transactions: nil,
					},
					{ // we build l2A4, which has a timestamp of 2*4 = 8 higher than l2A0
						ParentHash:   l2A4.ParentHash,
						EpochNum:     rollup.Epoch(l2A4.L1Origin.Number),
						EpochHash:    l2A4.L1Origin.Hash,
						Timestamp:    l2A4.Time,
						Transactions: nil,
					},
				}),
			},
			Expected:    BatchUndecided, // we have to wait till the next epoch is in sight to check the time
			ExpectedLog: "without the next L1 origin we cannot determine yet if this empty batch that exceeds the time drift is still valid",
			DeltaTime:   &minTs,
		},
		{
			Name:       "sequencer time drift on same epoch with empty txs and but in-sight epoch that invalidates it",
			L1Blocks:   []eth.L1BlockRef{l1A, l1B, l1C},
			L2SafeHead: l2A3,
			Batch: BatchWithL1InclusionBlock{
				L1InclusionBlock: l1C,
				Batch: NewSpanBatch([]*SingularBatch{
					{ // we build l2A4, which has a timestamp of 2*4 = 8 higher than l2A0
						ParentHash:   l2A4.ParentHash,
						EpochNum:     rollup.Epoch(l2A4.L1Origin.Number),
						EpochHash:    l2A4.L1Origin.Hash,
						Timestamp:    l2A4.Time,
						Transactions: nil,
					},
				}),
			},
			Expected:    BatchDrop, // dropped because it could have advanced the epoch to B
			ExpectedLog: "batch exceeded sequencer time drift without adopting next origin, and next L1 origin would have been valid",
			DeltaTime:   &minTs,
		},
		{
			Name:       "sequencer time drift on same epoch with empty txs and but in-sight epoch that invalidates it - long span",
			L1Blocks:   []eth.L1BlockRef{l1A, l1B, l1C},
			L2SafeHead: l2A2,
			Batch: BatchWithL1InclusionBlock{
				L1InclusionBlock: l1C,
				Batch: NewSpanBatch([]*SingularBatch{
					{ // valid batch
						ParentHash:   l2A3.ParentHash,
						EpochNum:     rollup.Epoch(l2A3.L1Origin.Number),
						EpochHash:    l2A3.L1Origin.Hash,
						Timestamp:    l2A3.Time,
						Transactions: nil,
					},
					{ // we build l2A4, which has a timestamp of 2*4 = 8 higher than l2A0
						ParentHash:   l2A4.ParentHash,
						EpochNum:     rollup.Epoch(l2A4.L1Origin.Number),
						EpochHash:    l2A4.L1Origin.Hash,
						Timestamp:    l2A4.Time,
						Transactions: nil,
					},
				}),
			},
			Expected:    BatchDrop, // dropped because it could have advanced the epoch to B
			ExpectedLog: "batch exceeded sequencer time drift without adopting next origin, and next L1 origin would have been valid",
			DeltaTime:   &minTs,
		},
		{
			Name:       "empty tx included",
			L1Blocks:   []eth.L1BlockRef{l1A, l1B},
			L2SafeHead: l2A0,
			Batch: BatchWithL1InclusionBlock{
				L1InclusionBlock: l1B,
				Batch: NewSpanBatch([]*SingularBatch{
					{
						ParentHash: l2A1.ParentHash,
						EpochNum:   rollup.Epoch(l2A1.L1Origin.Number),
						EpochHash:  l2A1.L1Origin.Hash,
						Timestamp:  l2A1.Time,
						Transactions: []hexutil.Bytes{
							[]byte{}, // empty tx data
						},
					},
				}),
			},
			Expected:    BatchDrop,
			ExpectedLog: "transaction data must not be empty, but found empty tx",
			DeltaTime:   &minTs,
		},
		{
			Name:       "deposit tx included",
			L1Blocks:   []eth.L1BlockRef{l1A, l1B},
			L2SafeHead: l2A0,
			Batch: BatchWithL1InclusionBlock{
				L1InclusionBlock: l1B,
				Batch: NewSpanBatch([]*SingularBatch{
					{
						ParentHash: l2A1.ParentHash,
						EpochNum:   rollup.Epoch(l2A1.L1Origin.Number),
						EpochHash:  l2A1.L1Origin.Hash,
						Timestamp:  l2A1.Time,
						Transactions: []hexutil.Bytes{
							[]byte{types.DepositTxType, 0}, // piece of data alike to a deposit
						},
					},
				}),
			},
			Expected:    BatchDrop,
			ExpectedLog: "sequencers may not embed any deposits into batch data, but found tx that has one",
			DeltaTime:   &minTs,
		},
		{
			Name:       "valid batch same epoch",
			L1Blocks:   []eth.L1BlockRef{l1A, l1B},
			L2SafeHead: l2A0,
			Batch: BatchWithL1InclusionBlock{
				L1InclusionBlock: l1B,
				Batch: NewSpanBatch([]*SingularBatch{
					{
						ParentHash:   l2A1.ParentHash,
						EpochNum:     rollup.Epoch(l2A1.L1Origin.Number),
						EpochHash:    l2A1.L1Origin.Hash,
						Timestamp:    l2A1.Time,
						Transactions: []hexutil.Bytes{randTxData},
					},
				}),
			},
			Expected:  BatchAccept,
			DeltaTime: &minTs,
		},
		{
			Name:       "valid batch changing epoch",
			L1Blocks:   []eth.L1BlockRef{l1A, l1B, l1C},
			L2SafeHead: l2A3,
			Batch: BatchWithL1InclusionBlock{
				L1InclusionBlock: l1C,
				Batch: NewSpanBatch([]*SingularBatch{
					{
						ParentHash:   l2B0.ParentHash,
						EpochNum:     rollup.Epoch(l2B0.L1Origin.Number),
						EpochHash:    l2B0.L1Origin.Hash,
						Timestamp:    l2B0.Time,
						Transactions: []hexutil.Bytes{randTxData},
					},
				}),
			},
			Expected:  BatchAccept,
			DeltaTime: &minTs,
		},
		{
			Name:       "batch with L2 time before L1 time",
			L1Blocks:   []eth.L1BlockRef{l1A, l1B, l1C},
			L2SafeHead: l2A2,
			Batch: BatchWithL1InclusionBlock{
				L1InclusionBlock: l1B,
				Batch: NewSpanBatch([]*SingularBatch{
					{ // we build l2B0, which starts a new epoch too early
						ParentHash:   l2A2.Hash,
						EpochNum:     rollup.Epoch(l2B0.L1Origin.Number),
						EpochHash:    l2B0.L1Origin.Hash,
						Timestamp:    l2A2.Time + defaultConf.BlockTime,
						Transactions: nil,
					},
				}),
			},
			Expected:    BatchDrop,
			ExpectedLog: "block timestamp is less than L1 origin timestamp",
			DeltaTime:   &minTs,
		},
		{
			Name:       "batch with L2 time before L1 time - long span",
			L1Blocks:   []eth.L1BlockRef{l1A, l1B, l1C},
			L2SafeHead: l2A1,
			Batch: BatchWithL1InclusionBlock{
				L1InclusionBlock: l1B,
				Batch: NewSpanBatch([]*SingularBatch{
					{ // valid batch
						ParentHash:   l2A1.Hash,
						EpochNum:     rollup.Epoch(l2A2.L1Origin.Number),
						EpochHash:    l2A2.L1Origin.Hash,
						Timestamp:    l2A2.Time,
						Transactions: nil,
					},
					{ // we build l2B0, which starts a new epoch too early
						ParentHash:   l2A2.Hash,
						EpochNum:     rollup.Epoch(l2B0.L1Origin.Number),
						EpochHash:    l2B0.L1Origin.Hash,
						Timestamp:    l2A2.Time + defaultConf.BlockTime,
						Transactions: nil,
					},
				}),
			},
			Expected:    BatchDrop,
			ExpectedLog: "block timestamp is less than L1 origin timestamp",
			DeltaTime:   &minTs,
		},
		{
			Name:       "valid overlapping batch",
			L1Blocks:   []eth.L1BlockRef{l1A, l1B},
			L2SafeHead: l2A2,
			Batch: BatchWithL1InclusionBlock{
				L1InclusionBlock: l1B,
				Batch: NewSpanBatch([]*SingularBatch{
					{
						ParentHash:   l2A1.Hash,
						EpochNum:     rollup.Epoch(l2A2.L1Origin.Number),
						EpochHash:    l2A2.L1Origin.Hash,
						Timestamp:    l2A2.Time,
						Transactions: nil,
					},
					{
						ParentHash:   l2A2.Hash,
						EpochNum:     rollup.Epoch(l2A3.L1Origin.Number),
						EpochHash:    l2A3.L1Origin.Hash,
						Timestamp:    l2A3.Time,
						Transactions: nil,
					},
				}),
			},
			Expected:  BatchAccept,
			DeltaTime: &minTs,
		},
		{
			Name:       "longer overlapping batch",
			L1Blocks:   []eth.L1BlockRef{l1A, l1B},
			L2SafeHead: l2A2,
			Batch: BatchWithL1InclusionBlock{
				L1InclusionBlock: l1B,
				Batch: NewSpanBatch([]*SingularBatch{
					{
						ParentHash:   l2A0.Hash,
						EpochNum:     rollup.Epoch(l2A1.L1Origin.Number),
						EpochHash:    l2A1.L1Origin.Hash,
						Timestamp:    l2A1.Time,
						Transactions: nil,
					},
					{
						ParentHash:   l2A1.Hash,
						EpochNum:     rollup.Epoch(l2A2.L1Origin.Number),
						EpochHash:    l2A2.L1Origin.Hash,
						Timestamp:    l2A2.Time,
						Transactions: nil,
					},
					{
						ParentHash:   l2A2.Hash,
						EpochNum:     rollup.Epoch(l2A3.L1Origin.Number),
						EpochHash:    l2A3.L1Origin.Hash,
						Timestamp:    l2A3.Time,
						Transactions: nil,
					},
				}),
			},
			Expected:  BatchAccept,
			DeltaTime: &minTs,
		},
		{
			Name:       "fully overlapping batch",
			L1Blocks:   []eth.L1BlockRef{l1A, l1B},
			L2SafeHead: l2A2,
			Batch: BatchWithL1InclusionBlock{
				L1InclusionBlock: l1B,
				Batch: NewSpanBatch([]*SingularBatch{
					{
						ParentHash:   l2A0.Hash,
						EpochNum:     rollup.Epoch(l2A1.L1Origin.Number),
						EpochHash:    l2A1.L1Origin.Hash,
						Timestamp:    l2A1.Time,
						Transactions: nil,
					},
					{
						ParentHash:   l2A1.Hash,
						EpochNum:     rollup.Epoch(l2A2.L1Origin.Number),
						EpochHash:    l2A2.L1Origin.Hash,
						Timestamp:    l2A2.Time,
						Transactions: nil,
					},
				}),
			},
			Expected:    BatchDrop,
			ExpectedLog: "span batch has no new blocks after safe head",
			DeltaTime:   &minTs,
		},
		{
			Name:       "overlapping batch with invalid parent hash",
			L1Blocks:   []eth.L1BlockRef{l1A, l1B},
			L2SafeHead: l2A2,
			Batch: BatchWithL1InclusionBlock{
				L1InclusionBlock: l1B,
				Batch: NewSpanBatch([]*SingularBatch{
					{
						ParentHash:   l2A0.Hash,
						EpochNum:     rollup.Epoch(l2A2.L1Origin.Number),
						EpochHash:    l2A2.L1Origin.Hash,
						Timestamp:    l2A2.Time,
						Transactions: nil,
					},
					{
						ParentHash:   l2A2.Hash,
						EpochNum:     rollup.Epoch(l2A3.L1Origin.Number),
						EpochHash:    l2A3.L1Origin.Hash,
						Timestamp:    l2A3.Time,
						Transactions: nil,
					},
				}),
			},
			Expected:    BatchDrop,
			ExpectedLog: "ignoring batch with mismatching parent hash",
			DeltaTime:   &minTs,
		},
		{
			Name:       "overlapping batch with invalid origin number",
			L1Blocks:   []eth.L1BlockRef{l1A, l1B},
			L2SafeHead: l2A2,
			Batch: BatchWithL1InclusionBlock{
				L1InclusionBlock: l1B,
				Batch: NewSpanBatch([]*SingularBatch{
					{
						ParentHash:   l2A1.Hash,
						EpochNum:     rollup.Epoch(l2A2.L1Origin.Number) + 1,
						EpochHash:    l2A2.L1Origin.Hash,
						Timestamp:    l2A2.Time,
						Transactions: nil,
					},
					{
						ParentHash:   l2A2.Hash,
						EpochNum:     rollup.Epoch(l2A3.L1Origin.Number),
						EpochHash:    l2A3.L1Origin.Hash,
						Timestamp:    l2A3.Time,
						Transactions: nil,
					},
				}),
			},
			Expected:    BatchDrop,
			ExpectedLog: "overlapped block's L1 origin number does not match",
			DeltaTime:   &minTs,
		},
		{
			Name:       "overlapping batch with invalid tx",
			L1Blocks:   []eth.L1BlockRef{l1A, l1B},
			L2SafeHead: l2A2,
			Batch: BatchWithL1InclusionBlock{
				L1InclusionBlock: l1B,
				Batch: NewSpanBatch([]*SingularBatch{
					{
						ParentHash:   l2A1.Hash,
						EpochNum:     rollup.Epoch(l2A2.L1Origin.Number),
						EpochHash:    l2A2.L1Origin.Hash,
						Timestamp:    l2A2.Time,
						Transactions: []hexutil.Bytes{randTxData},
					},
					{
						ParentHash:   l2A2.Hash,
						EpochNum:     rollup.Epoch(l2A3.L1Origin.Number),
						EpochHash:    l2A3.L1Origin.Hash,
						Timestamp:    l2A3.Time,
						Transactions: nil,
					},
				}),
			},
			Expected:    BatchDrop,
			ExpectedLog: "overlapped block's tx count does not match",
			DeltaTime:   &minTs,
		},
		{
			Name:       "overlapping batch l2 fetcher error",
			L1Blocks:   []eth.L1BlockRef{l1A, l1B},
			L2SafeHead: l2A1,
			Batch: BatchWithL1InclusionBlock{
				L1InclusionBlock: l1B,
				Batch: NewSpanBatch([]*SingularBatch{
					{
						ParentHash:   l2A0.ParentHash,
						EpochNum:     rollup.Epoch(l2A0.L1Origin.Number),
						EpochHash:    l2A0.L1Origin.Hash,
						Timestamp:    l2A0.Time,
						Transactions: nil,
					},
					{
						ParentHash:   l2A0.Hash,
						EpochNum:     rollup.Epoch(l2A1.L1Origin.Number),
						EpochHash:    l2A1.L1Origin.Hash,
						Timestamp:    l2A1.Time,
						Transactions: nil,
					},
					{
						ParentHash:   l2A1.Hash,
						EpochNum:     rollup.Epoch(l2A2.L1Origin.Number),
						EpochHash:    l2A2.L1Origin.Hash,
						Timestamp:    l2A2.Time,
						Transactions: nil,
					},
				}),
			},
			Expected:    BatchUndecided,
			ExpectedLog: "failed to fetch L2 block",
			DeltaTime:   &minTs,
		},
<<<<<<< HEAD
	}

	// Log level can be increased for debugging purposes
	logger := testlog.Logger(t, log.LvlError)

	l2Client := testutils.MockL2Client{}
	var nilErr error
	// will be return error for block #99 (parent of l2A0)
	tempErr := errors.New("temp error")
	l2Client.Mock.On("L2BlockRefByNumber", l2A0.Number-1).Times(9999).Return(eth.L2BlockRef{}, &tempErr)
	l2Client.Mock.On("PayloadByNumber", l2A0.Number-1).Times(9999).Return(nil, &tempErr)

	// make payloads for L2 blocks and set as expected return value of MockL2Client
	for _, l2Block := range []eth.L2BlockRef{l2A0, l2A1, l2A2, l2A3, l2A4, l2B0} {
		l2Client.ExpectL2BlockRefByNumber(l2Block.Number, l2Block, nil)
		txData := l1InfoDepositTx(t, l2Block.L1Origin.Number)
		payload := eth.ExecutionPayload{
			ParentHash:   l2Block.ParentHash,
			BlockNumber:  hexutil.Uint64(l2Block.Number),
			Timestamp:    hexutil.Uint64(l2Block.Time),
			BlockHash:    l2Block.Hash,
			Transactions: []hexutil.Bytes{txData},
		}
		l2Client.Mock.On("L2BlockRefByNumber", l2Block.Number).Times(9999).Return(l2Block, &nilErr)
		l2Client.Mock.On("PayloadByNumber", l2Block.Number).Times(9999).Return(&payload, &nilErr)
	}

	for _, testCase := range testCases {
		t.Run(testCase.Name, func(t *testing.T) {
			ctx := context.Background()
			validity := CheckBatch(ctx, &conf, &eth.SystemConfig{}, logger, testCase.L1Blocks, testCase.L2SafeHead, &testCase.Batch, nil, &l2Client)
			require.Equal(t, testCase.Expected, validity, "batch check must return expected validity level")
		})
	}
}

func TestSpanBatchHardFork(t *testing.T) {
	minTs := uint64(0)
	conf := rollup.Config{
		Genesis: rollup.Genesis{
			L2Time: 31, // a genesis time that itself does not align to make it more interesting
=======
		{
			Name:       "short block time",
			L1Blocks:   []eth.L1BlockRef{l1A, l1B},
			L2SafeHead: l2A0,
			Batch: BatchWithL1InclusionBlock{
				L1InclusionBlock: l1B,
				Batch: NewSpanBatch([]*SingularBatch{
					{
						ParentHash:   l2A0.Hash,
						EpochNum:     rollup.Epoch(l2A1.L1Origin.Number),
						EpochHash:    l2A1.L1Origin.Hash,
						Timestamp:    l2A0.Time + 1,
						Transactions: nil,
					},
					{
						ParentHash:   l2A1.Hash,
						EpochNum:     rollup.Epoch(l2A2.L1Origin.Number),
						EpochHash:    l2A2.L1Origin.Hash,
						Timestamp:    l2A1.Time + 1,
						Transactions: nil,
					},
				}),
			},
			Expected:    BatchDrop,
			ExpectedLog: "batch has misaligned timestamp, block time is too short",
			DeltaTime:   &minTs,
		},
		{
			Name:       "misaligned batch",
			L1Blocks:   []eth.L1BlockRef{l1A, l1B},
			L2SafeHead: l2A0,
			Batch: BatchWithL1InclusionBlock{
				L1InclusionBlock: l1B,
				Batch: NewSpanBatch([]*SingularBatch{
					{
						ParentHash:   l2A0.Hash,
						EpochNum:     rollup.Epoch(l2A1.L1Origin.Number),
						EpochHash:    l2A1.L1Origin.Hash,
						Timestamp:    l2A0.Time - 1,
						Transactions: nil,
					},
					{
						ParentHash:   l2A1.Hash,
						EpochNum:     rollup.Epoch(l2A2.L1Origin.Number),
						EpochHash:    l2A2.L1Origin.Hash,
						Timestamp:    l2A1.Time,
						Transactions: nil,
					},
				}),
			},
			Expected:    BatchDrop,
			ExpectedLog: "batch has misaligned timestamp, not overlapped exactly",
			DeltaTime:   &minTs,
		},
		{
			Name:       "failed to fetch overlapping block payload",
			L1Blocks:   []eth.L1BlockRef{l1A, l1B},
			L2SafeHead: l2A3,
			Batch: BatchWithL1InclusionBlock{
				L1InclusionBlock: l1B,
				Batch: NewSpanBatch([]*SingularBatch{
					{
						ParentHash:   l2A2.Hash,
						EpochNum:     rollup.Epoch(l2A3.L1Origin.Number),
						EpochHash:    l2A3.L1Origin.Hash,
						Timestamp:    l2A3.Time,
						Transactions: nil,
					},
					{
						ParentHash:   l2A3.Hash,
						EpochNum:     rollup.Epoch(l2B0.L1Origin.Number),
						EpochHash:    l2B0.L1Origin.Hash,
						Timestamp:    l2B0.Time,
						Transactions: nil,
					},
				}),
			},
			Expected:    BatchUndecided,
			ExpectedLog: "failed to fetch L2 block payload",
			DeltaTime:   &minTs,
>>>>>>> 4309094e
		},
		{
			Name:       "singular batch before hard fork",
			L1Blocks:   []eth.L1BlockRef{l1A, l1B},
			L2SafeHead: l2A0,
			Batch: BatchWithL1InclusionBlock{
				L1InclusionBlock: l1B,
				Batch: &SingularBatch{
					ParentHash:   l2A1.ParentHash,
					EpochNum:     rollup.Epoch(l2A1.L1Origin.Number),
					EpochHash:    l2A1.L1Origin.Hash,
					Timestamp:    l2A1.Time,
					Transactions: []hexutil.Bytes{randTxData},
				},
			},
			DeltaTime: &l1B.Time,
			Expected:  BatchAccept,
		},
		{
			Name:       "span batch before hard fork",
			L1Blocks:   []eth.L1BlockRef{l1A, l1B},
			L2SafeHead: l2A0,
			Batch: BatchWithL1InclusionBlock{
				L1InclusionBlock: l1B,
				Batch: NewSpanBatch([]*SingularBatch{
					{
						ParentHash:   l2A1.ParentHash,
						EpochNum:     rollup.Epoch(l2A1.L1Origin.Number),
						EpochHash:    l2A1.L1Origin.Hash,
						Timestamp:    l2A1.Time,
						Transactions: []hexutil.Bytes{randTxData},
					},
				}),
			},
			DeltaTime:   &l1B.Time,
			Expected:    BatchDrop,
			ExpectedLog: "received SpanBatch with L1 origin before Delta hard fork",
		},
		{
			Name:       "singular batch after hard fork",
			L1Blocks:   []eth.L1BlockRef{l1A, l1B},
			L2SafeHead: l2A0,
			Batch: BatchWithL1InclusionBlock{
				L1InclusionBlock: l1B,
				Batch: &SingularBatch{
					ParentHash:   l2A1.ParentHash,
					EpochNum:     rollup.Epoch(l2A1.L1Origin.Number),
					EpochHash:    l2A1.L1Origin.Hash,
					Timestamp:    l2A1.Time,
					Transactions: []hexutil.Bytes{randTxData},
				},
			},
			DeltaTime: &l1A.Time,
			Expected:  BatchAccept,
		},
		{
			Name:       "span batch after hard fork",
			L1Blocks:   []eth.L1BlockRef{l1A, l1B},
			L2SafeHead: l2A0,
			Batch: BatchWithL1InclusionBlock{
				L1InclusionBlock: l1B,
				Batch: NewSpanBatch([]*SingularBatch{
					{
						ParentHash:   l2A1.ParentHash,
						EpochNum:     rollup.Epoch(l2A1.L1Origin.Number),
						EpochHash:    l2A1.L1Origin.Hash,
						Timestamp:    l2A1.Time,
						Transactions: []hexutil.Bytes{randTxData},
					},
				}),
			},
			DeltaTime: &l1A.Time,
			Expected:  BatchAccept,
		},
	}

	// Log level can be increased for debugging purposes
	logger := testlog.Logger(t, log.LvlError)

	// Create a test log handler to check expected logs
	var logBuf bytes.Buffer
	handler := TestLogHandler{handler: logger.GetHandler(), logs: &logBuf}
	logger.SetHandler(&handler)

	l2Client := testutils.MockL2Client{}
	var nilErr error
	tempErr := errors.New("temp error")
	// will return an error for block #99 (parent of l2A0)
	l2Client.Mock.On("L2BlockRefByNumber", l2A0.Number-1).Return(eth.L2BlockRef{}, &tempErr)
	// will return an error for l2A3
	l2Client.Mock.On("PayloadByNumber", l2A3.Number).Return(&eth.ExecutionPayloadEnvelope{}, &tempErr)

	// make payloads for L2 blocks and set as expected return value of MockL2Client
	for _, l2Block := range []eth.L2BlockRef{l2A0, l2A1, l2A2, l2B0} {
		l2Client.ExpectL2BlockRefByNumber(l2Block.Number, l2Block, nil)
		txData := l1InfoDepositTx(t, l2Block.L1Origin.Number)
		payload := eth.ExecutionPayloadEnvelope{
			ExecutionPayload: &eth.ExecutionPayload{
				ParentHash:   l2Block.ParentHash,
				BlockNumber:  hexutil.Uint64(l2Block.Number),
				Timestamp:    hexutil.Uint64(l2Block.Time),
				BlockHash:    l2Block.Hash,
				Transactions: []hexutil.Bytes{txData},
			},
		}
		l2Client.Mock.On("L2BlockRefByNumber", l2Block.Number).Return(l2Block, &nilErr)
		l2Client.Mock.On("PayloadByNumber", l2Block.Number).Return(&payload, &nilErr)
	}

	runTestCase := func(t *testing.T, testCase ValidBatchTestCase) {
		ctx := context.Background()
		rcfg := defaultConf
		if testCase.DeltaTime != nil {
			rcfg.DeltaTime = testCase.DeltaTime
		}
		validity := CheckBatch(ctx, &rcfg, logger, testCase.L1Blocks, testCase.L2SafeHead, &testCase.Batch, &l2Client)
		require.Equal(t, testCase.Expected, validity, "batch check must return expected validity level")
		if testCase.ExpectedLog != "" {
			// Check if ExpectedLog is contained in the log buffer
			if !strings.Contains(logBuf.String(), testCase.ExpectedLog) {
				t.Errorf("Expected log message was not found in the buffer: %s", testCase.ExpectedLog)
			}
		}
		if testCase.NotExpectedLog != "" {
			// Check if NotExpectedLog is contained in the log buffer
			if strings.Contains(logBuf.String(), testCase.NotExpectedLog) {
				t.Errorf("Not expected log message was found in the buffer: %s", testCase.NotExpectedLog)
			}
		}
		logBuf.Reset()
	}

	// Run singular batch test cases
	for _, testCase := range singularBatchTestCases {
		t.Run("singular_"+testCase.Name, func(t *testing.T) {
			runTestCase(t, testCase)
		})
	}

<<<<<<< HEAD
	for _, testCase := range testCases {
		t.Run(testCase.Name, func(t *testing.T) {
			rcfg := conf
			rcfg.SpanBatchTime = &testCase.SpanBatchTime
			ctx := context.Background()
			validity := CheckBatch(ctx, &rcfg, &eth.SystemConfig{}, logger, testCase.L1Blocks, testCase.L2SafeHead, &testCase.Batch, nil, nil)
			require.Equal(t, testCase.Expected, validity, "batch check must return expected validity level")
=======
	// Run span batch test cases
	for _, testCase := range spanBatchTestCases {
		t.Run("span_"+testCase.Name, func(t *testing.T) {
			runTestCase(t, testCase)
>>>>>>> 4309094e
		})
	}

	// ====== Test different TX for overlapping batches ======
	l2Client.ExpectL2BlockRefByNumber(l2B1.Number, l2B1, nil)
	txData := l1InfoDepositTx(t, l2B1.L1Origin.Number)
	randTx = testutils.RandomTx(rng, new(big.Int).SetUint64(rng.Uint64()), signer)
	randTxData, _ = randTx.MarshalBinary()
	payload := eth.ExecutionPayloadEnvelope{
		ExecutionPayload: &eth.ExecutionPayload{
			ParentHash:   l2B0.Hash,
			BlockNumber:  hexutil.Uint64(l2B1.Number),
			Timestamp:    hexutil.Uint64(l2B1.Time),
			BlockHash:    l2B1.Hash,
			Transactions: []hexutil.Bytes{txData, randTxData},
		},
	}
	l2Client.Mock.On("PayloadByNumber", l2B1.Number).Return(&payload, &nilErr).Once()

	randTx = testutils.RandomTx(rng, new(big.Int).SetUint64(rng.Uint64()), signer)
	randTxData, _ = randTx.MarshalBinary()
	differentTxtestCase := ValidBatchTestCase{
		Name:       "different_tx_overlapping_batch",
		L1Blocks:   []eth.L1BlockRef{l1B},
		L2SafeHead: l2B1,
		Batch: BatchWithL1InclusionBlock{
			L1InclusionBlock: l1B,
			Batch: NewSpanBatch([]*SingularBatch{
				{
					ParentHash:   l2B0.Hash,
					EpochNum:     rollup.Epoch(l2B1.L1Origin.Number),
					EpochHash:    l2B1.L1Origin.Hash,
					Timestamp:    l2B1.Time,
					Transactions: []hexutil.Bytes{randTxData}, // Random generated TX that does not match overlapping block
				},
				{
					ParentHash:   l2B1.Hash,
					EpochNum:     rollup.Epoch(l2B2.L1Origin.Number),
					EpochHash:    l2B2.L1Origin.Hash,
					Timestamp:    l2B2.Time,
					Transactions: nil,
				},
			}),
		},
		Expected:    BatchDrop,
		ExpectedLog: "overlapped block's transaction does not match",
		DeltaTime:   &minTs,
	}

	t.Run(differentTxtestCase.Name, func(t *testing.T) {
		runTestCase(t, differentTxtestCase)
	})

	// ====== Test invalid TX for overlapping batches ======
	payload = eth.ExecutionPayloadEnvelope{
		ExecutionPayload: &eth.ExecutionPayload{
			ParentHash:  l2B0.Hash,
			BlockNumber: hexutil.Uint64(l2B1.Number),
			Timestamp:   hexutil.Uint64(l2B1.Time),
			BlockHash:   l2B1.Hash,
			// First TX is not a deposit TX. it will make error when extracting L2BlockRef from the payload
			Transactions: []hexutil.Bytes{randTxData},
		},
	}
	l2Client.Mock.On("PayloadByNumber", l2B1.Number).Return(&payload, &nilErr).Once()

	invalidTxTestCase := ValidBatchTestCase{
		Name:       "invalid_tx_overlapping_batch",
		L1Blocks:   []eth.L1BlockRef{l1B},
		L2SafeHead: l2B1,
		Batch: BatchWithL1InclusionBlock{
			L1InclusionBlock: l1B,
			Batch: NewSpanBatch([]*SingularBatch{
				{
					ParentHash:   l2B0.Hash,
					EpochNum:     rollup.Epoch(l2B1.L1Origin.Number),
					EpochHash:    l2B1.L1Origin.Hash,
					Timestamp:    l2B1.Time,
					Transactions: []hexutil.Bytes{randTxData},
				},
				{
					ParentHash:   l2B1.Hash,
					EpochNum:     rollup.Epoch(l2B2.L1Origin.Number),
					EpochHash:    l2B2.L1Origin.Hash,
					Timestamp:    l2B2.Time,
					Transactions: nil,
				},
			}),
		},
		Expected:    BatchDrop,
		ExpectedLog: "failed to extract L2BlockRef from execution payload",
		DeltaTime:   &minTs,
	}

	t.Run(invalidTxTestCase.Name, func(t *testing.T) {
		runTestCase(t, invalidTxTestCase)
	})
}<|MERGE_RESOLUTION|>--- conflicted
+++ resolved
@@ -563,170 +563,7 @@
 			Expected: BatchDrop,
 		},
 	}
-<<<<<<< HEAD
-
-	// Log level can be increased for debugging purposes
-	logger := testlog.Logger(t, log.LvlError)
-
-	for _, testCase := range testCases {
-		t.Run(testCase.Name, func(t *testing.T) {
-			ctx := context.Background()
-			validity := CheckBatch(ctx, &conf, &eth.SystemConfig{}, logger, testCase.L1Blocks, testCase.L2SafeHead, &testCase.Batch, nil, nil)
-			require.Equal(t, testCase.Expected, validity, "batch check must return expected validity level")
-		})
-	}
-}
-
-func TestValidSpanBatch(t *testing.T) {
-	minTs := uint64(0)
-	conf := rollup.Config{
-		Genesis: rollup.Genesis{
-			L2Time: 31, // a genesis time that itself does not align to make it more interesting
-		},
-		BlockTime:         2,
-		SeqWindowSize:     4,
-		MaxSequencerDrift: 6,
-		SpanBatchTime:     &minTs,
-		// other config fields are ignored and can be left empty.
-	}
-
-	rng := rand.New(rand.NewSource(1234))
-	chainId := new(big.Int).SetUint64(rng.Uint64())
-	signer := types.NewLondonSigner(chainId)
-	randTx := testutils.RandomTx(rng, new(big.Int).SetUint64(rng.Uint64()), signer)
-	randTxData, _ := randTx.MarshalBinary()
-	l1A := testutils.RandomBlockRef(rng)
-	l1B := eth.L1BlockRef{
-		Hash:       testutils.RandomHash(rng),
-		Number:     l1A.Number + 1,
-		ParentHash: l1A.Hash,
-		Time:       l1A.Time + 7,
-	}
-	l1C := eth.L1BlockRef{
-		Hash:       testutils.RandomHash(rng),
-		Number:     l1B.Number + 1,
-		ParentHash: l1B.Hash,
-		Time:       l1B.Time + 7,
-	}
-	l1D := eth.L1BlockRef{
-		Hash:       testutils.RandomHash(rng),
-		Number:     l1C.Number + 1,
-		ParentHash: l1C.Hash,
-		Time:       l1C.Time + 7,
-	}
-	l1E := eth.L1BlockRef{
-		Hash:       testutils.RandomHash(rng),
-		Number:     l1D.Number + 1,
-		ParentHash: l1D.Hash,
-		Time:       l1D.Time + 7,
-	}
-	l1F := eth.L1BlockRef{
-		Hash:       testutils.RandomHash(rng),
-		Number:     l1E.Number + 1,
-		ParentHash: l1E.Hash,
-		Time:       l1E.Time + 7,
-	}
-
-	l2A0 := eth.L2BlockRef{
-		Hash:           testutils.RandomHash(rng),
-		Number:         100,
-		ParentHash:     testutils.RandomHash(rng),
-		Time:           l1A.Time,
-		L1Origin:       l1A.ID(),
-		SequenceNumber: 0,
-	}
-
-	l2A1 := eth.L2BlockRef{
-		Hash:           testutils.RandomHash(rng),
-		Number:         l2A0.Number + 1,
-		ParentHash:     l2A0.Hash,
-		Time:           l2A0.Time + conf.BlockTime,
-		L1Origin:       l1A.ID(),
-		SequenceNumber: 1,
-	}
-
-	l2A2 := eth.L2BlockRef{
-		Hash:           testutils.RandomHash(rng),
-		Number:         l2A1.Number + 1,
-		ParentHash:     l2A1.Hash,
-		Time:           l2A1.Time + conf.BlockTime,
-		L1Origin:       l1A.ID(),
-		SequenceNumber: 2,
-	}
-
-	l2A3 := eth.L2BlockRef{
-		Hash:           testutils.RandomHash(rng),
-		Number:         l2A2.Number + 1,
-		ParentHash:     l2A2.Hash,
-		Time:           l2A2.Time + conf.BlockTime,
-		L1Origin:       l1A.ID(),
-		SequenceNumber: 3,
-	}
-
-	l2B0 := eth.L2BlockRef{
-		Hash:           testutils.RandomHash(rng),
-		Number:         l2A3.Number + 1,
-		ParentHash:     l2A3.Hash,
-		Time:           l2A3.Time + conf.BlockTime, // 8 seconds larger than l1A0, 1 larger than origin
-		L1Origin:       l1B.ID(),
-		SequenceNumber: 0,
-	}
-
-	l1X := eth.L1BlockRef{
-		Hash:       testutils.RandomHash(rng),
-		Number:     42,
-		ParentHash: testutils.RandomHash(rng),
-		Time:       10_000,
-	}
-	l1Y := eth.L1BlockRef{
-		Hash:       testutils.RandomHash(rng),
-		Number:     l1X.Number + 1,
-		ParentHash: l1X.Hash,
-		Time:       l1X.Time + 12,
-	}
-	l1Z := eth.L1BlockRef{
-		Hash:       testutils.RandomHash(rng),
-		Number:     l1Y.Number + 1,
-		ParentHash: l1Y.Hash,
-		Time:       l1Y.Time + 12,
-	}
-	l2X0 := eth.L2BlockRef{
-		Hash:           testutils.RandomHash(rng),
-		Number:         1000,
-		ParentHash:     testutils.RandomHash(rng),
-		Time:           10_000 + 12 + 6 - 1, // add one block, and you get ahead of next l1 block by more than the drift
-		L1Origin:       l1X.ID(),
-		SequenceNumber: 0,
-	}
-	l2Y0 := eth.L2BlockRef{
-		Hash:           testutils.RandomHash(rng),
-		Number:         l2X0.Number + 1,
-		ParentHash:     l2X0.Hash,
-		Time:           l2X0.Time + conf.BlockTime, // exceeds sequencer time drift, forced to be empty block
-		L1Origin:       l1Y.ID(),
-		SequenceNumber: 0,
-	}
-
-	l2A4 := eth.L2BlockRef{
-		Hash:           testutils.RandomHash(rng),
-		Number:         l2A3.Number + 1,
-		ParentHash:     l2A3.Hash,
-		Time:           l2A3.Time + conf.BlockTime, // 4*2 = 8, higher than seq time drift
-		L1Origin:       l1A.ID(),
-		SequenceNumber: 4,
-	}
-
-	l1BLate := eth.L1BlockRef{
-		Hash:       testutils.RandomHash(rng),
-		Number:     l1A.Number + 1,
-		ParentHash: l1A.Hash,
-		Time:       l2A4.Time + 1, // too late for l2A4 to adopt yet
-	}
-
-	testCases := []ValidBatchTestCase{
-=======
 	spanBatchTestCases := []ValidBatchTestCase{
->>>>>>> 4309094e
 		{
 			Name:       "missing L1 info",
 			L1Blocks:   []eth.L1BlockRef{},
@@ -1504,49 +1341,6 @@
 			ExpectedLog: "failed to fetch L2 block",
 			DeltaTime:   &minTs,
 		},
-<<<<<<< HEAD
-	}
-
-	// Log level can be increased for debugging purposes
-	logger := testlog.Logger(t, log.LvlError)
-
-	l2Client := testutils.MockL2Client{}
-	var nilErr error
-	// will be return error for block #99 (parent of l2A0)
-	tempErr := errors.New("temp error")
-	l2Client.Mock.On("L2BlockRefByNumber", l2A0.Number-1).Times(9999).Return(eth.L2BlockRef{}, &tempErr)
-	l2Client.Mock.On("PayloadByNumber", l2A0.Number-1).Times(9999).Return(nil, &tempErr)
-
-	// make payloads for L2 blocks and set as expected return value of MockL2Client
-	for _, l2Block := range []eth.L2BlockRef{l2A0, l2A1, l2A2, l2A3, l2A4, l2B0} {
-		l2Client.ExpectL2BlockRefByNumber(l2Block.Number, l2Block, nil)
-		txData := l1InfoDepositTx(t, l2Block.L1Origin.Number)
-		payload := eth.ExecutionPayload{
-			ParentHash:   l2Block.ParentHash,
-			BlockNumber:  hexutil.Uint64(l2Block.Number),
-			Timestamp:    hexutil.Uint64(l2Block.Time),
-			BlockHash:    l2Block.Hash,
-			Transactions: []hexutil.Bytes{txData},
-		}
-		l2Client.Mock.On("L2BlockRefByNumber", l2Block.Number).Times(9999).Return(l2Block, &nilErr)
-		l2Client.Mock.On("PayloadByNumber", l2Block.Number).Times(9999).Return(&payload, &nilErr)
-	}
-
-	for _, testCase := range testCases {
-		t.Run(testCase.Name, func(t *testing.T) {
-			ctx := context.Background()
-			validity := CheckBatch(ctx, &conf, &eth.SystemConfig{}, logger, testCase.L1Blocks, testCase.L2SafeHead, &testCase.Batch, nil, &l2Client)
-			require.Equal(t, testCase.Expected, validity, "batch check must return expected validity level")
-		})
-	}
-}
-
-func TestSpanBatchHardFork(t *testing.T) {
-	minTs := uint64(0)
-	conf := rollup.Config{
-		Genesis: rollup.Genesis{
-			L2Time: 31, // a genesis time that itself does not align to make it more interesting
-=======
 		{
 			Name:       "short block time",
 			L1Blocks:   []eth.L1BlockRef{l1A, l1B},
@@ -1627,7 +1421,6 @@
 			Expected:    BatchUndecided,
 			ExpectedLog: "failed to fetch L2 block payload",
 			DeltaTime:   &minTs,
->>>>>>> 4309094e
 		},
 		{
 			Name:       "singular batch before hard fork",
@@ -1743,7 +1536,7 @@
 		if testCase.DeltaTime != nil {
 			rcfg.DeltaTime = testCase.DeltaTime
 		}
-		validity := CheckBatch(ctx, &rcfg, logger, testCase.L1Blocks, testCase.L2SafeHead, &testCase.Batch, &l2Client)
+		validity := CheckBatch(ctx, &eth.SystemConfig{}, &rcfg, logger, testCase.L1Blocks, testCase.L2SafeHead, &testCase.Batch, nil, &l2Client)
 		require.Equal(t, testCase.Expected, validity, "batch check must return expected validity level")
 		if testCase.ExpectedLog != "" {
 			// Check if ExpectedLog is contained in the log buffer
@@ -1767,20 +1560,10 @@
 		})
 	}
 
-<<<<<<< HEAD
-	for _, testCase := range testCases {
-		t.Run(testCase.Name, func(t *testing.T) {
-			rcfg := conf
-			rcfg.SpanBatchTime = &testCase.SpanBatchTime
-			ctx := context.Background()
-			validity := CheckBatch(ctx, &rcfg, &eth.SystemConfig{}, logger, testCase.L1Blocks, testCase.L2SafeHead, &testCase.Batch, nil, nil)
-			require.Equal(t, testCase.Expected, validity, "batch check must return expected validity level")
-=======
 	// Run span batch test cases
 	for _, testCase := range spanBatchTestCases {
 		t.Run("span_"+testCase.Name, func(t *testing.T) {
 			runTestCase(t, testCase)
->>>>>>> 4309094e
 		})
 	}
 
