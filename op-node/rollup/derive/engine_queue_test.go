package derive

import (
	"context"
	"fmt"
	"io"
	"math/big"
	"math/rand"
	"testing"

	"github.com/holiman/uint256"
	"github.com/stretchr/testify/require"

	"github.com/ethereum/go-ethereum/common"
	"github.com/ethereum/go-ethereum/log"

	"github.com/ethereum-optimism/optimism/op-node/metrics"
	"github.com/ethereum-optimism/optimism/op-node/rollup"
	"github.com/ethereum-optimism/optimism/op-node/rollup/async"
	"github.com/ethereum-optimism/optimism/op-node/rollup/conductor"
	"github.com/ethereum-optimism/optimism/op-node/rollup/sync"
	"github.com/ethereum-optimism/optimism/op-service/eth"
	"github.com/ethereum-optimism/optimism/op-service/testlog"
	"github.com/ethereum-optimism/optimism/op-service/testutils"
)

type fakeAttributesQueue struct {
	origin       eth.L1BlockRef
	attrs        *eth.PayloadAttributes
	islastInSpan bool
}

func (f *fakeAttributesQueue) Origin() eth.L1BlockRef {
	return f.origin
}

func (f *fakeAttributesQueue) NextAttributes(_ context.Context, safeHead eth.L2BlockRef) (*AttributesWithParent, error) {
	if f.attrs == nil {
		return nil, io.EOF
	}
	return &AttributesWithParent{f.attrs, safeHead, f.islastInSpan}, nil
}

var _ NextAttributesProvider = (*fakeAttributesQueue)(nil)

func TestEngineQueue_Finalize(t *testing.T) {
	logger := testlog.Logger(t, log.LvlInfo)

	rng := rand.New(rand.NewSource(1234))

	l1Time := uint64(2)
	refA := testutils.RandomBlockRef(rng)

	refB := eth.L1BlockRef{
		Hash:       testutils.RandomHash(rng),
		Number:     refA.Number + 1,
		ParentHash: refA.Hash,
		Time:       refA.Time + l1Time,
	}
	refC := eth.L1BlockRef{
		Hash:       testutils.RandomHash(rng),
		Number:     refB.Number + 1,
		ParentHash: refB.Hash,
		Time:       refB.Time + l1Time,
	}
	refD := eth.L1BlockRef{
		Hash:       testutils.RandomHash(rng),
		Number:     refC.Number + 1,
		ParentHash: refC.Hash,
		Time:       refC.Time + l1Time,
	}
	refE := eth.L1BlockRef{
		Hash:       testutils.RandomHash(rng),
		Number:     refD.Number + 1,
		ParentHash: refD.Hash,
		Time:       refD.Time + l1Time,
	}
	refF := eth.L1BlockRef{
		Hash:       testutils.RandomHash(rng),
		Number:     refE.Number + 1,
		ParentHash: refE.Hash,
		Time:       refE.Time + l1Time,
	}

	refA0 := eth.L2BlockRef{
		Hash:           testutils.RandomHash(rng),
		Number:         0,
		ParentHash:     common.Hash{},
		Time:           refA.Time,
		L1Origin:       refA.ID(),
		SequenceNumber: 0,
	}
	cfg := &rollup.Config{
		Genesis: rollup.Genesis{
			L1:     refA.ID(),
			L2:     refA0.ID(),
			L2Time: refA0.Time,
		},
		BlockTime:     1,
		SeqWindowSize: 2,
	}
	refA1 := eth.L2BlockRef{
		Hash:           testutils.RandomHash(rng),
		Number:         refA0.Number + 1,
		ParentHash:     refA0.Hash,
		Time:           refA0.Time + cfg.BlockTime,
		L1Origin:       refA.ID(),
		SequenceNumber: 1,
	}
	refB0 := eth.L2BlockRef{
		Hash:           testutils.RandomHash(rng),
		Number:         refA1.Number + 1,
		ParentHash:     refA1.Hash,
		Time:           refA1.Time + cfg.BlockTime,
		L1Origin:       refB.ID(),
		SequenceNumber: 0,
	}
	refB1 := eth.L2BlockRef{
		Hash:           testutils.RandomHash(rng),
		Number:         refB0.Number + 1,
		ParentHash:     refB0.Hash,
		Time:           refB0.Time + cfg.BlockTime,
		L1Origin:       refB.ID(),
		SequenceNumber: 1,
	}
	refC0 := eth.L2BlockRef{
		Hash:           testutils.RandomHash(rng),
		Number:         refB1.Number + 1,
		ParentHash:     refB1.Hash,
		Time:           refB1.Time + cfg.BlockTime,
		L1Origin:       refC.ID(),
		SequenceNumber: 0,
	}
	refC1 := eth.L2BlockRef{
		Hash:           testutils.RandomHash(rng),
		Number:         refC0.Number + 1,
		ParentHash:     refC0.Hash,
		Time:           refC0.Time + cfg.BlockTime,
		L1Origin:       refC.ID(),
		SequenceNumber: 1,
	}
	refD0 := eth.L2BlockRef{
		Hash:           testutils.RandomHash(rng),
		Number:         refC1.Number + 1,
		ParentHash:     refC1.Hash,
		Time:           refC1.Time + cfg.BlockTime,
		L1Origin:       refD.ID(),
		SequenceNumber: 0,
	}
	refD1 := eth.L2BlockRef{
		Hash:           testutils.RandomHash(rng),
		Number:         refD0.Number + 1,
		ParentHash:     refD0.Hash,
		Time:           refD0.Time + cfg.BlockTime,
		L1Origin:       refD.ID(),
		SequenceNumber: 1,
	}
	refE0 := eth.L2BlockRef{
		Hash:           testutils.RandomHash(rng),
		Number:         refD1.Number + 1,
		ParentHash:     refD1.Hash,
		Time:           refD1.Time + cfg.BlockTime,
		L1Origin:       refE.ID(),
		SequenceNumber: 0,
	}
	refE1 := eth.L2BlockRef{
		Hash:           testutils.RandomHash(rng),
		Number:         refE0.Number + 1,
		ParentHash:     refE0.Hash,
		Time:           refE0.Time + cfg.BlockTime,
		L1Origin:       refE.ID(),
		SequenceNumber: 1,
	}
	refF0 := eth.L2BlockRef{
		Hash:           testutils.RandomHash(rng),
		Number:         refE1.Number + 1,
		ParentHash:     refE1.Hash,
		Time:           refE1.Time + cfg.BlockTime,
		L1Origin:       refF.ID(),
		SequenceNumber: 0,
	}
	refF1 := eth.L2BlockRef{
		Hash:           testutils.RandomHash(rng),
		Number:         refF0.Number + 1,
		ParentHash:     refF0.Hash,
		Time:           refF0.Time + cfg.BlockTime,
		L1Origin:       refF.ID(),
		SequenceNumber: 1,
	}
	t.Log("refA", refA.Hash)
	t.Log("refB", refB.Hash)
	t.Log("refC", refC.Hash)
	t.Log("refD", refD.Hash)
	t.Log("refE", refE.Hash)
	t.Log("refF", refF.Hash)
	t.Log("refA0", refA0.Hash)
	t.Log("refA1", refA1.Hash)
	t.Log("refB0", refB0.Hash)
	t.Log("refB1", refB1.Hash)
	t.Log("refC0", refC0.Hash)
	t.Log("refC1", refC1.Hash)
	t.Log("refD0", refD0.Hash)
	t.Log("refD1", refD1.Hash)
	t.Log("refE0", refE0.Hash)
	t.Log("refE1", refE1.Hash)
	t.Log("refF0", refF0.Hash)
	t.Log("refF1", refF1.Hash)

	metrics := &testutils.TestDerivationMetrics{}
	eng := &testutils.MockEngine{}
	// we find the common point to initialize to by comparing the L1 origins in the L2 chain with the L1 chain
	l1F := &testutils.MockL1Source{}

	eng.ExpectL2BlockRefByLabel(eth.Finalized, refA1, nil)
	eng.ExpectL2BlockRefByLabel(eth.Safe, refE0, nil)
	eng.ExpectL2BlockRefByLabel(eth.Unsafe, refF1, nil)

	// unsafe
	l1F.ExpectL1BlockRefByNumber(refF.Number, refF, nil)
	eng.ExpectL2BlockRefByHash(refF1.ParentHash, refF0, nil)
	eng.ExpectL2BlockRefByHash(refF0.ParentHash, refE1, nil)

	// meet previous safe, counts 1/2
	l1F.ExpectL1BlockRefByHash(refE.Hash, refE, nil)
	eng.ExpectL2BlockRefByHash(refE1.ParentHash, refE0, nil)
	eng.ExpectL2BlockRefByHash(refE0.ParentHash, refD1, nil)

	// now full seq window, inclusive
	l1F.ExpectL1BlockRefByHash(refD.Hash, refD, nil)
	eng.ExpectL2BlockRefByHash(refD1.ParentHash, refD0, nil)
	eng.ExpectL2BlockRefByHash(refD0.ParentHash, refC1, nil)

	// now one more L1 origin
	l1F.ExpectL1BlockRefByHash(refC.Hash, refC, nil)
	eng.ExpectL2BlockRefByHash(refC1.ParentHash, refC0, nil)
	// parent of that origin will be considered safe
	eng.ExpectL2BlockRefByHash(refC0.ParentHash, refB1, nil)

	// and we fetch the L1 origin of that as starting point for engine queue
	l1F.ExpectL1BlockRefByHash(refB.Hash, refB, nil)
	l1F.ExpectL1BlockRefByHash(refB.Hash, refB, nil)

	// and mock a L1 config for the last L2 block that references the L1 starting point
	eng.ExpectSystemConfigByL2Hash(refB1.Hash, eth.SystemConfig{
		BatcherAddr: common.Address{42},
		Overhead:    [32]byte{123},
		Scalar:      [32]byte{42},
		GasLimit:    20_000_000,
	}, nil)

	prev := &fakeAttributesQueue{}

	ec := NewEngineController(eng, logger, metrics, &rollup.Config{}, sync.CLSync)
	eq := NewEngineQueue(logger, cfg, eng, ec, metrics, prev, l1F, &sync.Config{})
	require.ErrorIs(t, eq.Reset(context.Background(), eth.L1BlockRef{}, eth.SystemConfig{}), io.EOF)

	require.Equal(t, refB1, ec.SafeL2Head(), "L2 reset should go back to sequence window ago: blocks with origin E and D are not safe until we reconcile, C is extra, and B1 is the end we look for")
	require.Equal(t, refB, eq.Origin(), "Expecting to be set back derivation L1 progress to B")
	require.Equal(t, refA1, ec.Finalized(), "A1 is recognized as finalized before we run any steps")

	// now say C1 was included in D and became the new safe head
	eq.origin = refD
	prev.origin = refD
	eq.ec.SetSafeHead(refC1)
	eq.postProcessSafeL2()

	// now say D0 was included in E and became the new safe head
	eq.origin = refE
	prev.origin = refE
	eq.ec.SetSafeHead(refD0)
	eq.postProcessSafeL2()

	// let's finalize D (current L1), from which we fully derived C1 (it was safe head), but not D0 (included in E)
	eq.Finalize(refD)

	require.Equal(t, refC1, ec.Finalized(), "C1 was included in finalized D, and should now be finalized")

	l1F.AssertExpectations(t)
	eng.AssertExpectations(t)
}

func TestEngineQueue_ResetWhenUnsafeOriginNotCanonical(t *testing.T) {
	logger := testlog.Logger(t, log.LvlInfo)

	rng := rand.New(rand.NewSource(1234))

	l1Time := uint64(2)
	refA := testutils.RandomBlockRef(rng)

	refB := eth.L1BlockRef{
		Hash:       testutils.RandomHash(rng),
		Number:     refA.Number + 1,
		ParentHash: refA.Hash,
		Time:       refA.Time + l1Time,
	}
	refC := eth.L1BlockRef{
		Hash:       testutils.RandomHash(rng),
		Number:     refB.Number + 1,
		ParentHash: refB.Hash,
		Time:       refB.Time + l1Time,
	}
	refD := eth.L1BlockRef{
		Hash:       testutils.RandomHash(rng),
		Number:     refC.Number + 1,
		ParentHash: refC.Hash,
		Time:       refC.Time + l1Time,
	}
	refE := eth.L1BlockRef{
		Hash:       testutils.RandomHash(rng),
		Number:     refD.Number + 1,
		ParentHash: refD.Hash,
		Time:       refD.Time + l1Time,
	}
	refF := eth.L1BlockRef{
		Hash:       testutils.RandomHash(rng),
		Number:     refE.Number + 1,
		ParentHash: refE.Hash,
		Time:       refE.Time + l1Time,
	}

	refA0 := eth.L2BlockRef{
		Hash:           testutils.RandomHash(rng),
		Number:         0,
		ParentHash:     common.Hash{},
		Time:           refA.Time,
		L1Origin:       refA.ID(),
		SequenceNumber: 0,
	}
	cfg := &rollup.Config{
		Genesis: rollup.Genesis{
			L1:     refA.ID(),
			L2:     refA0.ID(),
			L2Time: refA0.Time,
		},
		BlockTime:     1,
		SeqWindowSize: 2,
	}
	refA1 := eth.L2BlockRef{
		Hash:           testutils.RandomHash(rng),
		Number:         refA0.Number + 1,
		ParentHash:     refA0.Hash,
		Time:           refA0.Time + cfg.BlockTime,
		L1Origin:       refA.ID(),
		SequenceNumber: 1,
	}
	refB0 := eth.L2BlockRef{
		Hash:           testutils.RandomHash(rng),
		Number:         refA1.Number + 1,
		ParentHash:     refA1.Hash,
		Time:           refA1.Time + cfg.BlockTime,
		L1Origin:       refB.ID(),
		SequenceNumber: 0,
	}
	refB1 := eth.L2BlockRef{
		Hash:           testutils.RandomHash(rng),
		Number:         refB0.Number + 1,
		ParentHash:     refB0.Hash,
		Time:           refB0.Time + cfg.BlockTime,
		L1Origin:       refB.ID(),
		SequenceNumber: 1,
	}
	refC0 := eth.L2BlockRef{
		Hash:           testutils.RandomHash(rng),
		Number:         refB1.Number + 1,
		ParentHash:     refB1.Hash,
		Time:           refB1.Time + cfg.BlockTime,
		L1Origin:       refC.ID(),
		SequenceNumber: 0,
	}
	refC1 := eth.L2BlockRef{
		Hash:           testutils.RandomHash(rng),
		Number:         refC0.Number + 1,
		ParentHash:     refC0.Hash,
		Time:           refC0.Time + cfg.BlockTime,
		L1Origin:       refC.ID(),
		SequenceNumber: 1,
	}
	refD0 := eth.L2BlockRef{
		Hash:           testutils.RandomHash(rng),
		Number:         refC1.Number + 1,
		ParentHash:     refC1.Hash,
		Time:           refC1.Time + cfg.BlockTime,
		L1Origin:       refD.ID(),
		SequenceNumber: 0,
	}
	refD1 := eth.L2BlockRef{
		Hash:           testutils.RandomHash(rng),
		Number:         refD0.Number + 1,
		ParentHash:     refD0.Hash,
		Time:           refD0.Time + cfg.BlockTime,
		L1Origin:       refD.ID(),
		SequenceNumber: 1,
	}
	refE0 := eth.L2BlockRef{
		Hash:           testutils.RandomHash(rng),
		Number:         refD1.Number + 1,
		ParentHash:     refD1.Hash,
		Time:           refD1.Time + cfg.BlockTime,
		L1Origin:       refE.ID(),
		SequenceNumber: 0,
	}
	refE1 := eth.L2BlockRef{
		Hash:           testutils.RandomHash(rng),
		Number:         refE0.Number + 1,
		ParentHash:     refE0.Hash,
		Time:           refE0.Time + cfg.BlockTime,
		L1Origin:       refE.ID(),
		SequenceNumber: 1,
	}
	refF0 := eth.L2BlockRef{
		Hash:           testutils.RandomHash(rng),
		Number:         refE1.Number + 1,
		ParentHash:     refE1.Hash,
		Time:           refE1.Time + cfg.BlockTime,
		L1Origin:       refF.ID(),
		SequenceNumber: 0,
	}
	refF1 := eth.L2BlockRef{
		Hash:           testutils.RandomHash(rng),
		Number:         refF0.Number + 1,
		ParentHash:     refF0.Hash,
		Time:           refF0.Time + cfg.BlockTime,
		L1Origin:       refF.ID(),
		SequenceNumber: 1,
	}
	t.Log("refA", refA.Hash)
	t.Log("refB", refB.Hash)
	t.Log("refC", refC.Hash)
	t.Log("refD", refD.Hash)
	t.Log("refE", refE.Hash)
	t.Log("refF", refF.Hash)
	t.Log("refA0", refA0.Hash)
	t.Log("refA1", refA1.Hash)
	t.Log("refB0", refB0.Hash)
	t.Log("refB1", refB1.Hash)
	t.Log("refC0", refC0.Hash)
	t.Log("refC1", refC1.Hash)
	t.Log("refD0", refD0.Hash)
	t.Log("refD1", refD1.Hash)
	t.Log("refE0", refE0.Hash)
	t.Log("refE1", refE1.Hash)
	t.Log("refF0", refF0.Hash)
	t.Log("refF1", refF1.Hash)

	metrics := &testutils.TestDerivationMetrics{}
	eng := &testutils.MockEngine{}
	// we find the common point to initialize to by comparing the L1 origins in the L2 chain with the L1 chain
	l1F := &testutils.MockL1Source{}

	eng.ExpectL2BlockRefByLabel(eth.Finalized, refA1, nil)
	eng.ExpectL2BlockRefByLabel(eth.Safe, refE0, nil)
	eng.ExpectL2BlockRefByLabel(eth.Unsafe, refF1, nil)

	// unsafe
	l1F.ExpectL1BlockRefByNumber(refF.Number, refF, nil)
	eng.ExpectL2BlockRefByHash(refF1.ParentHash, refF0, nil)
	eng.ExpectL2BlockRefByHash(refF0.ParentHash, refE1, nil)

	// meet previous safe, counts 1/2
	l1F.ExpectL1BlockRefByHash(refE.Hash, refE, nil)
	eng.ExpectL2BlockRefByHash(refE1.ParentHash, refE0, nil)
	eng.ExpectL2BlockRefByHash(refE0.ParentHash, refD1, nil)

	// now full seq window, inclusive
	l1F.ExpectL1BlockRefByHash(refD.Hash, refD, nil)
	eng.ExpectL2BlockRefByHash(refD1.ParentHash, refD0, nil)
	eng.ExpectL2BlockRefByHash(refD0.ParentHash, refC1, nil)

	// now one more L1 origin
	l1F.ExpectL1BlockRefByHash(refC.Hash, refC, nil)
	eng.ExpectL2BlockRefByHash(refC1.ParentHash, refC0, nil)
	// parent of that origin will be considered safe
	eng.ExpectL2BlockRefByHash(refC0.ParentHash, refB1, nil)

	// and we fetch the L1 origin of that as starting point for engine queue
	l1F.ExpectL1BlockRefByHash(refB.Hash, refB, nil)
	l1F.ExpectL1BlockRefByHash(refB.Hash, refB, nil)

	// and mock a L1 config for the last L2 block that references the L1 starting point
	eng.ExpectSystemConfigByL2Hash(refB1.Hash, eth.SystemConfig{
		BatcherAddr: common.Address{42},
		Overhead:    [32]byte{123},
		Scalar:      [32]byte{42},
		GasLimit:    20_000_000,
	}, nil)

	prev := &fakeAttributesQueue{origin: refE}

	ec := NewEngineController(eng, logger, metrics, &rollup.Config{}, sync.CLSync)
	eq := NewEngineQueue(logger, cfg, eng, ec, metrics, prev, l1F, &sync.Config{})
	require.ErrorIs(t, eq.Reset(context.Background(), eth.L1BlockRef{}, eth.SystemConfig{}), io.EOF)

	require.Equal(t, refB1, ec.SafeL2Head(), "L2 reset should go back to sequence window ago: blocks with origin E and D are not safe until we reconcile, C is extra, and B1 is the end we look for")
	require.Equal(t, refB, eq.Origin(), "Expecting to be set back derivation L1 progress to B")
	require.Equal(t, refA1, ec.Finalized(), "A1 is recognized as finalized before we run any steps")

	// First step after reset will do a fork choice update
	eng.ExpectForkchoiceUpdate(&eth.ForkchoiceState{
		HeadBlockHash:      eq.ec.UnsafeL2Head().Hash,
		SafeBlockHash:      eq.ec.SafeL2Head().Hash,
		FinalizedBlockHash: eq.ec.Finalized().Hash,
	}, nil, &eth.ForkchoiceUpdatedResult{PayloadStatus: eth.PayloadStatusV1{Status: eth.ExecutionValid}}, nil)
	err := eq.Step(context.Background())
	require.NoError(t, err)

	require.Equal(t, refF.ID(), eq.ec.UnsafeL2Head().L1Origin, "should have refF as unsafe head origin")

	// L1 chain reorgs so new origin is at same slot as refF but on a different fork
	prev.origin = eth.L1BlockRef{
		Hash:       testutils.RandomHash(rng),
		Number:     refF.Number,
		ParentHash: refE.Hash,
		Time:       refF.Time,
	}
	err = eq.Step(context.Background())
	require.ErrorIs(t, err, ErrReset, "should reset pipeline due to mismatched origin")

	l1F.AssertExpectations(t)
	eng.AssertExpectations(t)
}

func TestVerifyNewL1Origin(t *testing.T) {
	logger := testlog.Logger(t, log.LvlInfo)

	rng := rand.New(rand.NewSource(1234))

	l1Time := uint64(2)
	refA := testutils.RandomBlockRef(rng)

	refB := eth.L1BlockRef{
		Hash:       testutils.RandomHash(rng),
		Number:     refA.Number + 1,
		ParentHash: refA.Hash,
		Time:       refA.Time + l1Time,
	}
	refC := eth.L1BlockRef{
		Hash:       testutils.RandomHash(rng),
		Number:     refB.Number + 1,
		ParentHash: refB.Hash,
		Time:       refB.Time + l1Time,
	}
	refD := eth.L1BlockRef{
		Hash:       testutils.RandomHash(rng),
		Number:     refC.Number + 1,
		ParentHash: refC.Hash,
		Time:       refC.Time + l1Time,
	}
	refE := eth.L1BlockRef{
		Hash:       testutils.RandomHash(rng),
		Number:     refD.Number + 1,
		ParentHash: refD.Hash,
		Time:       refD.Time + l1Time,
	}
	refF := eth.L1BlockRef{
		Hash:       testutils.RandomHash(rng),
		Number:     refE.Number + 1,
		ParentHash: refE.Hash,
		Time:       refE.Time + l1Time,
	}
	refG := eth.L1BlockRef{
		Hash:       testutils.RandomHash(rng),
		Number:     refF.Number + 1,
		ParentHash: refF.Hash,
		Time:       refF.Time + l1Time,
	}
	refH := eth.L1BlockRef{
		Hash:       testutils.RandomHash(rng),
		Number:     refG.Number + 1,
		ParentHash: refG.Hash,
		Time:       refG.Time + l1Time,
	}

	refA0 := eth.L2BlockRef{
		Hash:           testutils.RandomHash(rng),
		Number:         0,
		ParentHash:     common.Hash{},
		Time:           refA.Time,
		L1Origin:       refA.ID(),
		SequenceNumber: 0,
	}
	cfg := &rollup.Config{
		Genesis: rollup.Genesis{
			L1:     refA.ID(),
			L2:     refA0.ID(),
			L2Time: refA0.Time,
		},
		BlockTime:     1,
		SeqWindowSize: 2,
	}
	refA1 := eth.L2BlockRef{
		Hash:           testutils.RandomHash(rng),
		Number:         refA0.Number + 1,
		ParentHash:     refA0.Hash,
		Time:           refA0.Time + cfg.BlockTime,
		L1Origin:       refA.ID(),
		SequenceNumber: 1,
	}
	refB0 := eth.L2BlockRef{
		Hash:           testutils.RandomHash(rng),
		Number:         refA1.Number + 1,
		ParentHash:     refA1.Hash,
		Time:           refA1.Time + cfg.BlockTime,
		L1Origin:       refB.ID(),
		SequenceNumber: 0,
	}
	refB1 := eth.L2BlockRef{
		Hash:           testutils.RandomHash(rng),
		Number:         refB0.Number + 1,
		ParentHash:     refB0.Hash,
		Time:           refB0.Time + cfg.BlockTime,
		L1Origin:       refB.ID(),
		SequenceNumber: 1,
	}
	refC0 := eth.L2BlockRef{
		Hash:           testutils.RandomHash(rng),
		Number:         refB1.Number + 1,
		ParentHash:     refB1.Hash,
		Time:           refB1.Time + cfg.BlockTime,
		L1Origin:       refC.ID(),
		SequenceNumber: 0,
	}
	refC1 := eth.L2BlockRef{
		Hash:           testutils.RandomHash(rng),
		Number:         refC0.Number + 1,
		ParentHash:     refC0.Hash,
		Time:           refC0.Time + cfg.BlockTime,
		L1Origin:       refC.ID(),
		SequenceNumber: 1,
	}
	refD0 := eth.L2BlockRef{
		Hash:           testutils.RandomHash(rng),
		Number:         refC1.Number + 1,
		ParentHash:     refC1.Hash,
		Time:           refC1.Time + cfg.BlockTime,
		L1Origin:       refD.ID(),
		SequenceNumber: 0,
	}
	refD1 := eth.L2BlockRef{
		Hash:           testutils.RandomHash(rng),
		Number:         refD0.Number + 1,
		ParentHash:     refD0.Hash,
		Time:           refD0.Time + cfg.BlockTime,
		L1Origin:       refD.ID(),
		SequenceNumber: 1,
	}
	refE0 := eth.L2BlockRef{
		Hash:           testutils.RandomHash(rng),
		Number:         refD1.Number + 1,
		ParentHash:     refD1.Hash,
		Time:           refD1.Time + cfg.BlockTime,
		L1Origin:       refE.ID(),
		SequenceNumber: 0,
	}
	refE1 := eth.L2BlockRef{
		Hash:           testutils.RandomHash(rng),
		Number:         refE0.Number + 1,
		ParentHash:     refE0.Hash,
		Time:           refE0.Time + cfg.BlockTime,
		L1Origin:       refE.ID(),
		SequenceNumber: 1,
	}
	refF0 := eth.L2BlockRef{
		Hash:           testutils.RandomHash(rng),
		Number:         refE1.Number + 1,
		ParentHash:     refE1.Hash,
		Time:           refE1.Time + cfg.BlockTime,
		L1Origin:       refF.ID(),
		SequenceNumber: 0,
	}
	refF1 := eth.L2BlockRef{
		Hash:           testutils.RandomHash(rng),
		Number:         refF0.Number + 1,
		ParentHash:     refF0.Hash,
		Time:           refF0.Time + cfg.BlockTime,
		L1Origin:       refF.ID(),
		SequenceNumber: 1,
	}
	t.Log("refA", refA.Hash)
	t.Log("refB", refB.Hash)
	t.Log("refC", refC.Hash)
	t.Log("refD", refD.Hash)
	t.Log("refE", refE.Hash)
	t.Log("refF", refF.Hash)
	t.Log("refG", refG.Hash)
	t.Log("refH", refH.Hash)
	t.Log("refA0", refA0.Hash)
	t.Log("refA1", refA1.Hash)
	t.Log("refB0", refB0.Hash)
	t.Log("refB1", refB1.Hash)
	t.Log("refC0", refC0.Hash)
	t.Log("refC1", refC1.Hash)
	t.Log("refD0", refD0.Hash)
	t.Log("refD1", refD1.Hash)
	t.Log("refE0", refE0.Hash)
	t.Log("refE1", refE1.Hash)
	t.Log("refF0", refF0.Hash)
	t.Log("refF1", refF1.Hash)

	metrics := &testutils.TestDerivationMetrics{}

	tests := []struct {
		name                string
		newOrigin           eth.L1BlockRef
		expectReset         bool
		expectedFetchBlocks map[uint64]eth.L1BlockRef
	}{
		{
			name:        "L1OriginBeforeUnsafeOrigin",
			newOrigin:   refD,
			expectReset: false,
		},
		{
			name:        "Matching",
			newOrigin:   refF,
			expectReset: false,
		},
		{
			name: "BlockNumberEqualDifferentHash",
			newOrigin: eth.L1BlockRef{
				Hash:       testutils.RandomHash(rng),
				Number:     refF.Number,
				ParentHash: refE.Hash,
				Time:       refF.Time,
			},
			expectReset: true,
		},
		{
			name:        "UnsafeIsParent",
			newOrigin:   refG,
			expectReset: false,
		},
		{
			name: "UnsafeIsParentNumberDifferentHash",
			newOrigin: eth.L1BlockRef{
				Hash:       testutils.RandomHash(rng),
				Number:     refG.Number,
				ParentHash: testutils.RandomHash(rng),
				Time:       refG.Time,
			},
			expectReset: true,
		},
		{
			name:        "UnsafeIsOlderCanonical",
			newOrigin:   refH,
			expectReset: false,
			expectedFetchBlocks: map[uint64]eth.L1BlockRef{
				refF.Number: refF,
			},
		},
		{
			name: "UnsafeIsOlderNonCanonical",
			newOrigin: eth.L1BlockRef{
				Hash:       testutils.RandomHash(rng),
				Number:     refH.Number,
				ParentHash: testutils.RandomHash(rng),
				Time:       refH.Time,
			},
			expectReset: true,
			expectedFetchBlocks: map[uint64]eth.L1BlockRef{
				// Second look up gets a different block in F's block number due to a reorg
				refF.Number: {
					Hash:       testutils.RandomHash(rng),
					Number:     refF.Number,
					ParentHash: refE.Hash,
					Time:       refF.Time,
				},
			},
		},
	}
	for _, test := range tests {
		test := test
		t.Run(test.name, func(t *testing.T) {
			eng := &testutils.MockEngine{}
			// we find the common point to initialize to by comparing the L1 origins in the L2 chain with the L1 chain
			l1F := &testutils.MockL1Source{}

			eng.ExpectL2BlockRefByLabel(eth.Finalized, refA1, nil)
			eng.ExpectL2BlockRefByLabel(eth.Safe, refE0, nil)
			eng.ExpectL2BlockRefByLabel(eth.Unsafe, refF1, nil)

			// unsafe
			l1F.ExpectL1BlockRefByNumber(refF.Number, refF, nil)
			eng.ExpectL2BlockRefByHash(refF1.ParentHash, refF0, nil)
			eng.ExpectL2BlockRefByHash(refF0.ParentHash, refE1, nil)

			for blockNum, block := range test.expectedFetchBlocks {
				l1F.ExpectL1BlockRefByNumber(blockNum, block, nil)
			}

			// meet previous safe, counts 1/2
			l1F.ExpectL1BlockRefByHash(refE.Hash, refE, nil)
			eng.ExpectL2BlockRefByHash(refE1.ParentHash, refE0, nil)
			eng.ExpectL2BlockRefByHash(refE0.ParentHash, refD1, nil)

			// now full seq window, inclusive
			l1F.ExpectL1BlockRefByHash(refD.Hash, refD, nil)
			eng.ExpectL2BlockRefByHash(refD1.ParentHash, refD0, nil)
			eng.ExpectL2BlockRefByHash(refD0.ParentHash, refC1, nil)

			// now one more L1 origin
			l1F.ExpectL1BlockRefByHash(refC.Hash, refC, nil)
			eng.ExpectL2BlockRefByHash(refC1.ParentHash, refC0, nil)
			// parent of that origin will be considered safe
			eng.ExpectL2BlockRefByHash(refC0.ParentHash, refB1, nil)

			// and we fetch the L1 origin of that as starting point for engine queue
			l1F.ExpectL1BlockRefByHash(refB.Hash, refB, nil)
			l1F.ExpectL1BlockRefByHash(refB.Hash, refB, nil)

			// and mock a L1 config for the last L2 block that references the L1 starting point
			eng.ExpectSystemConfigByL2Hash(refB1.Hash, eth.SystemConfig{
				BatcherAddr: common.Address{42},
				Overhead:    [32]byte{123},
				Scalar:      [32]byte{42},
				GasLimit:    20_000_000,
			}, nil)

			prev := &fakeAttributesQueue{origin: refE}
			ec := NewEngineController(eng, logger, metrics, &rollup.Config{}, sync.CLSync)
			eq := NewEngineQueue(logger, cfg, eng, ec, metrics, prev, l1F, &sync.Config{})
			require.ErrorIs(t, eq.Reset(context.Background(), eth.L1BlockRef{}, eth.SystemConfig{}), io.EOF)

			require.Equal(t, refB1, ec.SafeL2Head(), "L2 reset should go back to sequence window ago: blocks with origin E and D are not safe until we reconcile, C is extra, and B1 is the end we look for")
			require.Equal(t, refB, eq.Origin(), "Expecting to be set back derivation L1 progress to B")
			require.Equal(t, refA1, ec.Finalized(), "A1 is recognized as finalized before we run any steps")

			// First step after reset will do a fork choice update
			eng.ExpectForkchoiceUpdate(&eth.ForkchoiceState{
				HeadBlockHash:      eq.ec.UnsafeL2Head().Hash,
				SafeBlockHash:      eq.ec.SafeL2Head().Hash,
				FinalizedBlockHash: eq.ec.Finalized().Hash,
			}, nil, &eth.ForkchoiceUpdatedResult{PayloadStatus: eth.PayloadStatusV1{Status: eth.ExecutionValid}}, nil)
			err := eq.Step(context.Background())
			require.NoError(t, err)

			require.Equal(t, refF.ID(), eq.ec.UnsafeL2Head().L1Origin, "should have refF as unsafe head origin")

			// L1 chain reorgs so new origin is at same slot as refF but on a different fork
			prev.origin = test.newOrigin
			err = eq.Step(context.Background())
			if test.expectReset {
				require.ErrorIs(t, err, ErrReset, "should reset pipeline due to mismatched origin")
			} else {
				require.ErrorIs(t, err, io.EOF, "should not reset pipeline")
			}

			l1F.AssertExpectations(t)
			eng.AssertExpectations(t)
		})
	}
}

func TestBlockBuildingRace(t *testing.T) {
	logger := testlog.Logger(t, log.LvlInfo)
	eng := &testutils.MockEngine{}

	rng := rand.New(rand.NewSource(1234))

	refA := testutils.RandomBlockRef(rng)
	refA0 := eth.L2BlockRef{
		Hash:           testutils.RandomHash(rng),
		Number:         0,
		ParentHash:     common.Hash{},
		Time:           refA.Time,
		L1Origin:       refA.ID(),
		SequenceNumber: 0,
	}
	cfg := &rollup.Config{
		Genesis: rollup.Genesis{
			L1:     refA.ID(),
			L2:     refA0.ID(),
			L2Time: refA0.Time,
			SystemConfig: eth.SystemConfig{
				BatcherAddr: common.Address{42},
				Overhead:    [32]byte{123},
				Scalar:      [32]byte{42},
				GasLimit:    20_000_000,
			},
		},
		BlockTime:     1,
		SeqWindowSize: 2,
	}
	refA1 := eth.L2BlockRef{
		Hash:           testutils.RandomHash(rng),
		Number:         refA0.Number + 1,
		ParentHash:     refA0.Hash,
		Time:           refA0.Time + cfg.BlockTime,
		L1Origin:       refA.ID(),
		SequenceNumber: 1,
	}

	l1F := &testutils.MockL1Source{}

	eng.ExpectL2BlockRefByLabel(eth.Finalized, refA0, nil)
	eng.ExpectL2BlockRefByLabel(eth.Safe, refA0, nil)
	eng.ExpectL2BlockRefByLabel(eth.Unsafe, refA0, nil)
	l1F.ExpectL1BlockRefByNumber(refA.Number, refA, nil)
	l1F.ExpectL1BlockRefByHash(refA.Hash, refA, nil)
	l1F.ExpectL1BlockRefByHash(refA.Hash, refA, nil)

	eng.ExpectSystemConfigByL2Hash(refA0.Hash, cfg.Genesis.SystemConfig, nil)

	metrics := &testutils.TestDerivationMetrics{}

	gasLimit := eth.Uint64Quantity(20_000_000)
	attrs := &eth.PayloadAttributes{
		Timestamp:             eth.Uint64Quantity(refA1.Time),
		PrevRandao:            eth.Bytes32{},
		SuggestedFeeRecipient: common.Address{},
		Transactions:          nil,
		NoTxPool:              false,
		GasLimit:              &gasLimit,
	}

	prev := &fakeAttributesQueue{origin: refA, attrs: attrs, islastInSpan: true}
	ec := NewEngineController(eng, logger, metrics, &rollup.Config{}, sync.CLSync)
	eq := NewEngineQueue(logger, cfg, eng, ec, metrics, prev, l1F, &sync.Config{})
	require.ErrorIs(t, eq.Reset(context.Background(), eth.L1BlockRef{}, eth.SystemConfig{}), io.EOF)

	id := eth.PayloadID{0xff}

	preFc := &eth.ForkchoiceState{
		HeadBlockHash:      refA0.Hash,
		SafeBlockHash:      refA0.Hash,
		FinalizedBlockHash: refA0.Hash,
	}
	preFcRes := &eth.ForkchoiceUpdatedResult{
		PayloadStatus: eth.PayloadStatusV1{
			Status:          eth.ExecutionValid,
			LatestValidHash: &refA0.Hash,
			ValidationError: nil,
		},
		PayloadID: &id,
	}

	// Expect initial forkchoice update
	eng.ExpectForkchoiceUpdate(preFc, nil, preFcRes, nil)
	require.NoError(t, eq.Step(context.Background()), "clean forkchoice state after reset")

	// Expect initial building update, to process the attributes we queued up
	eng.ExpectForkchoiceUpdate(preFc, attrs, preFcRes, nil)
	// Don't let the payload be confirmed straight away
	mockErr := fmt.Errorf("mock error")
	eng.ExpectGetPayload(id, nil, mockErr)
	// The job will be not be cancelled, the untyped error is a temporary error

	require.ErrorIs(t, eq.Step(context.Background()), NotEnoughData, "queue up attributes")
	require.ErrorIs(t, eq.Step(context.Background()), mockErr, "expecting to fail to process attributes")
	require.NotNil(t, eq.safeAttributes, "still have attributes")

	// Now allow the building to complete
	a1InfoTx, err := L1InfoDepositBytes(cfg, cfg.Genesis.SystemConfig, refA1.SequenceNumber, &testutils.MockBlockInfo{
		InfoHash:        refA.Hash,
		InfoParentHash:  refA.ParentHash,
		InfoCoinbase:    common.Address{},
		InfoRoot:        common.Hash{},
		InfoNum:         refA.Number,
		InfoTime:        refA.Time,
		InfoMixDigest:   [32]byte{},
		InfoBaseFee:     big.NewInt(7),
		InfoReceiptRoot: common.Hash{},
		InfoGasUsed:     0,
<<<<<<< HEAD
	}, cfg.Genesis.SystemConfig, testutils.RandomL2BatchJustification(rng), false)
=======
	}, 0)
>>>>>>> 4309094e

	require.NoError(t, err)
	payloadA1 := &eth.ExecutionPayload{
		ParentHash:    refA1.ParentHash,
		FeeRecipient:  attrs.SuggestedFeeRecipient,
		StateRoot:     eth.Bytes32{},
		ReceiptsRoot:  eth.Bytes32{},
		LogsBloom:     eth.Bytes256{},
		PrevRandao:    eth.Bytes32{},
		BlockNumber:   eth.Uint64Quantity(refA1.Number),
		GasLimit:      gasLimit,
		GasUsed:       0,
		Timestamp:     eth.Uint64Quantity(refA1.Time),
		ExtraData:     nil,
		BaseFeePerGas: *uint256.NewInt(7),
		BlockHash:     refA1.Hash,
		Transactions: []eth.Data{
			a1InfoTx,
		},
	}
	envelope := &eth.ExecutionPayloadEnvelope{ExecutionPayload: payloadA1}
	eng.ExpectGetPayload(id, envelope, nil)
	eng.ExpectNewPayload(payloadA1, nil, &eth.PayloadStatusV1{
		Status:          eth.ExecutionValid,
		LatestValidHash: &refA1.Hash,
		ValidationError: nil,
	}, nil)
	postFc := &eth.ForkchoiceState{
		HeadBlockHash:      refA1.Hash,
		SafeBlockHash:      refA1.Hash,
		FinalizedBlockHash: refA0.Hash,
	}
	postFcRes := &eth.ForkchoiceUpdatedResult{
		PayloadStatus: eth.PayloadStatusV1{
			Status:          eth.ExecutionValid,
			LatestValidHash: &refA1.Hash,
			ValidationError: nil,
		},
		PayloadID: &id,
	}
	eng.ExpectForkchoiceUpdate(postFc, nil, postFcRes, nil)

	// Now complete the job, as external user of the engine
	_, _, err = eq.ConfirmPayload(context.Background(), async.NoOpGossiper{}, &conductor.NoOpConductor{})
	require.NoError(t, err)
	require.Equal(t, refA1, ec.SafeL2Head(), "safe head should have changed")

	require.NoError(t, eq.Step(context.Background()))
	require.Nil(t, eq.safeAttributes, "attributes should now be invalidated")

	l1F.AssertExpectations(t)
	eng.AssertExpectations(t)
}

func TestResetLoop(t *testing.T) {
	logger := testlog.Logger(t, log.LvlInfo)
	eng := &testutils.MockEngine{}
	l1F := &testutils.MockL1Source{}

	rng := rand.New(rand.NewSource(1234))

	refA := testutils.RandomBlockRef(rng)
	refA0 := eth.L2BlockRef{
		Hash:           testutils.RandomHash(rng),
		Number:         0,
		ParentHash:     common.Hash{},
		Time:           refA.Time,
		L1Origin:       refA.ID(),
		SequenceNumber: 0,
	}
	gasLimit := eth.Uint64Quantity(20_000_000)
	cfg := &rollup.Config{
		Genesis: rollup.Genesis{
			L1:     refA.ID(),
			L2:     refA0.ID(),
			L2Time: refA0.Time,
			SystemConfig: eth.SystemConfig{
				BatcherAddr: common.Address{42},
				Overhead:    [32]byte{123},
				Scalar:      [32]byte{42},
				GasLimit:    20_000_000,
			},
		},
		BlockTime:     1,
		SeqWindowSize: 2,
	}
	refA1 := eth.L2BlockRef{
		Hash:           testutils.RandomHash(rng),
		Number:         refA0.Number + 1,
		ParentHash:     refA0.Hash,
		Time:           refA0.Time + cfg.BlockTime,
		L1Origin:       refA.ID(),
		SequenceNumber: 1,
	}
	refA2 := eth.L2BlockRef{
		Hash:           testutils.RandomHash(rng),
		Number:         refA1.Number + 1,
		ParentHash:     refA1.Hash,
		Time:           refA1.Time + cfg.BlockTime,
		L1Origin:       refA.ID(),
		SequenceNumber: 2,
	}

	attrs := &eth.PayloadAttributes{
		Timestamp:             eth.Uint64Quantity(refA2.Time),
		PrevRandao:            eth.Bytes32{},
		SuggestedFeeRecipient: common.Address{},
		Transactions:          nil,
		NoTxPool:              false,
		GasLimit:              &gasLimit,
	}

	eng.ExpectL2BlockRefByLabel(eth.Finalized, refA0, nil)
	eng.ExpectL2BlockRefByLabel(eth.Safe, refA1, nil)
	eng.ExpectL2BlockRefByLabel(eth.Unsafe, refA2, nil)
	eng.ExpectL2BlockRefByHash(refA1.Hash, refA1, nil)
	eng.ExpectL2BlockRefByHash(refA0.Hash, refA0, nil)
	eng.ExpectSystemConfigByL2Hash(refA0.Hash, cfg.Genesis.SystemConfig, nil)
	l1F.ExpectL1BlockRefByNumber(refA.Number, refA, nil)
	l1F.ExpectL1BlockRefByHash(refA.Hash, refA, nil)
	l1F.ExpectL1BlockRefByHash(refA.Hash, refA, nil)

	prev := &fakeAttributesQueue{origin: refA, attrs: attrs, islastInSpan: true}

	ec := NewEngineController(eng, logger, metrics.NoopMetrics, &rollup.Config{}, sync.CLSync)
	eq := NewEngineQueue(logger, cfg, eng, ec, metrics.NoopMetrics, prev, l1F, &sync.Config{})
	eq.ec.SetUnsafeHead(refA2)
	eq.ec.SetSafeHead(refA1)
	eq.ec.SetFinalizedHead(refA0)

	// Queue up the safe attributes
	// Expect a FCU after during the first step
	preFc := &eth.ForkchoiceState{
		HeadBlockHash:      refA2.Hash,
		SafeBlockHash:      refA1.Hash,
		FinalizedBlockHash: refA0.Hash,
	}
	eng.ExpectForkchoiceUpdate(preFc, nil, nil, nil)
	require.Nil(t, eq.safeAttributes)
	require.ErrorIs(t, eq.Step(context.Background()), nil)
	require.ErrorIs(t, eq.Step(context.Background()), NotEnoughData)
	require.NotNil(t, eq.safeAttributes)

	// Perform the reset
	require.ErrorIs(t, eq.Reset(context.Background(), eth.L1BlockRef{}, eth.SystemConfig{}), io.EOF)

	// Expect a FCU after the reset
	postFc := &eth.ForkchoiceState{
		HeadBlockHash:      refA2.Hash,
		SafeBlockHash:      refA0.Hash,
		FinalizedBlockHash: refA0.Hash,
	}
	eng.ExpectForkchoiceUpdate(postFc, nil, nil, nil)
	require.NoError(t, eq.Step(context.Background()), "clean forkchoice state after reset")

	// Crux of the test. Should be in a valid state after the reset.
	require.ErrorIs(t, eq.Step(context.Background()), NotEnoughData, "Should be able to step after a reset")

	l1F.AssertExpectations(t)
	eng.AssertExpectations(t)
}

func TestEngineQueue_StepPopOlderUnsafe(t *testing.T) {
	logger := testlog.Logger(t, log.LvlInfo)
	eng := &testutils.MockEngine{}
	l1F := &testutils.MockL1Source{}

	rng := rand.New(rand.NewSource(1234))

	refA := testutils.RandomBlockRef(rng)
	refA0 := eth.L2BlockRef{
		Hash:           testutils.RandomHash(rng),
		Number:         0,
		ParentHash:     common.Hash{},
		Time:           refA.Time,
		L1Origin:       refA.ID(),
		SequenceNumber: 0,
	}
	gasLimit := eth.Uint64Quantity(20_000_000)
	cfg := &rollup.Config{
		Genesis: rollup.Genesis{
			L1:     refA.ID(),
			L2:     refA0.ID(),
			L2Time: refA0.Time,
			SystemConfig: eth.SystemConfig{
				BatcherAddr: common.Address{42},
				Overhead:    [32]byte{123},
				Scalar:      [32]byte{42},
				GasLimit:    20_000_000,
			},
		},
		BlockTime:     1,
		SeqWindowSize: 2,
	}

	refA1 := eth.L2BlockRef{
		Hash:           testutils.RandomHash(rng),
		Number:         refA0.Number + 1,
		ParentHash:     refA0.Hash,
		Time:           refA0.Time + cfg.BlockTime,
		L1Origin:       refA.ID(),
		SequenceNumber: 1,
	}
	refA2 := eth.L2BlockRef{
		Hash:           testutils.RandomHash(rng),
		Number:         refA1.Number + 1,
		ParentHash:     refA1.Hash,
		Time:           refA1.Time + cfg.BlockTime,
		L1Origin:       refA.ID(),
		SequenceNumber: 2,
	}
	payloadA1 := &eth.ExecutionPayloadEnvelope{ExecutionPayload: &eth.ExecutionPayload{
		ParentHash:    refA1.ParentHash,
		FeeRecipient:  common.Address{},
		StateRoot:     eth.Bytes32{},
		ReceiptsRoot:  eth.Bytes32{},
		LogsBloom:     eth.Bytes256{},
		PrevRandao:    eth.Bytes32{},
		BlockNumber:   eth.Uint64Quantity(refA1.Number),
		GasLimit:      gasLimit,
		GasUsed:       0,
		Timestamp:     eth.Uint64Quantity(refA1.Time),
		ExtraData:     nil,
		BaseFeePerGas: *uint256.NewInt(7),
		BlockHash:     refA1.Hash,
		Transactions:  []eth.Data{},
	}}

	prev := &fakeAttributesQueue{origin: refA}

	ec := NewEngineController(eng, logger, metrics.NoopMetrics, &rollup.Config{}, sync.CLSync)
	eq := NewEngineQueue(logger, cfg, eng, ec, metrics.NoopMetrics, prev, l1F, &sync.Config{})
	eq.ec.SetUnsafeHead(refA2)
	eq.ec.SetSafeHead(refA0)
	eq.ec.SetFinalizedHead(refA0)

	eq.AddUnsafePayload(payloadA1)

	// First Step calls FCU
	preFc := &eth.ForkchoiceState{
		HeadBlockHash:      refA2.Hash,
		SafeBlockHash:      refA0.Hash,
		FinalizedBlockHash: refA0.Hash,
	}
	eng.ExpectForkchoiceUpdate(preFc, nil, nil, nil)
	require.NoError(t, eq.Step(context.Background()))

	// Second Step pops the unsafe payload
	require.NoError(t, eq.Step(context.Background()))

	require.Nil(t, eq.unsafePayloads.Peek(), "should pop the unsafe payload because it is too old")
	fmt.Println(eq.unsafePayloads.Peek())

	l1F.AssertExpectations(t)
	eng.AssertExpectations(t)
}<|MERGE_RESOLUTION|>--- conflicted
+++ resolved
@@ -960,11 +960,7 @@
 		InfoBaseFee:     big.NewInt(7),
 		InfoReceiptRoot: common.Hash{},
 		InfoGasUsed:     0,
-<<<<<<< HEAD
-	}, cfg.Genesis.SystemConfig, testutils.RandomL2BatchJustification(rng), false)
-=======
-	}, 0)
->>>>>>> 4309094e
+	}, 0, nil)
 
 	require.NoError(t, err)
 	payloadA1 := &eth.ExecutionPayload{
