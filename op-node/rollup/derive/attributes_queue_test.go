--- conflicted
+++ resolved
@@ -42,26 +42,14 @@
 	safeHead.L1Origin = l1Info.ID()
 	safeHead.Time = l1Info.InfoTime
 
-<<<<<<< HEAD
-	batch := &BatchData{BatchV2{
-		BatchV1: BatchV1{
-			ParentHash:   safeHead.Hash,
-			EpochNum:     rollup.Epoch(l1Info.InfoNum),
-			EpochHash:    l1Info.InfoHash,
-			Timestamp:    safeHead.Time + cfg.BlockTime,
-			Transactions: []eth.Data{eth.Data("foobar"), eth.Data("example")},
-		},
+	batch := NewSingularBatchData(SingularBatch{
+		ParentHash:    safeHead.Hash,
+		EpochNum:      rollup.Epoch(l1Info.InfoNum),
+		EpochHash:     l1Info.InfoHash,
+		Timestamp:     safeHead.Time + cfg.BlockTime,
+		Transactions:  []eth.Data{eth.Data("foobar"), eth.Data("example")},
 		Justification: testutils.RandomL2BatchJustification(rng),
-	}}
-=======
-	batch := NewSingularBatchData(SingularBatch{
-		ParentHash:   safeHead.Hash,
-		EpochNum:     rollup.Epoch(l1Info.InfoNum),
-		EpochHash:    l1Info.InfoHash,
-		Timestamp:    safeHead.Time + cfg.BlockTime,
-		Transactions: []eth.Data{eth.Data("foobar"), eth.Data("example")},
 	})
->>>>>>> ac2df11b
 
 	parentL1Cfg := eth.SystemConfig{
 		BatcherAddr: common.Address{42},
