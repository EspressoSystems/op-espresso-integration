package derive

import (
	"context"
	"math/big"
	"math/rand"
	"testing"

	"github.com/stretchr/testify/require"

	"github.com/ethereum/go-ethereum/common"
	"github.com/ethereum/go-ethereum/log"

	"github.com/ethereum-optimism/optimism/op-bindings/predeploys"
	"github.com/ethereum-optimism/optimism/op-node/rollup"
	"github.com/ethereum-optimism/optimism/op-service/eth"
	"github.com/ethereum-optimism/optimism/op-service/testlog"
	"github.com/ethereum-optimism/optimism/op-service/testutils"
)

// TestAttributesQueue checks that it properly uses the PreparePayloadAttributes function
// (which is well tested) and that it properly sets NoTxPool and adds in the candidate
// transactions.
func TestAttributesQueue(t *testing.T) {
	// test config, only init the necessary fields
	cfg := &rollup.Config{
		BlockTime:              2,
		L1ChainID:              big.NewInt(101),
		L2ChainID:              big.NewInt(102),
		DepositContractAddress: common.Address{0xbb},
		L1SystemConfigAddress:  common.Address{0xcc},
	}
	rng := rand.New(rand.NewSource(1234))
	l1Info := testutils.RandomBlockInfo(rng)

	l1Fetcher := &testutils.MockL1Source{}
	defer l1Fetcher.AssertExpectations(t)

	l1Fetcher.ExpectInfoByHash(l1Info.InfoHash, l1Info, nil)

	safeHead := testutils.RandomL2BlockRef(rng)
	safeHead.L1Origin = l1Info.ID()
	safeHead.Time = l1Info.InfoTime

<<<<<<< HEAD
	batch := NewSingularBatchData(SingularBatch{
		ParentHash:    safeHead.Hash,
		EpochNum:      rollup.Epoch(l1Info.InfoNum),
		EpochHash:     l1Info.InfoHash,
		Timestamp:     safeHead.Time + cfg.BlockTime,
		Transactions:  []eth.Data{eth.Data("foobar"), eth.Data("example")},
		Justification: testutils.RandomL2BatchJustification(rng),
	})
=======
	batch := SingularBatch{
		ParentHash:   safeHead.Hash,
		EpochNum:     rollup.Epoch(l1Info.InfoNum),
		EpochHash:    l1Info.InfoHash,
		Timestamp:    safeHead.Time + cfg.BlockTime,
		Transactions: []eth.Data{eth.Data("foobar"), eth.Data("example")},
	}
>>>>>>> 9bfaf926

	parentL1Cfg := eth.SystemConfig{
		BatcherAddr: common.Address{42},
		Overhead:    [32]byte{},
		Scalar:      [32]byte{},
		GasLimit:    1234,
	}
	expectedL1Cfg := eth.SystemConfig{
		BatcherAddr: common.Address{42},
		Overhead:    [32]byte{},
		Scalar:      [32]byte{},
		GasLimit:    1234,
	}

	l2Fetcher := &testutils.MockL2Client{}
	l2Fetcher.ExpectSystemConfigByL2Hash(safeHead.Hash, parentL1Cfg, nil)

	l1InfoTx, err := L1InfoDepositBytes(safeHead.SequenceNumber+1, l1Info, expectedL1Cfg, batch.Justification, false)
	require.NoError(t, err)
	attrs := eth.PayloadAttributes{
		Timestamp:             eth.Uint64Quantity(safeHead.Time + cfg.BlockTime),
		PrevRandao:            eth.Bytes32(l1Info.InfoMixDigest),
		SuggestedFeeRecipient: predeploys.SequencerFeeVaultAddr,
		Transactions:          []eth.Data{l1InfoTx, eth.Data("foobar"), eth.Data("example")},
		NoTxPool:              true,
		Espresso:              batch.Justification != nil,
		GasLimit:              (*eth.Uint64Quantity)(&expectedL1Cfg.GasLimit),
	}
	attrBuilder := NewFetchingAttributesBuilder(cfg, l1Fetcher, l2Fetcher)

	aq := NewAttributesQueue(testlog.Logger(t, log.LvlError), cfg, attrBuilder, nil)

	actual, err := aq.createNextAttributes(context.Background(), &batch, safeHead)

	require.NoError(t, err)
	require.Equal(t, attrs, *actual)
}<|MERGE_RESOLUTION|>--- conflicted
+++ resolved
@@ -42,24 +42,14 @@
 	safeHead.L1Origin = l1Info.ID()
 	safeHead.Time = l1Info.InfoTime
 
-<<<<<<< HEAD
-	batch := NewSingularBatchData(SingularBatch{
+	batch := SingularBatch{
 		ParentHash:    safeHead.Hash,
 		EpochNum:      rollup.Epoch(l1Info.InfoNum),
 		EpochHash:     l1Info.InfoHash,
 		Timestamp:     safeHead.Time + cfg.BlockTime,
 		Transactions:  []eth.Data{eth.Data("foobar"), eth.Data("example")},
 		Justification: testutils.RandomL2BatchJustification(rng),
-	})
-=======
-	batch := SingularBatch{
-		ParentHash:   safeHead.Hash,
-		EpochNum:     rollup.Epoch(l1Info.InfoNum),
-		EpochHash:    l1Info.InfoHash,
-		Timestamp:    safeHead.Time + cfg.BlockTime,
-		Transactions: []eth.Data{eth.Data("foobar"), eth.Data("example")},
 	}
->>>>>>> 9bfaf926
 
 	parentL1Cfg := eth.SystemConfig{
 		BatcherAddr: common.Address{42},
