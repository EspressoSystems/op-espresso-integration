package derive

import (
	"bytes"
	"math/big"
	"math/rand"
	"testing"

	"github.com/ethereum-optimism/optimism/op-node/rollup"
	"github.com/ethereum-optimism/optimism/op-service/eth"
	"github.com/ethereum-optimism/optimism/op-service/testutils"
	"github.com/stretchr/testify/assert"

	"github.com/ethereum/go-ethereum/common"
	"github.com/ethereum/go-ethereum/common/hexutil"
	"github.com/ethereum/go-ethereum/core/types"
	"github.com/ethereum/go-ethereum/rlp"
)

func RandomRawSpanBatch(rng *rand.Rand, chainId *big.Int) *RawSpanBatch {
	blockCount := uint64(1 + rng.Int()&0xFF)
	originBits := new(big.Int)
	for i := 0; i < int(blockCount); i++ {
		bit := uint(0)
		if testutils.RandomBool(rng) {
			bit = uint(1)
		}
		originBits.SetBit(originBits, i, bit)
	}
	var blockTxCounts []uint64
	totalblockTxCounts := uint64(0)
	for i := 0; i < int(blockCount); i++ {
		blockTxCount := uint64(rng.Intn(16))
		blockTxCounts = append(blockTxCounts, blockTxCount)
		totalblockTxCounts += blockTxCount
	}
	signer := types.NewLondonSigner(chainId)
	var txs [][]byte
	for i := 0; i < int(totalblockTxCounts); i++ {
		tx := testutils.RandomTx(rng, new(big.Int).SetUint64(rng.Uint64()), signer)
		rawTx, err := tx.MarshalBinary()
		if err != nil {
			panic("MarshalBinary:" + err.Error())
		}
		txs = append(txs, rawTx)
	}
	spanBatchTxs, err := newSpanBatchTxs(txs, chainId)
	if err != nil {
		panic(err.Error())
	}
	rawSpanBatch := RawSpanBatch{
		spanBatchPrefix: spanBatchPrefix{
			relTimestamp:  uint64(rng.Uint32()),
			l1OriginNum:   rng.Uint64(),
			parentCheck:   testutils.RandomData(rng, 20),
			l1OriginCheck: testutils.RandomData(rng, 20),
		},
		spanBatchPayload: spanBatchPayload{
			blockCount:    blockCount,
			originBits:    originBits,
			blockTxCounts: blockTxCounts,
			txs:           spanBatchTxs,
		},
	}
	return &rawSpanBatch
}

func RandomSingularBatch(rng *rand.Rand, txCount int, chainID *big.Int) *SingularBatch {
	signer := types.NewLondonSigner(chainID)
	baseFee := big.NewInt(rng.Int63n(300_000_000_000))
	txsEncoded := make([]hexutil.Bytes, 0, txCount)
	// force each tx to have equal chainID
	for i := 0; i < txCount; i++ {
		tx := testutils.RandomTx(rng, baseFee, signer)
		txEncoded, err := tx.MarshalBinary()
		if err != nil {
			panic("tx Marshal binary" + err.Error())
		}
		txsEncoded = append(txsEncoded, hexutil.Bytes(txEncoded))
	}
	return &SingularBatch{
		ParentHash:   testutils.RandomHash(rng),
		EpochNum:     rollup.Epoch(1 + rng.Int63n(100_000_000)),
		EpochHash:    testutils.RandomHash(rng),
		Timestamp:    uint64(rng.Int63n(2_000_000_000)),
		Transactions: txsEncoded,
	}
}

func RandomValidConsecutiveSingularBatches(rng *rand.Rand, chainID *big.Int) []*SingularBatch {
	blockCount := 2 + rng.Intn(128)
	l2BlockTime := uint64(2)

	var singularBatches []*SingularBatch
	for i := 0; i < blockCount; i++ {
		singularBatch := RandomSingularBatch(rng, 1+rng.Intn(8), chainID)
		singularBatches = append(singularBatches, singularBatch)
	}
	l1BlockNum := rng.Uint64()
	// make sure oldest timestamp is large enough
	singularBatches[0].Timestamp += 256
	for i := 0; i < blockCount; i++ {
		originChangedBit := rng.Intn(2)
		if originChangedBit == 1 {
			l1BlockNum++
			singularBatches[i].EpochHash = testutils.RandomHash(rng)
		} else if i > 0 {
			singularBatches[i].EpochHash = singularBatches[i-1].EpochHash
		}
		singularBatches[i].EpochNum = rollup.Epoch(l1BlockNum)
		if i > 0 {
			singularBatches[i].Timestamp = singularBatches[i-1].Timestamp + l2BlockTime
		}
	}
	return singularBatches
}

func mockL1Origin(rng *rand.Rand, rawSpanBatch *RawSpanBatch, singularBatches []*SingularBatch) []eth.L1BlockRef {
	safeHeadOrigin := testutils.RandomBlockRef(rng)
	safeHeadOrigin.Hash = singularBatches[0].EpochHash
	safeHeadOrigin.Number = uint64(singularBatches[0].EpochNum)

	l1Origins := []eth.L1BlockRef{safeHeadOrigin}
	originBitSum := uint64(0)
	for i := 0; i < int(rawSpanBatch.blockCount); i++ {
		if rawSpanBatch.originBits.Bit(i) == 1 {
			l1Origin := testutils.NextRandomRef(rng, l1Origins[originBitSum])
			originBitSum++
			l1Origin.Hash = singularBatches[i].EpochHash
			l1Origin.Number = uint64(singularBatches[i].EpochNum)
			l1Origins = append(l1Origins, l1Origin)
		}
	}
	return l1Origins
}

func TestBatchRoundTrip(t *testing.T) {
	rng := rand.New(rand.NewSource(0xdeadbeef))
	blockTime := uint64(2)
	genesisTimestamp := uint64(0)
	chainID := new(big.Int).SetUint64(rng.Uint64())

	batches := []*BatchData{
		{
<<<<<<< HEAD
			BatchV2: BatchV2{
				BatchV1: BatchV1{
					ParentHash:   common.Hash{},
					EpochNum:     0,
					Timestamp:    0,
					Transactions: []hexutil.Bytes{},
				},
				Justification: nil,
			},
		},
		{
			BatchV2: BatchV2{
				BatchV1: BatchV1{
					ParentHash:   common.Hash{31: 0x42},
					EpochNum:     1,
					Timestamp:    1647026951,
					Transactions: []hexutil.Bytes{[]byte{0, 0, 0}, []byte{0x76, 0xfd, 0x7c}},
				},
				Justification: nil,
=======
			SingularBatch: SingularBatch{
				ParentHash:   common.Hash{},
				EpochNum:     0,
				Timestamp:    0,
				Transactions: []hexutil.Bytes{},
			},
		},
		{
			SingularBatch: SingularBatch{
				ParentHash:   common.Hash{31: 0x42},
				EpochNum:     1,
				Timestamp:    1647026951,
				Transactions: []hexutil.Bytes{[]byte{0, 0, 0}, []byte{0x76, 0xfd, 0x7c}},
>>>>>>> ac2df11b
			},
		},
		NewSingularBatchData(*RandomSingularBatch(rng, 5, chainID)),
		NewSingularBatchData(*RandomSingularBatch(rng, 7, chainID)),
		NewSpanBatchData(*RandomRawSpanBatch(rng, chainID)),
		NewSpanBatchData(*RandomRawSpanBatch(rng, chainID)),
		NewSpanBatchData(*RandomRawSpanBatch(rng, chainID)),
	}

	for i, batch := range batches {
		enc, err := batch.MarshalBinary()
		assert.NoError(t, err)
		var dec BatchData
		err = dec.UnmarshalBinary(enc)
		assert.NoError(t, err)
		if dec.BatchType == SpanBatchType {
			_, err := dec.RawSpanBatch.derive(blockTime, genesisTimestamp, chainID)
			assert.NoError(t, err)
		}
		assert.Equal(t, batch, &dec, "Batch not equal test case %v", i)
	}
}

func TestBatchRoundTripRLP(t *testing.T) {
	rng := rand.New(rand.NewSource(0xbeefdead))
	blockTime := uint64(2)
	genesisTimestamp := uint64(0)
	chainID := new(big.Int).SetUint64(rng.Uint64())

	batches := []*BatchData{
		{
			SingularBatch: SingularBatch{
				ParentHash:   common.Hash{},
				EpochNum:     0,
				Timestamp:    0,
				Transactions: []hexutil.Bytes{},
			},
		},
		{
			SingularBatch: SingularBatch{
				ParentHash:   common.Hash{31: 0x42},
				EpochNum:     1,
				Timestamp:    1647026951,
				Transactions: []hexutil.Bytes{[]byte{0, 0, 0}, []byte{0x76, 0xfd, 0x7c}},
			},
		},
		NewSingularBatchData(*RandomSingularBatch(rng, 5, chainID)),
		NewSingularBatchData(*RandomSingularBatch(rng, 7, chainID)),
		NewSpanBatchData(*RandomRawSpanBatch(rng, chainID)),
		NewSpanBatchData(*RandomRawSpanBatch(rng, chainID)),
		NewSpanBatchData(*RandomRawSpanBatch(rng, chainID)),
	}

	for i, batch := range batches {
		var buf bytes.Buffer
		err := batch.EncodeRLP(&buf)
		assert.NoError(t, err)
		result := buf.Bytes()
		var dec BatchData
		r := bytes.NewReader(result)
		s := rlp.NewStream(r, 0)
		err = dec.DecodeRLP(s)
		assert.NoError(t, err)
		if dec.BatchType == SpanBatchType {
			_, err := dec.RawSpanBatch.derive(blockTime, genesisTimestamp, chainID)
			assert.NoError(t, err)
		}
		assert.Equal(t, batch, &dec, "Batch not equal test case %v", i)
	}
}<|MERGE_RESOLUTION|>--- conflicted
+++ resolved
@@ -142,27 +142,6 @@
 
 	batches := []*BatchData{
 		{
-<<<<<<< HEAD
-			BatchV2: BatchV2{
-				BatchV1: BatchV1{
-					ParentHash:   common.Hash{},
-					EpochNum:     0,
-					Timestamp:    0,
-					Transactions: []hexutil.Bytes{},
-				},
-				Justification: nil,
-			},
-		},
-		{
-			BatchV2: BatchV2{
-				BatchV1: BatchV1{
-					ParentHash:   common.Hash{31: 0x42},
-					EpochNum:     1,
-					Timestamp:    1647026951,
-					Transactions: []hexutil.Bytes{[]byte{0, 0, 0}, []byte{0x76, 0xfd, 0x7c}},
-				},
-				Justification: nil,
-=======
 			SingularBatch: SingularBatch{
 				ParentHash:   common.Hash{},
 				EpochNum:     0,
@@ -176,7 +155,6 @@
 				EpochNum:     1,
 				Timestamp:    1647026951,
 				Transactions: []hexutil.Bytes{[]byte{0, 0, 0}, []byte{0x76, 0xfd, 0x7c}},
->>>>>>> ac2df11b
 			},
 		},
 		NewSingularBatchData(*RandomSingularBatch(rng, 5, chainID)),
