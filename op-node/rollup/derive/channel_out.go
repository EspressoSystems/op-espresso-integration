--- conflicted
+++ resolved
@@ -260,26 +260,14 @@
 		return nil, l1Info, fmt.Errorf("could not parse the L1 Info deposit: %w", err)
 	}
 
-<<<<<<< HEAD
-	return &BatchData{
-		BatchV2{
-			BatchV1: BatchV1{
-				ParentHash:   block.ParentHash(),
-				EpochNum:     rollup.Epoch(l1Info.Number),
-				EpochHash:    l1Info.BlockHash,
-				Timestamp:    block.Time(),
-				Transactions: opaqueTxs,
-			},
-			Justification: l1Info.Justification,
-=======
 	return NewSingularBatchData(
 		SingularBatch{
-			ParentHash:   block.ParentHash(),
-			EpochNum:     rollup.Epoch(l1Info.Number),
-			EpochHash:    l1Info.BlockHash,
-			Timestamp:    block.Time(),
-			Transactions: opaqueTxs,
->>>>>>> ac2df11b
+			ParentHash:    block.ParentHash(),
+			EpochNum:      rollup.Epoch(l1Info.Number),
+			EpochHash:     l1Info.BlockHash,
+			Timestamp:     block.Time(),
+			Transactions:  opaqueTxs,
+			Justification: l1Info.Justification,
 		},
 	), l1Info, nil
 }
