--- conflicted
+++ resolved
@@ -223,16 +223,12 @@
 }
 
 // BlockToSingularBatch transforms a block into a batch object that can easily be RLP encoded.
-<<<<<<< HEAD
-func BlockToSingularBatch(block *types.Block) (*SingularBatch, L1BlockInfo, error) {
+func BlockToSingularBatch(rollupCfg *rollup.Config, block *types.Block) (*SingularBatch, *L1BlockInfo, error) {
 	// Combine the included and rejected transactions into one list, in the original order, so that
 	// the _batch_ we send to L1 matches the batch built by the sequencer. Downstream nodes in the
 	// derivation pipeline will read this batch and derive the corresponding _block_, which executes
 	// only the valid transactions, on their own, rather than trusting the sequencer about which
 	// transactions are invalid.
-=======
-func BlockToSingularBatch(rollupCfg *rollup.Config, block *types.Block) (*SingularBatch, *L1BlockInfo, error) {
->>>>>>> 4309094e
 	opaqueTxs := make([]hexutil.Bytes, 0, len(block.Transactions()))
 	blockTxs := block.Transactions()
 	blockRejected := block.Rejected()
@@ -257,11 +253,7 @@
 		}
 		otx, err := tx.MarshalBinary()
 		if err != nil {
-<<<<<<< HEAD
-			return nil, L1BlockInfo{}, fmt.Errorf("could not encode tx %v in block %v: %w", nextTx, tx.Hash(), err)
-=======
-			return nil, nil, fmt.Errorf("could not encode tx %v in block %v: %w", i, tx.Hash(), err)
->>>>>>> 4309094e
+			return nil, nil, fmt.Errorf("could not encode tx %v in block %v: %w", nextTx, tx.Hash(), err)
 		}
 		opaqueTxs = append(opaqueTxs, otx)
 	}
