--- conflicted
+++ resolved
@@ -1,13 +1,9 @@
 package derive
 
 import (
-<<<<<<< HEAD
+	"bytes"
 	"context"
 	"fmt"
-=======
-	"bytes"
-	"context"
->>>>>>> 9bfaf926
 
 	"github.com/ethereum-optimism/optimism/op-node/rollup"
 	"github.com/ethereum-optimism/optimism/op-service/espresso"
@@ -106,8 +102,8 @@
 	return l1Origin.Time+cfg.MaxSequencerDrift < timestamp
 }
 
-func CheckBatchEspresso(cfg *rollup.Config, log log.Logger, l2SafeHead eth.L2BlockRef, batch *BatchWithL1InclusionBlock, l1 EspressoL1Provider) BatchValidity {
-	jst := batch.Batch.Justification
+func CheckBatchEspresso(cfg *rollup.Config, log log.Logger, l2SafeHead eth.L2BlockRef, batch *SingularBatch, l1 EspressoL1Provider) BatchValidity {
+	jst := batch.Justification
 	if jst == nil {
 		log.Warn("dropping batch because it has no justification")
 		return BatchDrop
@@ -168,7 +164,7 @@
 		log.Warn("error reading next possible L1 origin", "err", err, "origin", nextL1Number)
 		return BatchUndecided
 	}
-	actualL1Origin := uint64(batch.Batch.EpochNum)
+	actualL1Origin := uint64(batch.EpochNum)
 	if expectedL1Origin != actualL1Origin {
 		log.Warn("dropping batch because L1 origin was not set correctly",
 			"suggested", jst.Next.L1Head, "expected", expectedL1Origin, "actual", actualL1Origin)
@@ -186,8 +182,8 @@
 		}
 	}
 	// Finally, the transactions:
-	if EspressoBatchMustBeEmpty(cfg, l1Origin, batch.Batch.Timestamp) {
-		if len(batch.Batch.Transactions) != 0 {
+	if EspressoBatchMustBeEmpty(cfg, l1Origin, batch.Timestamp) {
+		if len(batch.Transactions) != 0 {
 			log.Warn("dropping batch because it must be empty but isn't")
 			return BatchDrop
 		}
@@ -198,8 +194,8 @@
 			roots[i] = &block.Header.TransactionsRoot
 			proofs[i] = &block.Proof
 		}
-		txs := make([]espresso.Bytes, len(batch.Batch.Transactions))
-		for i, tx := range batch.Batch.Transactions {
+		txs := make([]espresso.Bytes, len(batch.Transactions))
+		for i, tx := range batch.Transactions {
 			txs[i] = []byte(tx)
 		}
 		err = espresso.ValidateBatchTransactions(cfg.L2ChainID.Uint64(), roots, proofs, txs)
@@ -215,19 +211,8 @@
 // CheckBatch checks if the given batch can be applied on top of the given l2SafeHead, given the contextual L1 blocks the batch was included in.
 // The first entry of the l1Blocks should match the origin of the l2SafeHead. One or more consecutive l1Blocks should be provided.
 // In case of only a single L1 block, the decision whether a batch is valid may have to stay undecided.
-<<<<<<< HEAD
-func CheckBatch(cfg *rollup.Config, log log.Logger, l1Blocks []eth.L1BlockRef, l2SafeHead eth.L2BlockRef, batch *BatchWithL1InclusionBlock, usingEspresso bool, l1 EspressoL1Provider) BatchValidity {
-	// add details to the log
-	log = log.New(
-		"batch_timestamp", batch.Batch.Timestamp,
-		"parent_number", l2SafeHead.Number,
-		"parent_hash", batch.Batch.ParentHash,
-		"batch_epoch", batch.Batch.Epoch(),
-		"txs", len(batch.Batch.Transactions),
-	)
-=======
 func CheckBatch(ctx context.Context, cfg *rollup.Config, log log.Logger, l1Blocks []eth.L1BlockRef,
-	l2SafeHead eth.L2BlockRef, batch *BatchWithL1InclusionBlock, l2Fetcher SafeBlockFetcher) BatchValidity {
+	l2SafeHead eth.L2BlockRef, batch *BatchWithL1InclusionBlock, usingEspresso bool, l1 EspressoL1Provider, l2Fetcher SafeBlockFetcher) BatchValidity {
 	switch batch.Batch.GetBatchType() {
 	case SingularBatchType:
 		singularBatch, ok := batch.Batch.(*SingularBatch)
@@ -235,7 +220,7 @@
 			log.Error("failed type assertion to SingularBatch")
 			return BatchDrop
 		}
-		return checkSingularBatch(cfg, log, l1Blocks, l2SafeHead, singularBatch, batch.L1InclusionBlock)
+		return checkSingularBatch(cfg, log, l1Blocks, l2SafeHead, singularBatch, batch.L1InclusionBlock, usingEspresso, l1)
 	case SpanBatchType:
 		spanBatch, ok := batch.Batch.(*SpanBatch)
 		if !ok {
@@ -254,11 +239,11 @@
 }
 
 // checkSingularBatch implements SingularBatch validation rule.
-func checkSingularBatch(cfg *rollup.Config, log log.Logger, l1Blocks []eth.L1BlockRef, l2SafeHead eth.L2BlockRef, batch *SingularBatch, l1InclusionBlock eth.L1BlockRef) BatchValidity {
+func checkSingularBatch(cfg *rollup.Config, log log.Logger, l1Blocks []eth.L1BlockRef, l2SafeHead eth.L2BlockRef,
+	batch *SingularBatch, l1InclusionBlock eth.L1BlockRef, usingEspresso bool, l1 EspressoL1Provider) BatchValidity {
 	// add details to the log
 	log = batch.LogContext(log)
 
->>>>>>> 9bfaf926
 	// sanity check we have consistent inputs
 	if len(l1Blocks) == 0 {
 		log.Warn("missing L1 block input, cannot proceed with batch checking")
@@ -334,15 +319,10 @@
 					return BatchUndecided
 				}
 				nextOrigin := l1Blocks[1]
-<<<<<<< HEAD
 				// If Espresso is sequencing, the sequencer cannot adopt the next origin in the case
 				// that HotShot failed to sequence any blocks
-				if !usingEspresso && batch.Batch.Timestamp >= nextOrigin.Time { // check if the next L1 origin could have been adopted
-					log.Warn("batch exceeded sequencer time drift without adopting next origin, and next L1 origin would have been valid")
-=======
-				if batch.Timestamp >= nextOrigin.Time { // check if the next L1 origin could have been adopted
+				if !usingEspresso && batch.Timestamp >= nextOrigin.Time { // check if the next L1 origin could have been adopted
 					log.Info("batch exceeded sequencer time drift without adopting next origin, and next L1 origin would have been valid")
->>>>>>> 9bfaf926
 					return BatchDrop
 				} else {
 					log.Info("continuing with empty batch before late L1 block to preserve L2 time invariant")
@@ -374,7 +354,6 @@
 	}
 }
 
-<<<<<<< HEAD
 // Check that the starting or ending bookend blocks of an Espresso block range surround the given
 // starting or ending timestamp.
 func checkBookends(log log.Logger, timestamp uint64, jst *eth.L2BatchJustification, endpoint windowEndpoint) bool {
@@ -442,8 +421,6 @@
 		next = *jst.Next
 	}
 	return
-=======
-	return BatchAccept
 }
 
 // checkSpanBatch implements SpanBatch validation rule.
@@ -646,5 +623,4 @@
 	}
 
 	return BatchAccept
->>>>>>> 9bfaf926
 }