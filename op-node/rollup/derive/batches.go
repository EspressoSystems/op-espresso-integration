package derive

import (
	"github.com/ethereum-optimism/optimism/op-node/rollup"
	"github.com/ethereum-optimism/optimism/op-service/espresso"
	"github.com/ethereum-optimism/optimism/op-service/eth"
	"github.com/ethereum/go-ethereum/core/types"
	"github.com/ethereum/go-ethereum/log"
)

type BatchWithL1InclusionBlock struct {
	L1InclusionBlock eth.L1BlockRef
	Batch            *BatchData
}

type BatchValidity uint8

const (
	// BatchDrop indicates that the batch is invalid, and will always be in the future, unless we reorg
	BatchDrop = iota
	// BatchAccept indicates that the batch is valid and should be processed
	BatchAccept
	// BatchUndecided indicates we are lacking L1 information until we can proceed batch filtering
	BatchUndecided
	// BatchFuture indicates that the batch may be valid, but cannot be processed yet and should be checked again later
	BatchFuture
)

<<<<<<< HEAD
func CheckBatchEspresso() BatchValidity {
	// TODO: verify batch constraints
	return BatchAccept
=======
func CheckBatchEspresso(cfg *rollup.Config, log log.Logger, l1Blocks []eth.L1BlockRef, l2SafeHead eth.L2BlockRef, batch *BatchWithL1InclusionBlock, hotshot HotShotContractProvider) BatchValidity {
	// First, validate the headers that represent the beginning of the L2 block range of this batch.
	jst := batch.Batch.Justification
	if jst == nil {
		// Espresso blocks must have a justification
		log.Warn("No justification provided, dropping the batch.")
		return BatchDrop
	}
	// Case where the start of the window is the genesis block
	genesisStart := jst.FirstBlockNumber == 0
	var startHeaders []espresso.Header
	var firstBlockHeight uint64

	if genesisStart {
		startHeaders =
			[]espresso.Header{jst.FirstBlock}
		firstBlockHeight = 0
	} else {
		startHeaders =
			[]espresso.Header{jst.PrevBatchLastBlock, jst.FirstBlock}
		firstBlockHeight = jst.FirstBlockNumber - 1
	}

	validHeaders, err := hotshot.verifyHeaders(startHeaders, firstBlockHeight)

	// In the case that the headers aren't available yet (perhaps the validator's L1 client is behind), return BatchFuture so that we can try again later
	// If the headers are available but invalid, drop the batch
	if err != nil {
		log.Warn("Headers unavailable, returning BatchFuture.")
		return BatchFuture
	} else if !validHeaders {
		log.Warn("Headers invalid, dropping the batch.")
		return BatchDrop
	}

	// First, check for cases where it is valid to have any empty batch.
	windowStart := l2SafeHead.Time + cfg.BlockTime
	windowEnd := windowStart + cfg.BlockTime
	payload := jst.Payload
	prevL1Origin := l2SafeHead.L1Origin

	// Ensure that the sequencer did not cheat by choosing a previous block that is within the sequencing window
	// Slightly redundant to the validRange check, but we need this check first to ensure that we don't get incorrect empty batches in the nil cases below
	if jst.FirstBlockNumber != 0 && jst.PrevBatchLastBlock.Timestamp >= windowStart {
		log.Warn("Dropping batch. The previous batch last block cannot be past the start of the sequencing window")
		return BatchDrop
	}

	// If Espresso did not produce any blocks in this window, an empty batch is valid.
	// In this case, the L1 origin must be the same as the previous block.
	if payload == nil && jst.FirstBlock.Timestamp >= windowEnd {
		if uint64(batch.Batch.EpochNum) != prevL1Origin.Number {
			log.Warn("Dropping batch. When HotShot has not seqeuenced anything in the batch window, the L1 origin must be the same as the prior block")
			return BatchDrop
		}
		return BatchAccept
	}

	// An empty batch can also be valid if the L1 origin is too far behind (either due to lag, or because HotShot skipped a block)
	// In this case, the L1 origin must increase by one
	skippedL1Block := jst.FirstBlock.L1Block.Number > prevL1Origin.Number
	if payload == nil && skippedL1Block {
		if uint64(batch.Batch.EpochNum) != prevL1Origin.Number+1 {
			log.Warn("Dropping batch because the L1 origin did not increase by one")
			return BatchDrop
		}
		return BatchAccept
	}

	// At this point, there is no valid reason to have an empty payload
	if payload == nil {
		log.Warn("Dropping batch due to empty payload")
		return BatchDrop
	}

	// Now validate the transactions in the batch
	numBlocks := len(payload.NmtProofs)

	// Validate the headers representing the end of the batch window
	endHeaders :=
		[]espresso.Header{payload.LastBlock, payload.NextBatchFirstBlock}
	validHeaders, err = hotshot.verifyHeaders(endHeaders, jst.FirstBlockNumber+uint64(numBlocks)-1)

	// In the case that the headers aren't available yet (perhaps the validator's L1 client is behind), return BatchFuture so that we can try again later
	// If the headers are available but invalid, drop the batch
	if err != nil {
		log.Warn("Headers unavailable, returning BatchFuture.")
		return BatchFuture
	} else if !validHeaders {
		log.Warn("Headers invalid, dropping the batch.")
		return BatchDrop
	}

	// Check that the range of HotShot blocks fall within the window
	validRange :=
		jst.PrevBatchLastBlock.Timestamp < windowStart &&
			jst.FirstBlock.Timestamp >= windowStart &&
			payload.LastBlock.Timestamp < windowEnd &&
			payload.NextBatchFirstBlock.Timestamp >= windowEnd

	if !validRange {
		log.Warn("Header range invalid, dropping the batch.")
		return BatchDrop
	}

	// Sanity check that the number of NMT proofs is at least 1 if the first and last block in the range are the same,
	// and at least 2 otherwise. This check would redundant to the ValidateBatchTransactions function below if
	// that function weren't mocked.
	var minimumNMTProofs = 1
	if jst.FirstBlock.Timestamp != jst.Payload.LastBlock.Timestamp {
		minimumNMTProofs = 2
	}

	if len(payload.NmtProofs) < minimumNMTProofs {
		log.Warn("Dropping batch, minimum NMT proofs required: ", minimumNMTProofs)
		return BatchDrop
	}

	// Validate the transactions against the NMT proofs
	headers, err := hotshot.getHeadersFromHeight(firstBlockHeight, uint64(len(payload.NmtProofs)))
	if err != nil {
		// If we couldn't fetch headers, try again later
		log.Warn("Headers unavailable, returning BatchFuture.")
		return BatchFuture
	}
	err = espresso.ValidateBatchTransactions(batch.Batch.Transactions, payload.NmtProofs, headers)
	if err != nil {
		log.Warn("Error validating batch transactions, dropping the batch.")
		return BatchDrop
	}

	return BatchAccept

>>>>>>> 8ef5315f
}

// CheckBatch checks if the given batch can be applied on top of the given l2SafeHead, given the contextual L1 blocks the batch was included in.
// The first entry of the l1Blocks should match the origin of the l2SafeHead. One or more consecutive l1Blocks should be provided.
// In case of only a single L1 block, the decision whether a batch is valid may have to stay undecided.
func CheckBatch(cfg *rollup.Config, log log.Logger, l1Blocks []eth.L1BlockRef, l2SafeHead eth.L2BlockRef, batch *BatchWithL1InclusionBlock, usingEspresso bool, hotshot HotShotContractProvider) BatchValidity {
	// add details to the log
	log = log.New(
		"batch_timestamp", batch.Batch.Timestamp,
		"parent_hash", batch.Batch.ParentHash,
		"batch_epoch", batch.Batch.Epoch(),
		"txs", len(batch.Batch.Transactions),
	)
	// sanity check we have consistent inputs
	if len(l1Blocks) == 0 {
		log.Warn("missing L1 block input, cannot proceed with batch checking")
		return BatchUndecided
	}
	epoch := l1Blocks[0]

	nextTimestamp := l2SafeHead.Time + cfg.BlockTime
	if batch.Batch.Timestamp > nextTimestamp {
		log.Trace("received out-of-order batch for future processing after next batch", "next_timestamp", nextTimestamp)
		return BatchFuture
	}
	if batch.Batch.Timestamp < nextTimestamp {
		log.Warn("dropping batch with old timestamp", "min_timestamp", nextTimestamp)
		return BatchDrop
	}

	// dependent on above timestamp check. If the timestamp is correct, then it must build on top of the safe head.
	if batch.Batch.ParentHash != l2SafeHead.Hash {
		log.Warn("ignoring batch with mismatching parent hash", "current_safe_head", l2SafeHead.Hash)
		return BatchDrop
	}

	// Filter out batches that were included too late.
	if uint64(batch.Batch.EpochNum)+cfg.SeqWindowSize < batch.L1InclusionBlock.Number {
		log.Warn("batch was included too late, sequence window expired")
		return BatchDrop
	}

	// Check the L1 origin of the batch
	batchOrigin := epoch
	if uint64(batch.Batch.EpochNum) < epoch.Number {
		log.Warn("dropped batch, epoch is too old", "minimum", epoch.ID())
		// batch epoch too old
		return BatchDrop
	} else if uint64(batch.Batch.EpochNum) == epoch.Number {
		// Batch is sticking to the current epoch, continue.
	} else if uint64(batch.Batch.EpochNum) == epoch.Number+1 {
		// With only 1 l1Block we cannot look at the next L1 Origin.
		// Note: This means that we are unable to determine validity of a batch
		// without more information. In this case we should bail out until we have
		// more information otherwise the eager algorithm may diverge from a non-eager
		// algorithm.
		if len(l1Blocks) < 2 {
			log.Info("eager batch wants to advance epoch, but could not without more L1 blocks", "current_epoch", epoch.ID())
			return BatchUndecided
		}
		batchOrigin = l1Blocks[1]
	} else {
		log.Warn("batch is for future epoch too far ahead, while it has the next timestamp, so it must be invalid", "current_epoch", epoch.ID())
		return BatchDrop
	}

	if batch.Batch.EpochHash != batchOrigin.Hash {
		log.Warn("batch is for different L1 chain, epoch hash does not match", "expected", batchOrigin.ID())
		return BatchDrop
	}

	if batch.Batch.Timestamp < batchOrigin.Time {
		log.Warn("batch timestamp is less than L1 origin timestamp", "l2_timestamp", batch.Batch.Timestamp, "l1_timestamp", batchOrigin.Time, "origin", batchOrigin.ID())
		return BatchDrop
	}

	// Check if we ran out of sequencer time drift
	if max := batchOrigin.Time + cfg.MaxSequencerDrift; batch.Batch.Timestamp > max {
		if len(batch.Batch.Transactions) == 0 {
			// If the sequencer is co-operating by producing an empty batch,
			// then allow the batch if it was the right thing to do to maintain the L2 time >= L1 time invariant.
			// We only check batches that do not advance the epoch, to ensure epoch advancement regardless of time drift is allowed.
			if epoch.Number == batchOrigin.Number {
				if len(l1Blocks) < 2 {
					log.Info("without the next L1 origin we cannot determine yet if this empty batch that exceeds the time drift is still valid")
					return BatchUndecided
				}
				nextOrigin := l1Blocks[1]
				// If Espresso is sequencing, the sequencer cannot adopt the next origin in the case
				// that HotShot failed to sequence any blocks
				if !usingEspresso && batch.Batch.Timestamp >= nextOrigin.Time { // check if the next L1 origin could have been adopted
					log.Info("batch exceeded sequencer time drift without adopting next origin, and next L1 origin would have been valid")
					return BatchDrop
				} else {
					log.Info("continuing with empty batch before late L1 block to preserve L2 time invariant")
				}
			}
		} else {
			// If the sequencer is ignoring the time drift rule, then drop the batch and force an empty batch instead,
			// as the sequencer is not allowed to include anything past this point without moving to the next epoch.
			log.Warn("batch exceeded sequencer time drift, sequencer must adopt new L1 origin to include transactions again", "max_time", max)
			return BatchDrop
		}
	}

	// We can do this check earlier, but it's a more intensive one, so we do this last.
	for i, txBytes := range batch.Batch.Transactions {
		if len(txBytes) == 0 {
			log.Warn("transaction data must not be empty, but found empty tx", "tx_index", i)
			return BatchDrop
		}
		if txBytes[0] == types.DepositTxType {
			log.Warn("sequencers may not embed any deposits into batch data, but found tx that has one", "tx_index", i)
			return BatchDrop
		}
	}
	if usingEspresso {
		return CheckBatchEspresso(cfg, log, l1Blocks, l2SafeHead, batch, hotshot)
	} else {
		return BatchAccept
	}
}<|MERGE_RESOLUTION|>--- conflicted
+++ resolved
@@ -26,11 +26,6 @@
 	BatchFuture
 )
 
-<<<<<<< HEAD
-func CheckBatchEspresso() BatchValidity {
-	// TODO: verify batch constraints
-	return BatchAccept
-=======
 func CheckBatchEspresso(cfg *rollup.Config, log log.Logger, l1Blocks []eth.L1BlockRef, l2SafeHead eth.L2BlockRef, batch *BatchWithL1InclusionBlock, hotshot HotShotContractProvider) BatchValidity {
 	// First, validate the headers that represent the beginning of the L2 block range of this batch.
 	jst := batch.Batch.Justification
@@ -91,7 +86,7 @@
 
 	// An empty batch can also be valid if the L1 origin is too far behind (either due to lag, or because HotShot skipped a block)
 	// In this case, the L1 origin must increase by one
-	skippedL1Block := jst.FirstBlock.L1Block.Number > prevL1Origin.Number
+	skippedL1Block := jst.FirstBlock.L1Head > prevL1Origin.Number
 	if payload == nil && skippedL1Block {
 		if uint64(batch.Batch.EpochNum) != prevL1Origin.Number+1 {
 			log.Warn("Dropping batch because the L1 origin did not increase by one")
@@ -164,7 +159,6 @@
 
 	return BatchAccept
 
->>>>>>> 8ef5315f
 }
 
 // CheckBatch checks if the given batch can be applied on top of the given l2SafeHead, given the contextual L1 blocks the batch was included in.
