--- conflicted
+++ resolved
@@ -59,7 +59,6 @@
 		// L1 block to be produced, so just reuse the previous L1 origin.
 		return prev.Number
 	}
-<<<<<<< HEAD
 	// Constraint 3: the L1 origin is too old.
 	if suggested.Time+cfg.MaxSequencerDrift < windowStart {
 		// Again, we have no explicit indication that new L1 blocks are ready, but here we are
@@ -67,19 +66,6 @@
 		// next L1 origin is available, but if the chosen L1 origin is this old, it is likely that a
 		// new L1 block is available and Espresso just hasn't seen it yet for some reason.
 		return prev.Number + 1
-=======
-
-	validHeaders, err := hotshot.VerifyHeaders(startHeaders, firstBlockHeight)
-
-	// In the case that the headers aren't available yet (perhaps the validator's L1 client is behind), return BatchFuture so that we can try again later
-	// If the headers are available but invalid, drop the batch
-	if err != nil {
-		log.Warn("Headers unavailable, returning BatchUndecided.")
-		return BatchUndecided
-	} else if !validHeaders {
-		log.Warn("Headers invalid, dropping the batch.")
-		return BatchDrop
->>>>>>> 84929e35
 	}
 	// Constraint 4: the L1 origin must not be newer than the L2 batch.
 	if suggested.Time > windowStart {
@@ -107,7 +93,6 @@
 		return BatchDrop
 	}
 
-<<<<<<< HEAD
 	// First, check that the headers provided by the justification match those in the sequencer
 	// contract. Compute their commitments which we can compare to the sequencer contract.
 	firstComm := jst.From
@@ -122,18 +107,6 @@
 	comms = append(comms, jst.Next.Commit())
 	// Compare to the authenticated commitments from the contract.
 	validComms, err := l1.VerifyCommitments(firstComm, comms)
-=======
-	// Now validate the transactions in the batch
-	numBlocks := len(payload.NmtProofs)
-
-	// Validate the headers representing the end of the batch window
-	endHeaders :=
-		[]espresso.Header{payload.LastBlock, payload.NextBatchFirstBlock}
-	validHeaders, err = hotshot.VerifyHeaders(endHeaders, jst.FirstBlockNumber+uint64(numBlocks)-1)
-
-	// In the case that the headers aren't available yet (perhaps the validator's L1 client is behind), return BatchFuture so that we can try again later
-	// If the headers are available but invalid, drop the batch
->>>>>>> 84929e35
 	if err != nil {
 		// If we can't read the expected commitments for some reason (maybe they haven't been sent
 		// to the sequencer contract yet, or maybe our connection to the L1 is down) try again
@@ -142,7 +115,7 @@
 		return BatchUndecided
 	}
 	if !validComms {
-		log.Warn("dropping batch because headers do not match contract")
+		log.Warn("dropping batch because headers do not match contract", "first", firstComm, "count", len(comms))
 		return BatchDrop
 	}
 
@@ -157,7 +130,6 @@
 		return BatchDrop
 	}
 
-<<<<<<< HEAD
 	// The Espresso data in the justification is good. Check that the L2 batch is correctly derived
 	// from the Espresso blocks. First, the L1 origin:
 	suggestedL1Origin, err := l1.L1BlockRefByNumber(context.Background(), jst.Next.L1Head)
@@ -172,18 +144,6 @@
 	if expectedL1Origin != actualL1Origin {
 		log.Warn("dropping batch because L1 origin was not set correctly",
 			"suggested", jst.Next.L1Head, "expected", expectedL1Origin, "actual", actualL1Origin)
-=======
-	// Validate the transactions against the NMT proofs
-	comms, err := hotshot.GetCommitmentsFromHeight(firstBlockHeight, uint64(len(payload.NmtProofs)))
-	if err != nil {
-		// If we couldn't fetch headers, try again later
-		log.Warn("Headers unavailable, returning BatchUndecided.")
-		return BatchUndecided
-	}
-	err = espresso.ValidateBatchTransactions(batch.Batch.Transactions, payload.NmtProofs, comms)
-	if err != nil {
-		log.Warn("Error validating batch transactions, dropping the batch.")
->>>>>>> 84929e35
 		return BatchDrop
 	}
 	// Fetch details for the actual L1 origin.
@@ -231,6 +191,7 @@
 	// add details to the log
 	log = log.New(
 		"batch_timestamp", batch.Batch.Timestamp,
+		"parent_number", l2SafeHead.Number,
 		"parent_hash", batch.Batch.ParentHash,
 		"batch_epoch", batch.Batch.Epoch(),
 		"txs", len(batch.Batch.Transactions),
