--- conflicted
+++ resolved
@@ -69,12 +69,8 @@
 			info := testCase.mkInfo(rng)
 			l1Cfg := testCase.mkL1Cfg(rng, info)
 			seqNr := testCase.seqNr(rng)
-<<<<<<< HEAD
 			justification := testutils.RandomL2BatchJustification(rng)
-			depTx, err := L1InfoDeposit(seqNr, info, l1Cfg, justification, false)
-=======
-			depTx, err := L1InfoDeposit(&rollupCfg, l1Cfg, seqNr, info, 0)
->>>>>>> 4309094e
+			depTx, err := L1InfoDeposit(&rollupCfg, l1Cfg, seqNr, info, 0, justification)
 			require.NoError(t, err)
 			res, err := L1BlockInfoFromBytes(&rollupCfg, info.Time(), depTx.Data)
 			require.NoError(t, err, "expected valid deposit info")
@@ -105,12 +101,8 @@
 	t.Run("invalid selector", func(t *testing.T) {
 		rng := rand.New(rand.NewSource(1234))
 		info := testutils.MakeBlockInfo(nil)(rng)
-<<<<<<< HEAD
 		justification := testutils.RandomL2BatchJustification(rng)
-		depTx, err := L1InfoDeposit(randomSeqNr(rng), info, randomL1Cfg(rng, info), justification, false)
-=======
-		depTx, err := L1InfoDeposit(&rollupCfg, randomL1Cfg(rng, info), randomSeqNr(rng), info, 0)
->>>>>>> 4309094e
+		depTx, err := L1InfoDeposit(&rollupCfg, randomL1Cfg(rng, info), randomSeqNr(rng), info, 0, justification)
 		require.NoError(t, err)
 		_, err = crand.Read(depTx.Data[0:4])
 		require.NoError(t, err)
@@ -120,15 +112,12 @@
 	t.Run("regolith", func(t *testing.T) {
 		rng := rand.New(rand.NewSource(1234))
 		info := testutils.MakeBlockInfo(nil)(rng)
-<<<<<<< HEAD
 		justification := testutils.RandomL2BatchJustification(rng)
-		depTx, err := L1InfoDeposit(randomSeqNr(rng), info, randomL1Cfg(rng, info), justification, true)
-=======
 		zero := uint64(0)
 		rollupCfg := rollup.Config{
 			RegolithTime: &zero,
 		}
-		depTx, err := L1InfoDeposit(&rollupCfg, randomL1Cfg(rng, info), randomSeqNr(rng), info, 0)
+		depTx, err := L1InfoDeposit(&rollupCfg, randomL1Cfg(rng, info), randomSeqNr(rng), info, 0, justification)
 		require.NoError(t, err)
 		require.False(t, depTx.IsSystemTransaction)
 		require.Equal(t, depTx.Gas, uint64(RegolithSystemTxGas))
@@ -136,46 +125,45 @@
 	t.Run("ecotone", func(t *testing.T) {
 		rng := rand.New(rand.NewSource(1234))
 		info := testutils.MakeBlockInfo(nil)(rng)
+		justification := testutils.RandomL2BatchJustification(rng)
 		zero := uint64(0)
 		rollupCfg := rollup.Config{
 			RegolithTime: &zero,
 			EcotoneTime:  &zero,
 		}
-		depTx, err := L1InfoDeposit(&rollupCfg, randomL1Cfg(rng, info), randomSeqNr(rng), info, 1)
+		depTx, err := L1InfoDeposit(&rollupCfg, randomL1Cfg(rng, info), randomSeqNr(rng), info, 1, justification)
 		require.NoError(t, err)
 		require.False(t, depTx.IsSystemTransaction)
 		require.Equal(t, depTx.Gas, uint64(RegolithSystemTxGas))
-		require.Equal(t, L1InfoEcotoneLen, len(depTx.Data))
 	})
 	t.Run("first-block ecotone", func(t *testing.T) {
 		rng := rand.New(rand.NewSource(1234))
 		info := testutils.MakeBlockInfo(nil)(rng)
+		justification := testutils.RandomL2BatchJustification(rng)
 		zero := uint64(2)
 		rollupCfg := rollup.Config{
 			RegolithTime: &zero,
 			EcotoneTime:  &zero,
 			BlockTime:    2,
 		}
-		depTx, err := L1InfoDeposit(&rollupCfg, randomL1Cfg(rng, info), randomSeqNr(rng), info, 2)
+		depTx, err := L1InfoDeposit(&rollupCfg, randomL1Cfg(rng, info), randomSeqNr(rng), info, 2, justification)
 		require.NoError(t, err)
 		require.False(t, depTx.IsSystemTransaction)
 		require.Equal(t, depTx.Gas, uint64(RegolithSystemTxGas))
-		require.Equal(t, L1InfoBedrockLen, len(depTx.Data))
 	})
 	t.Run("genesis-block ecotone", func(t *testing.T) {
 		rng := rand.New(rand.NewSource(1234))
 		info := testutils.MakeBlockInfo(nil)(rng)
+		justification := testutils.RandomL2BatchJustification(rng)
 		zero := uint64(0)
 		rollupCfg := rollup.Config{
 			RegolithTime: &zero,
 			EcotoneTime:  &zero,
 			BlockTime:    2,
 		}
-		depTx, err := L1InfoDeposit(&rollupCfg, randomL1Cfg(rng, info), randomSeqNr(rng), info, 0)
->>>>>>> 4309094e
+		depTx, err := L1InfoDeposit(&rollupCfg, randomL1Cfg(rng, info), randomSeqNr(rng), info, 0, justification)
 		require.NoError(t, err)
 		require.False(t, depTx.IsSystemTransaction)
 		require.Equal(t, depTx.Gas, uint64(RegolithSystemTxGas))
-		require.Equal(t, L1InfoEcotoneLen, len(depTx.Data))
 	})
 }