package derive

import (
	"context"
	"errors"
	"fmt"
	"io"

	"github.com/ethereum/go-ethereum/log"

	"github.com/ethereum-optimism/optimism/op-node/rollup"
	"github.com/ethereum-optimism/optimism/op-service/eth"
)

// The batch queue is responsible for ordering unordered batches & generating empty batches
// when the sequence window has passed. This is a very stateful stage.
//
// It receives batches that are tagged with the L1 Inclusion block of the batch. It only considers
// batches that are inside the sequencing window of a specific L1 Origin.
// It tries to eagerly pull batches based on the current L2 safe head.
// Otherwise it filters/creates an entire epoch's worth of batches at once.
//
// This stage tracks a range of L1 blocks with the assumption that all batches with an L1 inclusion
// block inside that range have been added to the stage by the time that it attempts to advance a
// full epoch.
//
// It is internally responsible for making sure that batches with L1 inclusions block outside it's
// working range are not considered or pruned.

type NextBatchProvider interface {
	Origin() eth.L1BlockRef
	NextBatch(ctx context.Context) (*BatchData, error)
}

<<<<<<< HEAD
=======
type HotShotContractProvider interface {
	// Verifies a sequence of consecutive headers against the HotShot contract
	// The bool indiciates whether header verification was successful, while the error
	// Represents an error encountered attempting to fetch the contract headers themselves (e.g. if the headers are unavailable)
	verifyHeaders(headers []espresso.Header, firstHeight uint64) (bool, error)

	// Returns a sequence of consecutive HotShot headers from a given height
	getHeadersFromHeight(firstHeight uint64, numHeaders uint64) ([]espresso.Header, error)
}

// Dummy `HotShotContractProvider` that always succeeds to enable testing.
// TODO Delete this and replace it with a real implementation.
// https://github.com/EspressoSystems/op-espresso-integration/issues/50
type FakeHotShot struct {
}

func (*FakeHotShot) verifyHeaders(headers []espresso.Header, firstHeight uint64) (bool, error) {
	return true, nil
}

func (*FakeHotShot) getHeadersFromHeight(firstHeight uint64, numHeaders uint64) ([]espresso.Header, error) {
	return make([]espresso.Header, numHeaders), nil
}

>>>>>>> a7196888
// BatchQueue contains a set of batches for every L1 block.
// L1 blocks are contiguous and this does not support reorgs.
type BatchQueue struct {
	log    log.Logger
	config *rollup.Config
	prev   NextBatchProvider
	origin eth.L1BlockRef

	l1Blocks []eth.L1BlockRef

	// batches in order of when we've first seen them, grouped by L2 timestamp
	batches map[uint64][]*BatchWithL1InclusionBlock

	hotshot HotShotContractProvider
}

// NewBatchQueue creates a BatchQueue, which should be Reset(origin) before use.
func NewBatchQueue(log log.Logger, cfg *rollup.Config, prev NextBatchProvider, hotshot HotShotContractProvider) *BatchQueue {
	return &BatchQueue{
		log:     log,
		config:  cfg,
		prev:    prev,
		hotshot: &FakeHotShot{},
	}
}

func (bq *BatchQueue) Origin() eth.L1BlockRef {
	return bq.prev.Origin()
}

func (bq *BatchQueue) NextBatch(ctx context.Context, safeL2Head eth.L2BlockRef, usingEspresso bool) (*BatchData, error) {
	// Note: We use the origin that we will have to determine if it's behind. This is important
	// because it's the future origin that gets saved into the l1Blocks array.
	// We always update the origin of this stage if it is not the same so after the update code
	// runs, this is consistent.
	originBehind := bq.prev.Origin().Number < safeL2Head.L1Origin.Number

	// Advance origin if needed
	// Note: The entire pipeline has the same origin
	// We just don't accept batches prior to the L1 origin of the L2 safe head
	if bq.origin != bq.prev.Origin() {
		bq.origin = bq.prev.Origin()
		if !originBehind {
			bq.l1Blocks = append(bq.l1Blocks, bq.origin)
		} else {
			// This is to handle the special case of startup. At startup we call Reset & include
			// the L1 origin. That is the only time where immediately after `Reset` is called
			// originBehind is false.
			bq.l1Blocks = bq.l1Blocks[:0]
		}
		bq.log.Info("Advancing bq origin", "origin", bq.origin, "originBehind", originBehind)
	}

	// Load more data into the batch queue
	outOfData := false
	if batch, err := bq.prev.NextBatch(ctx); err == io.EOF {
		outOfData = true
	} else if err != nil {
		return nil, err
	} else if !originBehind {
		bq.AddBatch(batch, safeL2Head, usingEspresso)
	}

	// Skip adding data unless we are up to date with the origin, but do fully
	// empty the previous stages
	if originBehind {
		if outOfData {
			return nil, io.EOF
		} else {
			return nil, NotEnoughData
		}
	}

	// Finally attempt to derive more batches
	batch, err := bq.deriveNextBatch(ctx, outOfData, safeL2Head, usingEspresso)
	if err == io.EOF && outOfData {
		return nil, io.EOF
	} else if err == io.EOF {
		return nil, NotEnoughData
	} else if err != nil {
		return nil, err
	}
	return batch, nil
}

func (bq *BatchQueue) Reset(ctx context.Context, base eth.L1BlockRef, _ eth.SystemConfig) error {
	// Copy over the Origin from the next stage
	// It is set in the engine queue (two stages away) such that the L2 Safe Head origin is the progress
	bq.origin = base
	bq.batches = make(map[uint64][]*BatchWithL1InclusionBlock)
	// Include the new origin as an origin to build on
	// Note: This is only for the initialization case. During normal resets we will later
	// throw out this block.
	bq.l1Blocks = bq.l1Blocks[:0]
	bq.l1Blocks = append(bq.l1Blocks, base)
	return io.EOF
}

func (bq *BatchQueue) AddBatch(batch *BatchData, l2SafeHead eth.L2BlockRef, usingEspresso bool) {
	if len(bq.l1Blocks) == 0 {
		panic(fmt.Errorf("cannot add batch with timestamp %d, no origin was prepared", batch.Timestamp))
	}
	data := BatchWithL1InclusionBlock{
		L1InclusionBlock: bq.origin,
		Batch:            batch,
	}
	validity := CheckBatch(bq.config, bq.log, bq.l1Blocks, l2SafeHead, &data, usingEspresso, bq.hotshot)
	if validity == BatchDrop {
		return // if we do drop the batch, CheckBatch will log the drop reason with WARN level.
	}
	bq.log.Debug("Adding batch", "batch_timestamp", batch.Timestamp, "parent_hash", batch.ParentHash, "batch_epoch", batch.Epoch(), "txs", len(batch.Transactions))
	bq.batches[batch.Timestamp] = append(bq.batches[batch.Timestamp], &data)
}

// deriveNextBatch derives the next batch to apply on top of the current L2 safe head,
// following the validity rules imposed on consecutive batches,
// based on currently available buffered batch and L1 origin information.
// If no batch can be derived yet, then (nil, io.EOF) is returned.
func (bq *BatchQueue) deriveNextBatch(ctx context.Context, outOfData bool, l2SafeHead eth.L2BlockRef, usingEspresso bool) (*BatchData, error) {
	if len(bq.l1Blocks) == 0 {
		return nil, NewCriticalError(errors.New("cannot derive next batch, no origin was prepared"))
	}
	epoch := bq.l1Blocks[0]
	bq.log.Trace("Deriving the next batch", "epoch", epoch, "l2SafeHead", l2SafeHead, "outOfData", outOfData)

	// Note: epoch origin can now be one block ahead of the L2 Safe Head
	// This is in the case where we auto generate all batches in an epoch & advance the epoch
	// but don't advance the L2 Safe Head's epoch
	if l2SafeHead.L1Origin != epoch.ID() && l2SafeHead.L1Origin.Number != epoch.Number-1 {
		return nil, NewResetError(fmt.Errorf("buffered L1 chain epoch %s in batch queue does not match safe head origin %s", epoch, l2SafeHead.L1Origin))
	}

	// Find the first-seen batch that matches all validity conditions.
	// We may not have sufficient information to proceed filtering, and then we stop.
	// There may be none: in that case we force-create an empty batch
	nextTimestamp := l2SafeHead.Time + bq.config.BlockTime
	var nextBatch *BatchWithL1InclusionBlock

	// Go over all batches, in order of inclusion, and find the first batch we can accept.
	// We filter in-place by only remembering the batches that may be processed in the future, or those we are undecided on.
	var remaining []*BatchWithL1InclusionBlock
	candidates := bq.batches[nextTimestamp]
batchLoop:
	for i, batch := range candidates {
		validity := CheckBatch(bq.config, bq.log.New("batch_index", i), bq.l1Blocks, l2SafeHead, batch, usingEspresso, bq.hotshot)
		switch validity {
		case BatchFuture:
			return nil, NewCriticalError(fmt.Errorf("found batch with timestamp %d marked as future batch, but expected timestamp %d", batch.Batch.Timestamp, nextTimestamp))
		case BatchDrop:
			bq.log.Warn("dropping batch",
				"batch_timestamp", batch.Batch.Timestamp,
				"parent_hash", batch.Batch.ParentHash,
				"batch_epoch", batch.Batch.Epoch(),
				"txs", len(batch.Batch.Transactions),
				"l2_safe_head", l2SafeHead.ID(),
				"l2_safe_head_time", l2SafeHead.Time,
			)
			continue
		case BatchAccept:
			nextBatch = batch
			// don't keep the current batch in the remaining items since we are processing it now,
			// but retain every batch we didn't get to yet.
			remaining = append(remaining, candidates[i+1:]...)
			break batchLoop
		case BatchUndecided:
			remaining = append(remaining, batch)
			bq.batches[nextTimestamp] = remaining
			return nil, io.EOF
		default:
			return nil, NewCriticalError(fmt.Errorf("unknown batch validity type: %d", validity))
		}
	}
	// clean up if we remove the final batch for this timestamp
	if len(remaining) == 0 {
		delete(bq.batches, nextTimestamp)
	} else {
		bq.batches[nextTimestamp] = remaining
	}

	if nextBatch != nil {
		// advance epoch if necessary
		if nextBatch.Batch.EpochNum == rollup.Epoch(epoch.Number)+1 {
			bq.l1Blocks = bq.l1Blocks[1:]
		}
		bq.log.Info("Found next batch", "epoch", epoch, "batch_epoch", nextBatch.Batch.EpochNum, "batch_timestamp", nextBatch.Batch.Timestamp)
		return nextBatch.Batch, nil
	}

	// If the current epoch is too old compared to the L1 block we are at,
	// i.e. if the sequence window expired, we create empty batches for the current epoch
	expiryEpoch := epoch.Number + bq.config.SeqWindowSize
	forceEmptyBatches := (expiryEpoch == bq.origin.Number && outOfData) || expiryEpoch < bq.origin.Number
	firstOfEpoch := epoch.Number == l2SafeHead.L1Origin.Number+1

	bq.log.Trace("Potentially generating an empty batch",
		"expiryEpoch", expiryEpoch, "forceEmptyBatches", forceEmptyBatches, "nextTimestamp", nextTimestamp,
		"epoch_time", epoch.Time, "len_l1_blocks", len(bq.l1Blocks), "firstOfEpoch", firstOfEpoch)

	if !forceEmptyBatches {
		// sequence window did not expire yet, still room to receive batches for the current epoch,
		// no need to force-create empty batch(es) towards the next epoch yet.
		return nil, io.EOF
	}
	if len(bq.l1Blocks) < 2 {
		// need next L1 block to proceed towards
		return nil, io.EOF
	}

	nextEpoch := bq.l1Blocks[1]
	// Fill with empty L2 blocks of the same epoch until we meet the time of the next L1 origin,
	// to preserve that L2 time >= L1 time. If this is the first block of the epoch, always generate a
	// batch to ensure that we at least have one batch per epoch.
	if nextTimestamp < nextEpoch.Time || firstOfEpoch {
		bq.log.Info("Generating next batch", "epoch", epoch, "timestamp", nextTimestamp)
		return &BatchData{
			BatchV2{
				BatchV1: BatchV1{
					ParentHash:   l2SafeHead.Hash,
					EpochNum:     rollup.Epoch(epoch.Number),
					EpochHash:    epoch.Hash,
					Timestamp:    nextTimestamp,
					Transactions: nil,
				},
				Justification: nil,
			},
		}, nil
	}

	// At this point we have auto generated every batch for the current epoch
	// that we can, so we can advance to the next epoch.
	bq.log.Trace("Advancing internal L1 blocks", "next_timestamp", nextTimestamp, "next_epoch_time", nextEpoch.Time)
	bq.l1Blocks = bq.l1Blocks[1:]
	return nil, io.EOF
}<|MERGE_RESOLUTION|>--- conflicted
+++ resolved
@@ -32,33 +32,6 @@
 	NextBatch(ctx context.Context) (*BatchData, error)
 }
 
-<<<<<<< HEAD
-=======
-type HotShotContractProvider interface {
-	// Verifies a sequence of consecutive headers against the HotShot contract
-	// The bool indiciates whether header verification was successful, while the error
-	// Represents an error encountered attempting to fetch the contract headers themselves (e.g. if the headers are unavailable)
-	verifyHeaders(headers []espresso.Header, firstHeight uint64) (bool, error)
-
-	// Returns a sequence of consecutive HotShot headers from a given height
-	getHeadersFromHeight(firstHeight uint64, numHeaders uint64) ([]espresso.Header, error)
-}
-
-// Dummy `HotShotContractProvider` that always succeeds to enable testing.
-// TODO Delete this and replace it with a real implementation.
-// https://github.com/EspressoSystems/op-espresso-integration/issues/50
-type FakeHotShot struct {
-}
-
-func (*FakeHotShot) verifyHeaders(headers []espresso.Header, firstHeight uint64) (bool, error) {
-	return true, nil
-}
-
-func (*FakeHotShot) getHeadersFromHeight(firstHeight uint64, numHeaders uint64) ([]espresso.Header, error) {
-	return make([]espresso.Header, numHeaders), nil
-}
-
->>>>>>> a7196888
 // BatchQueue contains a set of batches for every L1 block.
 // L1 blocks are contiguous and this does not support reorgs.
 type BatchQueue struct {
@@ -81,7 +54,7 @@
 		log:     log,
 		config:  cfg,
 		prev:    prev,
-		hotshot: &FakeHotShot{},
+		hotshot: hotshot,
 	}
 }
 
