--- conflicted
+++ resolved
@@ -32,33 +32,6 @@
 	NextBatch(ctx context.Context) (*BatchData, error)
 }
 
-<<<<<<< HEAD
-type HotShotContractProvider interface {
-	// Verifies that a sequence of consecutive Espresso commitments matches a trusted sequence.
-	// Returns a boolean indicating whether the commitments match the trusted sequence and nil error
-	// if able to successfully verify the commitments. If for any reason the authenticity of the
-	// commitments cannot be determined, a non-nil error is returned.
-	VerifyCommitments(firstHeight uint64, comms []espresso.Commitment) (bool, error)
-}
-
-type EspressoL1Provider interface {
-	HotShotContractProvider
-	L1BlockRefByNumberFetcher
-}
-
-// Dummy `HotShotContractProvider` that always succeeds to enable testing.
-// TODO Delete this and replace it with a real implementation.
-// https://github.com/EspressoSystems/op-espresso-integration/issues/50
-type FakeHotShot struct {
-	L1BlockRefByNumberFetcher
-}
-
-func (*FakeHotShot) VerifyCommitments(firstHeight uint64, comms []espresso.Commitment) (bool, error) {
-	return true, nil
-}
-
-=======
->>>>>>> 84929e35
 // BatchQueue contains a set of batches for every L1 block.
 // L1 blocks are contiguous and this does not support reorgs.
 type BatchQueue struct {
@@ -76,21 +49,12 @@
 }
 
 // NewBatchQueue creates a BatchQueue, which should be Reset(origin) before use.
-<<<<<<< HEAD
 func NewBatchQueue(log log.Logger, cfg *rollup.Config, prev NextBatchProvider, l1 EspressoL1Provider) *BatchQueue {
 	return &BatchQueue{
 		log:    log,
 		config: cfg,
 		prev:   prev,
 		l1:     l1,
-=======
-func NewBatchQueue(log log.Logger, cfg *rollup.Config, prev NextBatchProvider, hotshot HotShotContractProvider) *BatchQueue {
-	return &BatchQueue{
-		log:     log,
-		config:  cfg,
-		prev:    prev,
-		hotshot: hotshot,
->>>>>>> 84929e35
 	}
 }
 
