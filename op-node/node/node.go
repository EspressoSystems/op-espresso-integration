--- conflicted
+++ resolved
@@ -371,35 +371,16 @@
 		return err
 	}
 
-<<<<<<< HEAD
 	var espresso *espressoClient.Client
 	if cfg.EspressoUrl != "" {
 		espresso = espressoClient.NewClient(n.log, cfg.EspressoUrl)
 	}
 
-	n.l2Driver = driver.NewDriver(&cfg.Driver, &cfg.Rollup, n.l2Source, n.l1Source, espresso, n, n, n.log, snapshotLog, n.metrics, cfg.ConfigPersistence, &cfg.Sync)
-
-	return nil
-}
-
-func (n *OpNode) initRPCSync(ctx context.Context, cfg *Config) error {
-	rpcSyncClient, rpcCfg, err := cfg.L2Sync.Setup(ctx, n.log, &cfg.Rollup)
-	if err != nil {
-		return fmt.Errorf("failed to setup L2 execution-engine RPC client for backup sync: %w", err)
-	}
-	if rpcSyncClient == nil { // if no RPC client is configured to sync from, then don't add the RPC sync client
-		return nil
-	}
-	syncClient, err := sources.NewSyncClient(n.OnUnsafeL2Payload, rpcSyncClient, n.log, n.metrics.L2SourceCache, rpcCfg)
-	if err != nil {
-		return fmt.Errorf("failed to create sync client: %w", err)
-=======
 	var sequencerConductor conductor.SequencerConductor = &conductor.NoOpConductor{}
 	if cfg.ConductorEnabled {
 		sequencerConductor = NewConductorClient(cfg, n.log, n.metrics)
->>>>>>> 4309094e
-	}
-	n.l2Driver = driver.NewDriver(&cfg.Driver, &cfg.Rollup, n.l2Source, n.l1Source, n.beacon, n, n, n.log, snapshotLog, n.metrics, cfg.ConfigPersistence, &cfg.Sync, sequencerConductor)
+	}
+	n.l2Driver = driver.NewDriver(&cfg.Driver, &cfg.Rollup, n.l2Source, n.l1Source, espresso, n.beacon, n, n, n.log, snapshotLog, n.metrics, cfg.ConfigPersistence, &cfg.Sync, sequencerConductor)
 
 	return nil
 }
