package testutils

import (
	"crypto/ecdsa"
	"fmt"
	"math/big"
	"math/rand"

	"github.com/ethereum-optimism/optimism/op-service/espresso"
	"github.com/ethereum-optimism/optimism/op-service/eth"
	"github.com/ethereum/go-ethereum/common"
	"github.com/ethereum/go-ethereum/core/types"
	"github.com/ethereum/go-ethereum/crypto"
	"github.com/ethereum/go-ethereum/params"
	"github.com/ethereum/go-ethereum/trie"
)

func RandomBool(rng *rand.Rand) bool {
	if b := rng.Intn(2); b == 0 {
		return false
	}
	return true
}

func RandomHash(rng *rand.Rand) (out common.Hash) {
	rng.Read(out[:])
	return
}

func RandomAddress(rng *rand.Rand) (out common.Address) {
	rng.Read(out[:])
	return
}

func RandomETH(rng *rand.Rand, max int64) *big.Int {
	x := big.NewInt(rng.Int63n(max))
	x = new(big.Int).Mul(x, big.NewInt(1e18))
	return x
}

func RandomKey() *ecdsa.PrivateKey {
	key, err := crypto.GenerateKey()
	if err != nil {
		panic("couldn't generate key: " + err.Error())
	}
	return key
}

func RandomData(rng *rand.Rand, size int) []byte {
	out := make([]byte, size)
	rng.Read(out)
	return out
}

func RandomBlockID(rng *rand.Rand) eth.BlockID {
	return eth.BlockID{
		Hash:   RandomHash(rng),
		Number: rng.Uint64() & ((1 << 50) - 1), // be json friendly
	}
}

func RandomBlockRef(rng *rand.Rand) eth.L1BlockRef {
	return eth.L1BlockRef{
		Hash:       RandomHash(rng),
		Number:     rng.Uint64(),
		ParentHash: RandomHash(rng),
		Time:       rng.Uint64(),
	}
}

func NextRandomRef(rng *rand.Rand, parent eth.L1BlockRef) eth.L1BlockRef {
	return eth.L1BlockRef{
		Hash:       RandomHash(rng),
		Number:     parent.Number + 1,
		ParentHash: parent.Hash,
		Time:       parent.Time + uint64(rng.Intn(100)),
	}
}

func RandomL2BlockRef(rng *rand.Rand) eth.L2BlockRef {
	return eth.L2BlockRef{
		Hash:           RandomHash(rng),
		Number:         rng.Uint64(),
		ParentHash:     RandomHash(rng),
		Time:           rng.Uint64(),
		L1Origin:       RandomBlockID(rng),
		SequenceNumber: rng.Uint64(),
	}
}

func NextRandomL2Ref(rng *rand.Rand, l2BlockTime uint64, parent eth.L2BlockRef, origin eth.BlockID) eth.L2BlockRef {
	seq := parent.SequenceNumber + 1
	if parent.L1Origin != origin {
		seq = 0
	}
	return eth.L2BlockRef{
		Hash:           RandomHash(rng),
		Number:         parent.Number + 1,
		ParentHash:     parent.Hash,
		Time:           parent.Time + l2BlockTime,
		L1Origin:       eth.BlockID{},
		SequenceNumber: seq,
	}
}

// InsecureRandomKey returns a random private key from a limited set of keys.
// Output is deterministic when the supplied rng generates the same random sequence.
func InsecureRandomKey(rng *rand.Rand) *ecdsa.PrivateKey {
	idx := rng.Intn(len(randomEcdsaKeys))
	key, err := crypto.ToECDSA(common.Hex2Bytes(randomEcdsaKeys[idx]))
	if err != nil {
		// Should never happen because the list of keys is hard coded and known to be valid.
		panic(fmt.Errorf("invalid pre-generated ecdsa key at index %v: %w", idx, err))
	}
	return key
}

func RandomLog(rng *rand.Rand) *types.Log {
	topics := make([]common.Hash, rng.Intn(3))
	for i := 0; i < len(topics); i++ {
		topics[i] = RandomHash(rng)
	}
	return &types.Log{
		Address:     RandomAddress(rng),
		Topics:      topics,
		Data:        RandomData(rng, rng.Intn(1000)),
		BlockNumber: 0,
		TxHash:      common.Hash{},
		TxIndex:     0,
		BlockHash:   common.Hash{},
		Index:       0,
		Removed:     false,
	}
}

func RandomTo(rng *rand.Rand) *common.Address {
	if rng.Intn(2) == 0 {
		return nil
	}
	to := RandomAddress(rng)
	return &to
}

func RandomTx(rng *rand.Rand, baseFee *big.Int, signer types.Signer) *types.Transaction {
	gas := params.TxGas + uint64(rng.Int63n(2_000_000))
	key := InsecureRandomKey(rng)
	tip := big.NewInt(rng.Int63n(10 * params.GWei))
	tx, err := types.SignNewTx(key, signer, &types.DynamicFeeTx{
		ChainID:    signer.ChainID(),
		Nonce:      rng.Uint64(),
		GasTipCap:  tip,
		GasFeeCap:  new(big.Int).Add(baseFee, tip),
		Gas:        gas,
		To:         RandomTo(rng),
		Value:      RandomETH(rng, 10),
		Data:       RandomData(rng, rng.Intn(1000)),
		AccessList: nil,
	})
	if err != nil {
		panic(err)
	}
	return tx
}

func RandomReceipt(rng *rand.Rand, signer types.Signer, tx *types.Transaction, txIndex uint64, cumulativeGasUsed uint64) *types.Receipt {
	gasUsed := params.TxGas + uint64(rng.Int63n(int64(tx.Gas()-params.TxGas+1)))
	logs := make([]*types.Log, rng.Intn(10))
	for i := range logs {
		logs[i] = RandomLog(rng)
	}
	var contractAddr common.Address
	if tx.To() == nil {
		sender, err := signer.Sender(tx)
		if err != nil {
			panic(err)
		}
		contractAddr = crypto.CreateAddress(sender, tx.Nonce())
	}
	return &types.Receipt{
		Type:              tx.Type(),
		Status:            uint64(rng.Intn(2)),
		CumulativeGasUsed: cumulativeGasUsed + gasUsed,
		Bloom:             types.Bloom{},
		Logs:              logs,
		TxHash:            tx.Hash(),
		ContractAddress:   contractAddr,
		GasUsed:           gasUsed,
		TransactionIndex:  uint(txIndex),
	}
}

func RandomHeader(rng *rand.Rand) *types.Header {
	return &types.Header{
		ParentHash:  RandomHash(rng),
		UncleHash:   types.EmptyUncleHash,
		Coinbase:    RandomAddress(rng),
		Root:        RandomHash(rng),
		TxHash:      types.EmptyRootHash,
		ReceiptHash: types.EmptyRootHash,
		Bloom:       types.Bloom{},
		Difficulty:  big.NewInt(0),
		Number:      big.NewInt(1 + rng.Int63n(100_000_000)),
		GasLimit:    0,
		GasUsed:     0,
		Time:        uint64(rng.Int63n(2_000_000_000)),
		Extra:       RandomData(rng, rng.Intn(33)),
		MixDigest:   common.Hash{},
		Nonce:       types.BlockNonce{},
		BaseFee:     big.NewInt(rng.Int63n(300_000_000_000)),
	}
}

func RandomBlock(rng *rand.Rand, txCount uint64) (*types.Block, []*types.Receipt) {
	return RandomBlockPrependTxs(rng, int(txCount))
}

// RandomBlockPrependTxs returns a random block with txCount randomly generated
// transactions and additionally the transactions ptxs prepended. So the total
// number of transactions is len(ptxs) + txCount.
func RandomBlockPrependTxs(rng *rand.Rand, txCount int, ptxs ...*types.Transaction) (*types.Block, []*types.Receipt) {
	header := RandomHeader(rng)
	signer := types.NewLondonSigner(big.NewInt(rng.Int63n(1000)))
	txs := make([]*types.Transaction, 0, txCount+len(ptxs))
	txs = append(txs, ptxs...)
	for i := 0; i < txCount; i++ {
		txs = append(txs, RandomTx(rng, header.BaseFee, signer))
	}
	receipts := make([]*types.Receipt, 0, len(txs))
	cumulativeGasUsed := uint64(0)
	for i, tx := range txs {
		r := RandomReceipt(rng, signer, tx, uint64(i), cumulativeGasUsed)
		cumulativeGasUsed += r.GasUsed
		receipts = append(receipts, r)
	}
	header.GasUsed = cumulativeGasUsed
	header.GasLimit = cumulativeGasUsed + uint64(rng.Int63n(int64(cumulativeGasUsed)))
	block := types.NewBlock(header, txs, nil, receipts, trie.NewStackTrie(nil))
	logIndex := uint(0)
	for i, r := range receipts {
		r.BlockHash = block.Hash()
		r.BlockNumber = block.Number()
		for _, l := range r.Logs {
			l.BlockHash = block.Hash()
			l.BlockNumber = block.NumberU64()
			l.TxIndex = uint(i)
			l.TxHash = txs[i].Hash()
			l.Index = logIndex
			logIndex += 1
		}
	}
	return block, receipts
}

func RandomOutputResponse(rng *rand.Rand) *eth.OutputResponse {
	return &eth.OutputResponse{
		Version:               eth.Bytes32(RandomHash(rng)),
		OutputRoot:            eth.Bytes32(RandomHash(rng)),
		BlockRef:              RandomL2BlockRef(rng),
		WithdrawalStorageRoot: RandomHash(rng),
		StateRoot:             RandomHash(rng),
		Status: &eth.SyncStatus{
			CurrentL1:          RandomBlockRef(rng),
			CurrentL1Finalized: RandomBlockRef(rng),
			HeadL1:             RandomBlockRef(rng),
			SafeL1:             RandomBlockRef(rng),
			FinalizedL1:        RandomBlockRef(rng),
			UnsafeL2:           RandomL2BlockRef(rng),
			SafeL2:             RandomL2BlockRef(rng),
			FinalizedL2:        RandomL2BlockRef(rng),
			EngineSyncTarget:   RandomL2BlockRef(rng),
		},
	}
}

func RandomL2BatchJustification(rng *rand.Rand) *eth.L2BatchJustification {
	return &eth.L2BatchJustification{
		PrevBatchLastBlock: RandomEspressoHeader(rng),
		FirstBlock:         RandomEspressoHeader(rng),
		Payload: &eth.L2BatchPayloadJustification{
			LastBlock:           RandomEspressoHeader(rng),
			NextBatchFirstBlock: RandomEspressoHeader(rng),
			NmtProofs:           make([]espresso.NmtProof, 0),
		},
	}
}

func RandomEspressoHeader(rng *rand.Rand) espresso.Header {
	l1Block := RandomBlockRef(rng)
	return espresso.Header{
		Timestamp:        rng.Uint64(),
		TransactionsRoot: RandomNmtRoot(rng),
		L1Block: espresso.L1BlockInfo{
			Number:    l1Block.Number,
			Timestamp: *espresso.NewU256().SetUint64(l1Block.Time),
		},
	}
}

func RandomNmtRoot(rng *rand.Rand) espresso.NmtRoot {
	bytes := make([]byte, 32)
	rng.Read(bytes[:])
<<<<<<< HEAD
	return espresso.NmtRoot{
		Root: bytes,
=======
	return bytes[:]
}

func RandomOutputV0(rng *rand.Rand) *eth.OutputV0 {
	return &eth.OutputV0{
		StateRoot:                eth.Bytes32(RandomHash(rng)),
		MessagePasserStorageRoot: eth.Bytes32(RandomHash(rng)),
		BlockHash:                RandomHash(rng),
>>>>>>> c5f7653a
	}
}<|MERGE_RESOLUTION|>--- conflicted
+++ resolved
@@ -299,11 +299,9 @@
 func RandomNmtRoot(rng *rand.Rand) espresso.NmtRoot {
 	bytes := make([]byte, 32)
 	rng.Read(bytes[:])
-<<<<<<< HEAD
 	return espresso.NmtRoot{
 		Root: bytes,
-=======
-	return bytes[:]
+	}
 }
 
 func RandomOutputV0(rng *rand.Rand) *eth.OutputV0 {
@@ -311,6 +309,5 @@
 		StateRoot:                eth.Bytes32(RandomHash(rng)),
 		MessagePasserStorageRoot: eth.Bytes32(RandomHash(rng)),
 		BlockHash:                RandomHash(rng),
->>>>>>> c5f7653a
 	}
 }