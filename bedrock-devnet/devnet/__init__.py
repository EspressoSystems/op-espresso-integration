import argparse
import logging
import os
import subprocess
import json
import socket
import calendar
import datetime
import time
import shutil
import http.client
from multiprocessing import Process, Queue

import devnet.log_setup

pjoin = os.path.join

parser = argparse.ArgumentParser(description='Bedrock devnet launcher')
parser.add_argument('--monorepo-dir', help='Directory of the monorepo', default=os.getcwd())
parser.add_argument('--allocs', help='Only create the allocs and exit', type=bool, action=argparse.BooleanOptionalAction)
parser.add_argument('--test', help='Tests the deployment, must already be deployed', type=bool, action=argparse.BooleanOptionalAction)
parser.add_argument('--l2', help='Which L2 to run', type=str, default='op1')
parser.add_argument('--l2-provider-url', help='URL for the L2 RPC node', type=str, default='http://localhost:19545')
parser.add_argument('--faucet-url', help='URL for the L2 faucet', type=str, default='http://localhost:18111')
parser.add_argument('--deploy-l2', help='Deploy the L2 onto a running L1 and sequencer network', type=bool, action=argparse.BooleanOptionalAction)
parser.add_argument('--deploy-config', help='Deployment config, relative to packages/contracts-bedrock/deploy-config', default='devnetL1.json')
parser.add_argument('--deploy-config-template', help='Deployment config template, relative to packages/contracts-bedrock/deploy-config', default='devnetL1-template.json')
parser.add_argument('--deployment', help='Path to deployment output files, relative to packages/contracts-bedrock/deployments', default='devnetL1')
parser.add_argument('--devnet-dir', help='Output path for devnet config, relative to --monorepo-dir', default='.devnet')
parser.add_argument('--espresso', help='Run on Espresso Sequencer', type=bool, action=argparse.BooleanOptionalAction)
parser.add_argument("--compose-file", help="Compose file to use for demo images", type=str, default="docker-compose.yml")

log = logging.getLogger()

class Bunch:
    def __init__(self, **kwds):
        self.__dict__.update(kwds)

class ChildProcess:
    def __init__(self, func, *args):
        self.errq = Queue()
        self.process = Process(target=self._func, args=(func, args))

    def _func(self, func, args):
        try:
            func(*args)
        except Exception as e:
            self.errq.put(str(e))

    def start(self):
        self.process.start()

    def join(self):
        self.process.join()

    def get_error(self):
        return self.errq.get() if not self.errq.empty() else None


def main():
    args = parser.parse_args()

    monorepo_dir = os.path.abspath(args.monorepo_dir)
    devnet_dir = pjoin(monorepo_dir, args.devnet_dir)
    contracts_bedrock_dir = pjoin(monorepo_dir, 'packages', 'contracts-bedrock')
    deployment_dir = pjoin(contracts_bedrock_dir, 'deployments', args.deployment)
    op_node_dir = pjoin(args.monorepo_dir, 'op-node')
    ops_bedrock_dir = pjoin(monorepo_dir, 'ops-bedrock')
    deploy_config_dir = pjoin(contracts_bedrock_dir, 'deploy-config'),
    devnet_config_path = pjoin(contracts_bedrock_dir, 'deploy-config', args.deploy_config)
    devnet_config_template_path = pjoin(contracts_bedrock_dir, 'deploy-config', args.deploy_config_template)
    ops_chain_ops = pjoin(monorepo_dir, 'op-chain-ops')
    sdk_dir = pjoin(monorepo_dir, 'packages', 'sdk')

    paths = Bunch(
      mono_repo_dir=monorepo_dir,
      devnet_dir=devnet_dir,
      contracts_bedrock_dir=contracts_bedrock_dir,
      deployment_dir=deployment_dir,
      l1_deployments_path=pjoin(deployment_dir, '.deploy'),
      deploy_config_dir=deploy_config_dir,
      devnet_config_path=devnet_config_path,
      devnet_config_template_path=devnet_config_template_path,
      op_node_dir=op_node_dir,
      ops_bedrock_dir=ops_bedrock_dir,
      ops_chain_ops=ops_chain_ops,
      sdk_dir=sdk_dir,
      genesis_l1_path=pjoin(devnet_dir, 'genesis-l1.json'),
      genesis_l2_path=pjoin(devnet_dir, 'genesis-l2.json'),
      allocs_path=pjoin(devnet_dir, 'allocs-l1.json'),
      addresses_json_path=pjoin(devnet_dir, 'addresses.json'),
      sdk_addresses_json_path=pjoin(devnet_dir, 'sdk-addresses.json'),
      rollup_config_path=pjoin(devnet_dir, 'rollup.json')
    )

    if args.test:
        log.info('Testing deployed devnet')
        devnet_test(paths, args.l2_provider_url, args.faucet_url)
        return

    os.makedirs(devnet_dir, exist_ok=True)

    if args.allocs:
        devnet_l1_genesis(paths, args.deploy_config)
        return

    log.info('Devnet starting')
    devnet_deploy(paths, args)

    log.info('Deploying ERC20 contract')
    deploy_erc20(paths, args.l2_provider_url)


def deploy_contracts(paths, deploy_config: str, deploy_l2: bool):
    wait_up(8545)
    wait_for_rpc_server('127.0.0.1:8545')
    res = eth_accounts('127.0.0.1:8545')

    response = json.loads(res)
    account = response['result'][0]
    log.info(f'Deploying with {account}')

    # The create2 account is shared by both L2s, so don't redeploy it unless necessary
    # We check to see if the create2 deployer exists by querying its balance
    res = run_command(
        ["cast", "balance", "0x3fAB184622Dc19b6109349B94811493BF2a45362"],
        capture_output=True,
    )
    deployer_balance = int(res.stdout.strip())
    if deployer_balance == 0:
        # send some ether to the create2 deployer account
        run_command([
            'cast', 'send', '--from', account,
            '--rpc-url', 'http://127.0.0.1:8545',
            '--unlocked', '--value', '1ether', '0x3fAB184622Dc19b6109349B94811493BF2a45362'
        ], env={}, cwd=paths.contracts_bedrock_dir)

        # deploy the create2 deployer
        run_command([
          'cast', 'publish', '--rpc-url', 'http://127.0.0.1:8545',
          '0xf8a58085174876e800830186a08080b853604580600e600039806000f350fe7fffffffffffffffffffffffffffffffffffffffffffffffffffffffffffffffe03601600081602082378035828234f58015156039578182fd5b8082525050506014600cf31ba02222222222222222222222222222222222222222222222222222222222222222a02222222222222222222222222222222222222222222222222222222222222222'
        ], env={}, cwd=paths.contracts_bedrock_dir)

    deploy_env = {
        'DEPLOYMENT_CONTEXT': deploy_config.removesuffix('.json')
    }
    if deploy_l2:
        # If deploying an L2 onto an existing L1, use a different deployer salt so the contracts
        # will not collide with those of the existing L2.
        deploy_env['IMPL_SALT'] = os.urandom(32).hex()

    fqn = 'scripts/Deploy.s.sol:Deploy'
    run_command([
        'forge', 'script', fqn, '--sender', account,
        '--rpc-url', 'http://127.0.0.1:8545', '--broadcast',
        '--unlocked'
    ], env=deploy_env, cwd=paths.contracts_bedrock_dir)

    shutil.copy(paths.l1_deployments_path, paths.addresses_json_path)

    log.info('Syncing contracts.')
    run_command([
        'forge', 'script', fqn, '--sig', 'sync()',
        '--rpc-url', 'http://127.0.0.1:8545'
    ], env=deploy_env, cwd=paths.contracts_bedrock_dir)

def init_devnet_l1_deploy_config(paths, update_timestamp=False):
    deploy_config = read_json(paths.devnet_config_template_path)
    if update_timestamp:
        deploy_config['l1GenesisBlockTimestamp'] = '{:#x}'.format(int(time.time()))
    write_json(paths.devnet_config_path, deploy_config)

def devnet_l1_genesis(paths, deploy_config: str):
    log.info('Generating L1 genesis state')

    # Abort if there is an existing geth process listening on localhost:8545. It
    # may cause the op-node to fail to start due to a bad genesis block.
    geth_up = False
    try:
        geth_up = wait_up(8545, retries=1, wait_secs=0)
    except:
        pass
    if geth_up:
        raise Exception('Existing process is listening on localhost:8545, please kill it and try again. (e.g. `pkill geth`)')

    init_devnet_l1_deploy_config(paths)

    geth = subprocess.Popen([
        'geth', '--dev', '--http', '--http.api', 'eth,debug',
        '--verbosity', '4', '--gcmode', 'archive', '--dev.gaslimit', '30000000',
        '--rpc.allow-unprotected-txs'
    ])

    forge = ChildProcess(deploy_contracts, paths, deploy_config, False)
    forge.start()
    forge.join()
    err = forge.get_error()
    if err:
        raise Exception(f"Exception occurred in child process: {err}")

    res = debug_dumpBlock('127.0.0.1:8545')
    response = json.loads(res)
    allocs = response['result']

    write_json(paths.allocs_path, allocs)
    geth.terminate()


# Bring up the devnet where the contracts are deployed to L1
def devnet_deploy(paths, args):
    espresso = args.espresso
    l2 = args.l2
    l2_provider_url = args.l2_provider_url
    compose_file = args.compose_file

    if os.path.exists(paths.genesis_l1_path) and os.path.isfile(paths.genesis_l1_path):
        log.info('L1 genesis already generated.')
    elif not args.deploy_l2:
        # Generate the L1 genesis, unless we are deploying an L2 onto an existing L1.
        log.info('Generating L1 genesis.')
        if os.path.exists(paths.allocs_path) == False:
            devnet_l1_genesis(paths, args.deploy_config)

        # It's odd that we want to regenerate the devnetL1.json file with
        # an updated timestamp different than the one used in the devnet_l1_genesis
        # function.  But, without it, CI flakes on this test rather consistently.
        # If someone reads this comment and understands why this is being done, please
        # update this comment to explain.
        init_devnet_l1_deploy_config(paths, update_timestamp=True)
        outfile_l1 = pjoin(paths.devnet_dir, 'genesis-l1.json')
        run_command([
            'go', 'run', 'cmd/main.go', 'genesis', 'l1',
            '--deploy-config', paths.devnet_config_path,
            '--l1-allocs', paths.allocs_path,
            '--l1-deployments', paths.addresses_json_path,
            '--outfile.l1', outfile_l1,
        ], cwd=paths.op_node_dir)

    if args.deploy_l2:
        # L1 and sequencer already exist, just create the deploy config and deploy the L1 contracts
        # for the new L2.
        init_devnet_l1_deploy_config(paths, update_timestamp=True)
        deploy_contracts(paths, args.deploy_config, args.deploy_l2)
    else:
        # Deploy L1 and sequencer network.
        log.info('Starting L1.')
        run_command(['docker', 'compose', '-f', compose_file, 'up', '-d', 'l1'], cwd=paths.ops_bedrock_dir, env={
            'PWD': paths.ops_bedrock_dir,
            'DEVNET_DIR': paths.devnet_dir
        })
        wait_up(8545)
        wait_for_rpc_server('127.0.0.1:8545')

        if espresso:
            log.info('Starting Espresso sequencer.')
            espresso_services = [
                'orchestrator',
                'da-server',
                'consensus-server',
                'commitment-task',
                'sequencer0',
                'sequencer1',
            ]
            run_command(['docker-compose', '-f', compose_file, 'up', '-d'] + espresso_services, cwd=paths.ops_bedrock_dir, env={
                'PWD': paths.ops_bedrock_dir,
                'DEVNET_DIR': paths.devnet_dir
            })

    # Re-build the L2 genesis unconditionally in Espresso mode, since we require the timestamps to be recent.
    if not espresso and os.path.exists(paths.genesis_l2_path) and os.path.isfile(paths.genesis_l2_path):
        log.info('L2 genesis and rollup configs already generated.')
    else:
        log.info('Generating L2 genesis and rollup configs.')
        run_command([
            'go', 'run', 'cmd/main.go', 'genesis', 'l2',
            '--l1-rpc', 'http://localhost:8545',
            '--deploy-config', paths.devnet_config_path,
            '--deployment-dir', paths.deployment_dir,
            '--outfile.l2', pjoin(paths.devnet_dir, 'genesis-l2.json'),
            '--outfile.rollup', pjoin(paths.devnet_dir, 'rollup.json')
        ], cwd=paths.op_node_dir)

    rollup_config = read_json(paths.rollup_config_path)
    addresses = read_json(paths.addresses_json_path)

    log.info('Bringing up L2.')
    run_command(['docker', 'compose', '-f', compose_file, 'up', '-d', f'{l2}-l2', f'{l2}-geth-proxy'], cwd=paths.ops_bedrock_dir, env={
        'PWD': paths.ops_bedrock_dir,
        'DEVNET_DIR': paths.devnet_dir
    })

    l2_provider_port = int(l2_provider_url.split(':')[-1])
    l2_provider_http = l2_provider_url.removeprefix('http://')
    wait_up(l2_provider_port)
    wait_for_rpc_server(l2_provider_http)

    l2_output_oracle = addresses['L2OutputOracleProxy']
    log.info(f'Using L2OutputOracle {l2_output_oracle}')
    batch_inbox_address = rollup_config['batch_inbox_address']
    log.info(f'Using batch inbox {batch_inbox_address}')

    log.info('Bringing up everything else.')
    command = ['docker', 'compose', '-f', compose_file, 'up', '-d']
    if args.deploy_l2:
        # If we are deploying onto an existing L1, don't restart the services that are already
        # running.
        command.append('--no-recreate')
    services = [f'{l2}-node', f'{l2}-proposer', f'{l2}-batcher', f'{l2}-faucet']
    run_command(command + services, cwd=paths.ops_bedrock_dir, env={
        'PWD': paths.ops_bedrock_dir,
        'L2OO_ADDRESS': l2_output_oracle,
        'SEQUENCER_BATCH_INBOX_ADDRESS': batch_inbox_address,
        'DEVNET_DIR': paths.devnet_dir
    })

    log.info('Starting block explorer')
    run_command(['docker-compose', '-f', compose_file, 'up', '-d', f'{l2}-blockscout'], cwd=paths.ops_bedrock_dir)

    log.info('Devnet ready.')


def eth_accounts(url):
    log.info(f'Fetch eth_accounts {url}')
    conn = http.client.HTTPConnection(url)
    headers = {'Content-type': 'application/json'}
    body = '{"id":2, "jsonrpc":"2.0", "method": "eth_accounts", "params":[]}'
    conn.request('POST', '/', body, headers)
    response = conn.getresponse()
    data = response.read().decode()
    conn.close()
    return data


def debug_dumpBlock(url):
    log.info(f'Fetch debug_dumpBlock {url}')
    conn = http.client.HTTPConnection(url)
    headers = {'Content-type': 'application/json'}
    body = '{"id":3, "jsonrpc":"2.0", "method": "debug_dumpBlock", "params":["latest"]}'
    conn.request('POST', '/', body, headers)
    response = conn.getresponse()
    data = response.read().decode()
    conn.close()
    return data


def wait_for_rpc_server(url):
    log.info(f'Waiting for RPC server at {url}')

    conn = http.client.HTTPConnection(url)
    headers = {'Content-type': 'application/json'}
    body = '{"id":1, "jsonrpc":"2.0", "method": "eth_chainId", "params":[]}'

    while True:
        try:
            conn.request('POST', '/', body, headers)
            response = conn.getresponse()
            conn.close()
            if response.status < 300:
                log.info(f'RPC server at {url} ready')
                return
        except Exception as e:
            log.info(f'Error connecting to RPC: {e}')
            log.info(f'Waiting for RPC server at {url}')
            time.sleep(1)

def deploy_erc20(paths, l2_provider_url):
    run_command(
         ['npx', 'hardhat',  'deploy-erc20', '--network',  'devnetL1', '--l2-provider-url', l2_provider_url],
         cwd=paths.sdk_dir,
         timeout=60,
    )

def devnet_test(paths, l2_provider_url, faucet_url):
    # Check the L2 config
    run_command(
        ['go', 'run', 'cmd/check-l2/main.go', '--l2-rpc-url', l2_provider_url, '--l1-rpc-url', 'http://localhost:8545'],
        cwd=paths.ops_chain_ops,
    )

    run_command(
         ['npx', 'hardhat',  'deposit-erc20', '--network',  'devnetL1', '--l1-contracts-json-path', paths.addresses_json_path, '--l2-provider-url', l2_provider_url],
         cwd=paths.sdk_dir,
         timeout=8*60,
    )

    run_command(
         ['npx', 'hardhat',  'deposit-eth', '--network',  'devnetL1', '--l1-contracts-json-path', paths.addresses_json_path, '--l2-provider-url', l2_provider_url],
         cwd=paths.sdk_dir,
         timeout=8*60,
    )

<<<<<<< HEAD
def run_command(args, check=True, shell=False, cwd=None, env=None, timeout=None, capture_output=False):
=======
    run_command(
         ['npx', 'hardhat',  'faucet-request', '--network',  'devnetL1', '--l2-provider-url', l2_provider_url, '--faucet-url', faucet_url],
         cwd=paths.sdk_dir,
         timeout=8*60,
    )

def run_command(args, check=True, shell=False, cwd=None, env=None, timeout=None):
>>>>>>> c6f2a6ef
    env = env if env else {}
    return subprocess.run(
        args,
        check=check,
        shell=shell,
        capture_output=capture_output,
        env={
            **os.environ,
            **env
        },
        cwd=cwd,
        timeout=timeout
    )


def wait_up(port, retries=10, wait_secs=1):
    for i in range(0, retries):
        log.info(f'Trying 127.0.0.1:{port}')
        s = socket.socket(socket.AF_INET, socket.SOCK_STREAM)
        try:
            s.connect(('127.0.0.1', int(port)))
            s.shutdown(2)
            log.info(f'Connected 127.0.0.1:{port}')
            return True
        except Exception:
            time.sleep(wait_secs)

    raise Exception(f'Timed out waiting for port {port}.')


def write_json(path, data):
    with open(path, 'w+') as f:
        json.dump(data, f, indent='  ')


def read_json(path):
    with open(path, 'r') as f:
        return json.load(f)<|MERGE_RESOLUTION|>--- conflicted
+++ resolved
@@ -389,17 +389,13 @@
          timeout=8*60,
     )
 
-<<<<<<< HEAD
-def run_command(args, check=True, shell=False, cwd=None, env=None, timeout=None, capture_output=False):
-=======
     run_command(
          ['npx', 'hardhat',  'faucet-request', '--network',  'devnetL1', '--l2-provider-url', l2_provider_url, '--faucet-url', faucet_url],
          cwd=paths.sdk_dir,
          timeout=8*60,
     )
 
-def run_command(args, check=True, shell=False, cwd=None, env=None, timeout=None):
->>>>>>> c6f2a6ef
+def run_command(args, check=True, shell=False, cwd=None, env=None, timeout=None, capture_output=False):
     env = env if env else {}
     return subprocess.run(
         args,
