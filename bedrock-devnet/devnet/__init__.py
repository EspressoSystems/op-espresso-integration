import argparse
import logging
import os
import subprocess
import json
import socket
import calendar
import datetime
import time
import shutil
import http.client
from multiprocessing import Process, Queue

import devnet.log_setup

pjoin = os.path.join

parser = argparse.ArgumentParser(description='Bedrock devnet launcher')
parser.add_argument('--monorepo-dir', help='Directory of the monorepo', default=os.getcwd())
parser.add_argument('--allocs', help='Only create the allocs and exit', type=bool, action=argparse.BooleanOptionalAction)
parser.add_argument('--test', help='Tests the deployment, must already be deployed', type=bool, action=argparse.BooleanOptionalAction)
parser.add_argument('--l2', help='Which L2 to run', type=str, default='op1')
parser.add_argument('--l2-provider-url', help='URL for the L2 RPC node', type=str, default='http://localhost:19545')
parser.add_argument('--deploy-l2', help='Deploy the L2 onto a running L1 and sequencer network', type=bool, action=argparse.BooleanOptionalAction)
parser.add_argument('--deploy-config', help='Deployment config, relative to packages/contracts-bedrock/deploy-config', default='devnetL1.json')
parser.add_argument('--deployment', help='Path to deployment output files, relative to packages/contracts-bedrock/deployments', default='devnetL1')
parser.add_argument('--devnet-dir', help='Output path for devnet config, relative to --monorepo-dir', default='.devnet')
parser.add_argument('--espresso', help='Run on Espresso Sequencer', type=bool, action=argparse.BooleanOptionalAction)

log = logging.getLogger()

class Bunch:
    def __init__(self, **kwds):
        self.__dict__.update(kwds)

class ChildProcess:
    def __init__(self, func, *args):
        self.errq = Queue()
        self.process = Process(target=self._func, args=(func, args))

    def _func(self, func, args):
        try:
            func(*args)
        except Exception as e:
            self.errq.put(str(e))

    def start(self):
        self.process.start()

    def join(self):
        self.process.join()

    def get_error(self):
        return self.errq.get() if not self.errq.empty() else None


def main():
    args = parser.parse_args()

    monorepo_dir = os.path.abspath(args.monorepo_dir)
    devnet_dir = pjoin(monorepo_dir, args.devnet_dir)
    contracts_bedrock_dir = pjoin(monorepo_dir, 'packages', 'contracts-bedrock')
    deployment_dir = pjoin(contracts_bedrock_dir, 'deployments', args.deployment)
    op_node_dir = pjoin(args.monorepo_dir, 'op-node')
    ops_bedrock_dir = pjoin(monorepo_dir, 'ops-bedrock')
<<<<<<< HEAD
    deploy_config_dir = pjoin(contracts_bedrock_dir, 'deploy-config'),
    devnet_config_path = pjoin(contracts_bedrock_dir, 'deploy-config', args.deploy_config)
=======
    deploy_config_dir = pjoin(contracts_bedrock_dir, 'deploy-config')
    devnet_config_path = pjoin(deploy_config_dir, 'devnetL1.json')
    devnet_config_template_path = pjoin(deploy_config_dir, 'devnetL1-template.json')
>>>>>>> d2ce890a
    ops_chain_ops = pjoin(monorepo_dir, 'op-chain-ops')
    sdk_dir = pjoin(monorepo_dir, 'packages', 'sdk')

    paths = Bunch(
      mono_repo_dir=monorepo_dir,
      devnet_dir=devnet_dir,
      contracts_bedrock_dir=contracts_bedrock_dir,
      deployment_dir=deployment_dir,
      l1_deployments_path=pjoin(deployment_dir, '.deploy'),
      deploy_config_dir=deploy_config_dir,
      devnet_config_path=devnet_config_path,
      devnet_config_template_path=devnet_config_template_path,
      op_node_dir=op_node_dir,
      ops_bedrock_dir=ops_bedrock_dir,
      ops_chain_ops=ops_chain_ops,
      sdk_dir=sdk_dir,
      genesis_l1_path=pjoin(devnet_dir, 'genesis-l1.json'),
      genesis_l2_path=pjoin(devnet_dir, 'genesis-l2.json'),
      allocs_path=pjoin(devnet_dir, 'allocs-l1.json'),
      addresses_json_path=pjoin(devnet_dir, 'addresses.json'),
      sdk_addresses_json_path=pjoin(devnet_dir, 'sdk-addresses.json'),
      rollup_config_path=pjoin(devnet_dir, 'rollup.json')
    )

    if args.test:
        log.info('Testing deployed devnet')
        devnet_test(paths, args.l2_provider_url)
        return

    os.makedirs(devnet_dir, exist_ok=True)

    if args.allocs:
        devnet_l1_genesis(paths, args.deploy_config)
        return

    log.info('Devnet starting')
    devnet_deploy(paths, args)

    log.info('Deploying ERC20 contract')
    deploy_erc20(paths, args.l2_provider_url)


def deploy_contracts(paths, deploy_config: str):
    wait_up(8545)
    wait_for_rpc_server('127.0.0.1:8545')
    res = eth_accounts('127.0.0.1:8545')

    response = json.loads(res)
    account = response['result'][0]
    log.info(f'Deploying with {account}')

    # send some ether to the create2 deployer account
    run_command([
        'cast', 'send', '--from', account,
        '--rpc-url', 'http://127.0.0.1:8545',
        '--unlocked', '--value', '1ether', '0x3fAB184622Dc19b6109349B94811493BF2a45362'
    ], env={}, cwd=paths.contracts_bedrock_dir)

    # deploy the create2 deployer
    run_command([
      'cast', 'publish', '--rpc-url', 'http://127.0.0.1:8545',
      '0xf8a58085174876e800830186a08080b853604580600e600039806000f350fe7fffffffffffffffffffffffffffffffffffffffffffffffffffffffffffffffe03601600081602082378035828234f58015156039578182fd5b8082525050506014600cf31ba02222222222222222222222222222222222222222222222222222222222222222a02222222222222222222222222222222222222222222222222222222222222222'
    ], env={}, cwd=paths.contracts_bedrock_dir)

    fqn = 'scripts/Deploy.s.sol:Deploy'
    run_command([
        'forge', 'script', fqn, '--sender', account,
        '--rpc-url', 'http://127.0.0.1:8545', '--broadcast',
        '--unlocked'
    ], env={
        'DEPLOYMENT_CONTEXT': deploy_config.removesuffix('.json')
    }, cwd=paths.contracts_bedrock_dir)

    shutil.copy(paths.l1_deployments_path, paths.addresses_json_path)

    log.info('Syncing contracts.')
    run_command([
        'forge', 'script', fqn, '--sig', 'sync()',
        '--rpc-url', 'http://127.0.0.1:8545'
    ], env={
        'DEPLOYMENT_CONTEXT': deploy_config.removesuffix('.json')
    }, cwd=paths.contracts_bedrock_dir)

def init_devnet_l1_deploy_config(paths, update_timestamp=False):
    deploy_config = read_json(paths.devnet_config_template_path)
    if update_timestamp:
        deploy_config['l1GenesisBlockTimestamp'] = '{:#x}'.format(int(time.time()))
    write_json(paths.devnet_config_path, deploy_config)

def devnet_l1_genesis(paths, deploy_config: str):
    log.info('Generating L1 genesis state')
<<<<<<< HEAD

    # Abort if there is an existing geth process listening on localhost:8545. It
    # may cause the op-node to fail to start due to a bad genesis block.
    geth_up = False
    try:
        geth_up = wait_up(8545, retries=1, wait_secs=0)
    except:
        pass
    if geth_up:
        raise Exception('Existing process is listening on localhost:8545, please kill it and try again. (e.g. `pkill geth`)')
=======
    init_devnet_l1_deploy_config(paths)
>>>>>>> d2ce890a

    geth = subprocess.Popen([
        'geth', '--dev', '--http', '--http.api', 'eth,debug',
        '--verbosity', '4', '--gcmode', 'archive', '--dev.gaslimit', '30000000',
        '--rpc.allow-unprotected-txs'
    ])

    forge = ChildProcess(deploy_contracts, paths, deploy_config)
    forge.start()
    forge.join()
    err = forge.get_error()
    if err:
        raise Exception(f"Exception occurred in child process: {err}")

    res = debug_dumpBlock('127.0.0.1:8545')
    response = json.loads(res)
    allocs = response['result']

    write_json(paths.allocs_path, allocs)
    geth.terminate()


# Bring up the devnet where the contracts are deployed to L1
def devnet_deploy(paths, args):
    espresso = args.espresso
    l2 = args.l2
    l2_provider_url = args.l2_provider_url

    if os.path.exists(paths.genesis_l1_path) and os.path.isfile(paths.genesis_l1_path):
        log.info('L1 genesis already generated.')
    elif not args.deploy_l2:
        # Generate the L1 genesis, unless we are deploying an L2 onto an existing L1.
        log.info('Generating L1 genesis.')
        if os.path.exists(paths.allocs_path) == False:
            devnet_l1_genesis(paths, args.deploy_config)

        # It's odd that we want to regenerate the devnetL1.json file with
        # an updated timestamp different than the one used in the devnet_l1_genesis
        # function.  But, without it, CI flakes on this test rather consistently.
        # If someone reads this comment and understands why this is being done, please
        # update this comment to explain.
        init_devnet_l1_deploy_config(paths, update_timestamp=True)
        outfile_l1 = pjoin(paths.devnet_dir, 'genesis-l1.json')
        run_command([
            'go', 'run', 'cmd/main.go', 'genesis', 'l1',
            '--deploy-config', paths.devnet_config_path,
            '--l1-allocs', paths.allocs_path,
            '--l1-deployments', paths.addresses_json_path,
            '--outfile.l1', outfile_l1,
        ], cwd=paths.op_node_dir)

    if args.deploy_l2:
        # L1 and sequencer already exist, just deploy the L1 contracts for the new L2.
        deploy_contracts(paths, args.deploy_config)
    else:
        # Deploy L1 and sequencer network.
        log.info('Starting L1.')
        run_command(['docker', 'compose', 'up', '-d', 'l1'], cwd=paths.ops_bedrock_dir, env={
            'PWD': paths.ops_bedrock_dir,
            'DEVNET_DIR': paths.devnet_dir
        })
        wait_up(8545)
        wait_for_rpc_server('127.0.0.1:8545')

        if espresso:
            log.info('Starting Espresso sequencer.')
            espresso_services = [
                'orchestrator',
                'da-server',
                'consensus-server',
                'commitment-task',
                'sequencer0',
                'sequencer1',
            ]
            run_command(['docker-compose', 'up', '-d'] + espresso_services, cwd=paths.ops_bedrock_dir, env={
                'PWD': paths.ops_bedrock_dir,
                'DEVNET_DIR': paths.devnet_dir
            })

    # Re-build the L2 genesis unconditionally in Espresso mode, since we require the timestamps to be recent.
    if not espresso and os.path.exists(paths.genesis_l2_path) and os.path.isfile(paths.genesis_l2_path):
        log.info('L2 genesis and rollup configs already generated.')
    else:
        log.info('Generating L2 genesis and rollup configs.')
        run_command([
            'go', 'run', 'cmd/main.go', 'genesis', 'l2',
            '--l1-rpc', 'http://localhost:8545',
            '--deploy-config', paths.devnet_config_path,
            '--deployment-dir', paths.deployment_dir,
            '--outfile.l2', pjoin(paths.devnet_dir, 'genesis-l2.json'),
            '--outfile.rollup', pjoin(paths.devnet_dir, 'rollup.json')
        ], cwd=paths.op_node_dir)

    rollup_config = read_json(paths.rollup_config_path)
    addresses = read_json(paths.addresses_json_path)

    log.info('Bringing up L2.')
    run_command(['docker', 'compose', 'up', '-d', f'{l2}-l2', f'{l2}-geth-proxy'], cwd=paths.ops_bedrock_dir, env={
        'PWD': paths.ops_bedrock_dir,
        'DEVNET_DIR': paths.devnet_dir
    })

    l2_provider_port = int(l2_provider_url.split(':')[-1])
    l2_provider_http = l2_provider_url.removeprefix('http://')
    wait_up(l2_provider_port)
    wait_for_rpc_server(l2_provider_http)

    l2_output_oracle = addresses['L2OutputOracleProxy']
    log.info(f'Using L2OutputOracle {l2_output_oracle}')
    batch_inbox_address = rollup_config['batch_inbox_address']
    log.info(f'Using batch inbox {batch_inbox_address}')

    log.info('Bringing up everything else.')
    command = ['docker', 'compose', 'up', '-d']
    if args.deploy_l2:
        # If we are deploying onto an existing L1, don't restart the services that are already
        # running.
        command.append('--no-recreate')
    services = [f'{l2}-node', f'{l2}-proposer', f'{l2}-batcher']
    run_command(command + services, cwd=paths.ops_bedrock_dir, env={
        'PWD': paths.ops_bedrock_dir,
        'L2OO_ADDRESS': l2_output_oracle,
        'SEQUENCER_BATCH_INBOX_ADDRESS': batch_inbox_address,
        'DEVNET_DIR': paths.devnet_dir
    })

    log.info('Starting block explorer')
    run_command(['docker-compose', 'up', '-d', f'{l2}-blockscout'], cwd=paths.ops_bedrock_dir)

    log.info('Devnet ready.')


def eth_accounts(url):
    log.info(f'Fetch eth_accounts {url}')
    conn = http.client.HTTPConnection(url)
    headers = {'Content-type': 'application/json'}
    body = '{"id":2, "jsonrpc":"2.0", "method": "eth_accounts", "params":[]}'
    conn.request('POST', '/', body, headers)
    response = conn.getresponse()
    data = response.read().decode()
    conn.close()
    return data


def debug_dumpBlock(url):
    log.info(f'Fetch debug_dumpBlock {url}')
    conn = http.client.HTTPConnection(url)
    headers = {'Content-type': 'application/json'}
    body = '{"id":3, "jsonrpc":"2.0", "method": "debug_dumpBlock", "params":["latest"]}'
    conn.request('POST', '/', body, headers)
    response = conn.getresponse()
    data = response.read().decode()
    conn.close()
    return data


def wait_for_rpc_server(url):
    log.info(f'Waiting for RPC server at {url}')

    conn = http.client.HTTPConnection(url)
    headers = {'Content-type': 'application/json'}
    body = '{"id":1, "jsonrpc":"2.0", "method": "eth_chainId", "params":[]}'

    while True:
        try:
            conn.request('POST', '/', body, headers)
            response = conn.getresponse()
            conn.close()
            if response.status < 300:
                log.info(f'RPC server at {url} ready')
                return
        except Exception as e:
            log.info(f'Error connecting to RPC: {e}')
            log.info(f'Waiting for RPC server at {url}')
            time.sleep(1)

def deploy_erc20(paths, l2_provider_url):
    run_command(
         ['npx', 'hardhat',  'deploy-erc20', '--network',  'devnetL1', '--l2-provider-url', l2_provider_url],
         cwd=paths.sdk_dir,
         timeout=60,
    )

def devnet_test(paths, l2_provider_url):
    # Check the L2 config
    run_command(
        ['go', 'run', 'cmd/check-l2/main.go', '--l2-rpc-url', l2_provider_url, '--l1-rpc-url', 'http://localhost:8545'],
        cwd=paths.ops_chain_ops,
    )

    run_command(
         ['npx', 'hardhat',  'deposit-erc20', '--network',  'devnetL1', '--l1-contracts-json-path', paths.addresses_json_path, '--l2-provider-url', l2_provider_url],
         cwd=paths.sdk_dir,
         timeout=8*60,
    )

    run_command(
         ['npx', 'hardhat',  'deposit-eth', '--network',  'devnetL1', '--l1-contracts-json-path', paths.addresses_json_path, '--l2-provider-url', l2_provider_url],
         cwd=paths.sdk_dir,
         timeout=8*60,
    )

def run_command(args, check=True, shell=False, cwd=None, env=None, timeout=None):
    env = env if env else {}
    return subprocess.run(
        args,
        check=check,
        shell=shell,
        env={
            **os.environ,
            **env
        },
        cwd=cwd,
        timeout=timeout
    )


def wait_up(port, retries=10, wait_secs=1):
    for i in range(0, retries):
        log.info(f'Trying 127.0.0.1:{port}')
        s = socket.socket(socket.AF_INET, socket.SOCK_STREAM)
        try:
            s.connect(('127.0.0.1', int(port)))
            s.shutdown(2)
            log.info(f'Connected 127.0.0.1:{port}')
            return True
        except Exception:
            time.sleep(wait_secs)

    raise Exception(f'Timed out waiting for port {port}.')


def write_json(path, data):
    with open(path, 'w+') as f:
        json.dump(data, f, indent='  ')


def read_json(path):
    with open(path, 'r') as f:
        return json.load(f)<|MERGE_RESOLUTION|>--- conflicted
+++ resolved
@@ -23,6 +23,7 @@
 parser.add_argument('--l2-provider-url', help='URL for the L2 RPC node', type=str, default='http://localhost:19545')
 parser.add_argument('--deploy-l2', help='Deploy the L2 onto a running L1 and sequencer network', type=bool, action=argparse.BooleanOptionalAction)
 parser.add_argument('--deploy-config', help='Deployment config, relative to packages/contracts-bedrock/deploy-config', default='devnetL1.json')
+parser.add_argument('--deploy-config-template', help='Deployment config template, relative to packages/contracts-bedrock/deploy-config', default='devnetL1-template.json')
 parser.add_argument('--deployment', help='Path to deployment output files, relative to packages/contracts-bedrock/deployments', default='devnetL1')
 parser.add_argument('--devnet-dir', help='Output path for devnet config, relative to --monorepo-dir', default='.devnet')
 parser.add_argument('--espresso', help='Run on Espresso Sequencer', type=bool, action=argparse.BooleanOptionalAction)
@@ -63,14 +64,9 @@
     deployment_dir = pjoin(contracts_bedrock_dir, 'deployments', args.deployment)
     op_node_dir = pjoin(args.monorepo_dir, 'op-node')
     ops_bedrock_dir = pjoin(monorepo_dir, 'ops-bedrock')
-<<<<<<< HEAD
     deploy_config_dir = pjoin(contracts_bedrock_dir, 'deploy-config'),
     devnet_config_path = pjoin(contracts_bedrock_dir, 'deploy-config', args.deploy_config)
-=======
-    deploy_config_dir = pjoin(contracts_bedrock_dir, 'deploy-config')
-    devnet_config_path = pjoin(deploy_config_dir, 'devnetL1.json')
-    devnet_config_template_path = pjoin(deploy_config_dir, 'devnetL1-template.json')
->>>>>>> d2ce890a
+    devnet_config_template_path = pjoin(contracts_bedrock_dir, 'deploy-config', args.deploy_config_template)
     ops_chain_ops = pjoin(monorepo_dir, 'op-chain-ops')
     sdk_dir = pjoin(monorepo_dir, 'packages', 'sdk')
 
@@ -162,7 +158,6 @@
 
 def devnet_l1_genesis(paths, deploy_config: str):
     log.info('Generating L1 genesis state')
-<<<<<<< HEAD
 
     # Abort if there is an existing geth process listening on localhost:8545. It
     # may cause the op-node to fail to start due to a bad genesis block.
@@ -173,9 +168,8 @@
         pass
     if geth_up:
         raise Exception('Existing process is listening on localhost:8545, please kill it and try again. (e.g. `pkill geth`)')
-=======
+
     init_devnet_l1_deploy_config(paths)
->>>>>>> d2ce890a
 
     geth = subprocess.Popen([
         'geth', '--dev', '--http', '--http.api', 'eth,debug',
