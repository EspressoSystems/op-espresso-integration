import argparse
import logging
import os
import subprocess
import json
import socket
import calendar
import datetime
import time
import shutil
import http.client
from multiprocessing import Process, Queue

import devnet.log_setup

pjoin = os.path.join

parser = argparse.ArgumentParser(description='Bedrock devnet launcher')
parser.add_argument('--monorepo-dir', help='Directory of the monorepo', default=os.getcwd())
parser.add_argument('--allocs', help='Only create the allocs and exit', type=bool, action=argparse.BooleanOptionalAction)
parser.add_argument('--test', help='Tests the deployment, must already be deployed', type=bool, action=argparse.BooleanOptionalAction)
parser.add_argument('--l2', help='Which L2 to run', type=str, default='op1')
parser.add_argument('--l2-provider-url', help='URL for the L2 RPC node', type=str, default='http://localhost:19545')
parser.add_argument('--faucet-url', help='URL for the L2 faucet', type=str, default='http://localhost:17111')
parser.add_argument('--deploy-l2', help='Deploy the L2 onto a running L1 and sequencer network', type=bool, action=argparse.BooleanOptionalAction)
parser.add_argument('--deploy-config', help='Deployment config, relative to packages/contracts-bedrock/deploy-config', default='devnetL1.json')
parser.add_argument('--deploy-config-template', help='Deployment config template, relative to packages/contracts-bedrock/deploy-config', default='devnetL1-template.json')
parser.add_argument('--deployment', help='Path to deployment output files, relative to packages/contracts-bedrock/deployments', default='devnetL1')
parser.add_argument('--devnet-dir', help='Output path for devnet config, relative to --monorepo-dir', default='.devnet')
parser.add_argument('--espresso', help='Run on Espresso Sequencer', type=bool, action=argparse.BooleanOptionalAction)
parser.add_argument("--compose-file", help="Compose file to use for demo images", type=str, default="docker-compose.yml")

log = logging.getLogger()

class Bunch:
    def __init__(self, **kwds):
        self.__dict__.update(kwds)

class ChildProcess:
    def __init__(self, func, *args):
        self.errq = Queue()
        self.process = Process(target=self._func, args=(func, args))

    def _func(self, func, args):
        try:
            func(*args)
        except Exception as e:
            self.errq.put(str(e))

    def start(self):
        self.process.start()

    def join(self):
        self.process.join()

    def get_error(self):
        return self.errq.get() if not self.errq.empty() else None


def main():
    args = parser.parse_args()

    monorepo_dir = os.path.abspath(args.monorepo_dir)
    devnet_dir = pjoin(monorepo_dir, args.devnet_dir)
    contracts_bedrock_dir = pjoin(monorepo_dir, 'packages', 'contracts-bedrock')
    deployment_dir = pjoin(contracts_bedrock_dir, 'deployments', args.deployment)
    op_node_dir = pjoin(args.monorepo_dir, 'op-node')
    ops_bedrock_dir = pjoin(monorepo_dir, 'ops-bedrock')
    deploy_config_dir = pjoin(contracts_bedrock_dir, 'deploy-config'),
    devnet_config_path = pjoin(contracts_bedrock_dir, 'deploy-config', args.deploy_config)
    devnet_config_template_path = pjoin(contracts_bedrock_dir, 'deploy-config', args.deploy_config_template)
    ops_chain_ops = pjoin(monorepo_dir, 'op-chain-ops')
    sdk_dir = pjoin(monorepo_dir, 'packages', 'sdk')

    paths = Bunch(
      mono_repo_dir=monorepo_dir,
      devnet_dir=devnet_dir,
      contracts_bedrock_dir=contracts_bedrock_dir,
      deployment_dir=deployment_dir,
      l1_deployments_path=pjoin(deployment_dir, '.deploy'),
      deploy_config_dir=deploy_config_dir,
      devnet_config_path=devnet_config_path,
      devnet_config_template_path=devnet_config_template_path,
      op_node_dir=op_node_dir,
      ops_bedrock_dir=ops_bedrock_dir,
      ops_chain_ops=ops_chain_ops,
      sdk_dir=sdk_dir,
      genesis_l1_path=pjoin(devnet_dir, 'genesis-l1.json'),
      genesis_l2_path=pjoin(devnet_dir, 'genesis-l2.json'),
      allocs_path=pjoin(devnet_dir, 'allocs-l1.json'),
      addresses_json_path=pjoin(devnet_dir, 'addresses.json'),
      sdk_addresses_json_path=pjoin(devnet_dir, 'sdk-addresses.json'),
      rollup_config_path=pjoin(devnet_dir, 'rollup.json')
    )

    if args.test:
        log.info('Testing deployed devnet')
        devnet_test(paths, args.l2_provider_url, args.faucet_url)
        return

    os.makedirs(devnet_dir, exist_ok=True)

    if args.allocs:
        devnet_l1_genesis(paths, args.deploy_config)
        return

    log.info('Devnet starting')
    devnet_deploy(paths, args)

    log.info('Deploying ERC20 contract')
    deploy_erc20(paths, args.l2_provider_url)


def deploy_contracts(paths, deploy_config: str, deploy_l2: bool):
    wait_up(8545)
    wait_for_rpc_server('127.0.0.1:8545')
    res = eth_accounts('127.0.0.1:8545')

    response = json.loads(res)
    account = response['result'][0]
    log.info(f'Deploying with {account}')

    # The create2 account is shared by both L2s, so don't redeploy it unless necessary
    # We check to see if the create2 deployer exists by querying its balance
    res = run_command(
        ["cast", "balance", "0x3fAB184622Dc19b6109349B94811493BF2a45362"],
        capture_output=True,
    )
    deployer_balance = int(res.stdout.strip())
    if deployer_balance == 0:
        # send some ether to the create2 deployer account
        run_command([
            'cast', 'send', '--from', account,
            '--rpc-url', 'http://127.0.0.1:8545',
            '--unlocked', '--value', '1ether', '0x3fAB184622Dc19b6109349B94811493BF2a45362'
        ], env={}, cwd=paths.contracts_bedrock_dir)

        # deploy the create2 deployer
        run_command([
          'cast', 'publish', '--rpc-url', 'http://127.0.0.1:8545',
          '0xf8a58085174876e800830186a08080b853604580600e600039806000f350fe7fffffffffffffffffffffffffffffffffffffffffffffffffffffffffffffffe03601600081602082378035828234f58015156039578182fd5b8082525050506014600cf31ba02222222222222222222222222222222222222222222222222222222222222222a02222222222222222222222222222222222222222222222222222222222222222'
        ], env={}, cwd=paths.contracts_bedrock_dir)

    deploy_env = {
        'DEPLOYMENT_CONTEXT': deploy_config.removesuffix('.json')
    }
    if deploy_l2:
        # If deploying an L2 onto an existing L1, use a different deployer salt so the contracts
        # will not collide with those of the existing L2.
        deploy_env['IMPL_SALT'] = os.urandom(32).hex()

    fqn = 'scripts/Deploy.s.sol:Deploy'
    run_command([
        'forge', 'script', fqn, '--sender', account,
        '--rpc-url', 'http://127.0.0.1:8545', '--broadcast',
        '--unlocked'
    ], env=deploy_env, cwd=paths.contracts_bedrock_dir)

    shutil.copy(paths.l1_deployments_path, paths.addresses_json_path)

    log.info('Syncing contracts.')
    run_command([
        'forge', 'script', fqn, '--sig', 'sync()',
        '--rpc-url', 'http://127.0.0.1:8545'
    ], env=deploy_env, cwd=paths.contracts_bedrock_dir)

def init_devnet_l1_deploy_config(paths, update_timestamp=False):
    deploy_config = read_json(paths.devnet_config_template_path)
    if update_timestamp:
        deploy_config['l1GenesisBlockTimestamp'] = '{:#x}'.format(int(time.time()))
    write_json(paths.devnet_config_path, deploy_config)

def devnet_l1_genesis(paths, deploy_config: str):
    log.info('Generating L1 genesis state')

    # Abort if there is an existing geth process listening on localhost:8545. It
    # may cause the op-node to fail to start due to a bad genesis block.
    geth_up = False
    try:
        geth_up = wait_up(8545, retries=1, wait_secs=0)
    except:
        pass
    if geth_up:
        raise Exception('Existing process is listening on localhost:8545, please kill it and try again. (e.g. `pkill geth`)')

    init_devnet_l1_deploy_config(paths)

    geth = subprocess.Popen([
        'geth', '--dev', '--http', '--http.api', 'eth,debug',
        '--verbosity', '4', '--gcmode', 'archive', '--dev.gaslimit', '30000000',
        '--rpc.allow-unprotected-txs'
    ])

<<<<<<< HEAD
    forge = ChildProcess(deploy_contracts, paths, deploy_config, False)
    forge.start()
    forge.join()
    err = forge.get_error()
    if err:
        raise Exception(f"Exception occurred in child process: {err}")

    res = debug_dumpBlock('127.0.0.1:8545')
    response = json.loads(res)
    allocs = response['result']

    write_json(paths.allocs_path, allocs)
    geth.terminate()
=======
    try:
        forge = ChildProcess(deploy_contracts, paths)
        forge.start()
        forge.join()
        err = forge.get_error()
        if err:
            raise Exception(f"Exception occurred in child process: {err}")

        res = debug_dumpBlock('127.0.0.1:8545')
        response = json.loads(res)
        allocs = response['result']

        write_json(paths.allocs_path, allocs)
    finally:
        geth.terminate()
>>>>>>> ac2df11b


# Bring up the devnet where the contracts are deployed to L1
def devnet_deploy(paths, args):
    espresso = args.espresso
    l2 = args.l2
    l2_provider_url = args.l2_provider_url
    compose_file = args.compose_file

    if os.path.exists(paths.genesis_l1_path) and os.path.isfile(paths.genesis_l1_path):
        log.info('L1 genesis already generated.')
    elif not args.deploy_l2:
        # Generate the L1 genesis, unless we are deploying an L2 onto an existing L1.
        log.info('Generating L1 genesis.')
        if os.path.exists(paths.allocs_path) == False:
            devnet_l1_genesis(paths, args.deploy_config)

        # It's odd that we want to regenerate the devnetL1.json file with
        # an updated timestamp different than the one used in the devnet_l1_genesis
        # function.  But, without it, CI flakes on this test rather consistently.
        # If someone reads this comment and understands why this is being done, please
        # update this comment to explain.
        init_devnet_l1_deploy_config(paths, update_timestamp=True)
        outfile_l1 = pjoin(paths.devnet_dir, 'genesis-l1.json')
        run_command([
            'go', 'run', 'cmd/main.go', 'genesis', 'l1',
            '--deploy-config', paths.devnet_config_path,
            '--l1-allocs', paths.allocs_path,
            '--l1-deployments', paths.addresses_json_path,
            '--outfile.l1', outfile_l1,
        ], cwd=paths.op_node_dir)

    if args.deploy_l2:
        # L1 and sequencer already exist, just create the deploy config and deploy the L1 contracts
        # for the new L2.
        init_devnet_l1_deploy_config(paths, update_timestamp=True)
        deploy_contracts(paths, args.deploy_config, args.deploy_l2)
    else:
        # Deploy L1 and sequencer network.
        log.info('Starting L1.')
        run_command(['docker', 'compose', '-f', compose_file, 'up', '-d', 'l1'], cwd=paths.ops_bedrock_dir, env={
            'PWD': paths.ops_bedrock_dir,
            'DEVNET_DIR': paths.devnet_dir
        })
        wait_up(8545)
        wait_for_rpc_server('127.0.0.1:8545')

        if espresso:
            log.info('Starting Espresso sequencer.')
            espresso_services = [
                'orchestrator',
                'da-server',
                'consensus-server',
                'commitment-task',
                'sequencer0',
                'sequencer1',
            ]
            run_command(['docker-compose', '-f', compose_file, 'up', '-d'] + espresso_services, cwd=paths.ops_bedrock_dir, env={
                'PWD': paths.ops_bedrock_dir,
                'DEVNET_DIR': paths.devnet_dir
            })

    # Re-build the L2 genesis unconditionally in Espresso mode, since we require the timestamps to be recent.
    if not espresso and os.path.exists(paths.genesis_l2_path) and os.path.isfile(paths.genesis_l2_path):
        log.info('L2 genesis and rollup configs already generated.')
    else:
        log.info('Generating L2 genesis and rollup configs.')
        run_command([
            'go', 'run', 'cmd/main.go', 'genesis', 'l2',
            '--l1-rpc', 'http://localhost:8545',
            '--deploy-config', paths.devnet_config_path,
            '--deployment-dir', paths.deployment_dir,
            '--outfile.l2', pjoin(paths.devnet_dir, 'genesis-l2.json'),
            '--outfile.rollup', pjoin(paths.devnet_dir, 'rollup.json')
        ], cwd=paths.op_node_dir)

    rollup_config = read_json(paths.rollup_config_path)
    addresses = read_json(paths.addresses_json_path)

    log.info('Bringing up L2.')
    run_command(['docker', 'compose', '-f', compose_file, 'up', '-d', f'{l2}-l2', f'{l2}-geth-proxy'], cwd=paths.ops_bedrock_dir, env={
        'PWD': paths.ops_bedrock_dir,
        'DEVNET_DIR': paths.devnet_dir
    })

    l2_provider_port = int(l2_provider_url.split(':')[-1])
    l2_provider_http = l2_provider_url.removeprefix('http://')
    wait_up(l2_provider_port)
    wait_for_rpc_server(l2_provider_http)

    l2_output_oracle = addresses['L2OutputOracleProxy']
    log.info(f'Using L2OutputOracle {l2_output_oracle}')
    batch_inbox_address = rollup_config['batch_inbox_address']
    log.info(f'Using batch inbox {batch_inbox_address}')

    log.info('Bringing up everything else.')
    command = ['docker', 'compose', '-f', compose_file, 'up', '-d']
    if args.deploy_l2:
        # If we are deploying onto an existing L1, don't restart the services that are already
        # running.
        command.append('--no-recreate')
    services = [f'{l2}-node', f'{l2}-proposer', f'{l2}-batcher', f'{l2}-faucet']
    run_command(command + services, cwd=paths.ops_bedrock_dir, env={
        'PWD': paths.ops_bedrock_dir,
        'L2OO_ADDRESS': l2_output_oracle,
        'SEQUENCER_BATCH_INBOX_ADDRESS': batch_inbox_address,
        'DEVNET_DIR': paths.devnet_dir
    })

    log.info('Starting block explorer')
    run_command(['docker-compose', '-f', compose_file, 'up', '-d', f'{l2}-blockscout'], cwd=paths.ops_bedrock_dir)

    log.info('Devnet ready.')


def eth_accounts(url):
    log.info(f'Fetch eth_accounts {url}')
    conn = http.client.HTTPConnection(url)
    headers = {'Content-type': 'application/json'}
    body = '{"id":2, "jsonrpc":"2.0", "method": "eth_accounts", "params":[]}'
    conn.request('POST', '/', body, headers)
    response = conn.getresponse()
    data = response.read().decode()
    conn.close()
    return data


def debug_dumpBlock(url):
    log.info(f'Fetch debug_dumpBlock {url}')
    conn = http.client.HTTPConnection(url)
    headers = {'Content-type': 'application/json'}
    body = '{"id":3, "jsonrpc":"2.0", "method": "debug_dumpBlock", "params":["latest"]}'
    conn.request('POST', '/', body, headers)
    response = conn.getresponse()
    data = response.read().decode()
    conn.close()
    return data


def wait_for_rpc_server(url):
    log.info(f'Waiting for RPC server at {url}')

    conn = http.client.HTTPConnection(url)
    headers = {'Content-type': 'application/json'}
    body = '{"id":1, "jsonrpc":"2.0", "method": "eth_chainId", "params":[]}'

    while True:
        try:
            conn.request('POST', '/', body, headers)
            response = conn.getresponse()
            conn.close()
            if response.status < 300:
                log.info(f'RPC server at {url} ready')
                return
        except Exception as e:
            log.info(f'Error connecting to RPC: {e}')
            log.info(f'Waiting for RPC server at {url}')
            time.sleep(1)

def deploy_erc20(paths, l2_provider_url):
    run_command(
         ['npx', 'hardhat',  'deploy-erc20', '--network',  'devnetL1', '--l2-provider-url', l2_provider_url],
         cwd=paths.sdk_dir,
         timeout=60,
    )

def devnet_test(paths, l2_provider_url, faucet_url):
    # Check the L2 config
    run_command(
        ['go', 'run', 'cmd/check-l2/main.go', '--l2-rpc-url', l2_provider_url, '--l1-rpc-url', 'http://localhost:8545'],
        cwd=paths.ops_chain_ops,
    )

    run_command(
         ['npx', 'hardhat',  'deposit-erc20', '--network',  'devnetL1', '--l1-contracts-json-path', paths.addresses_json_path, '--l2-provider-url', l2_provider_url],
         cwd=paths.sdk_dir,
         timeout=8*60,
    )

    run_command(
         ['npx', 'hardhat',  'deposit-eth', '--network',  'devnetL1', '--l1-contracts-json-path', paths.addresses_json_path, '--l2-provider-url', l2_provider_url],
         cwd=paths.sdk_dir,
         timeout=8*60,
    )

    run_command(
         ['npx', 'hardhat',  'faucet-request', '--network',  'devnetL1', '--l2-provider-url', l2_provider_url, '--faucet-url', faucet_url],
         cwd=paths.sdk_dir,
         timeout=8*60,
    )

def run_command(args, check=True, shell=False, cwd=None, env=None, timeout=None, capture_output=False):
    env = env if env else {}
    return subprocess.run(
        args,
        check=check,
        shell=shell,
        capture_output=capture_output,
        env={
            **os.environ,
            **env
        },
        cwd=cwd,
        timeout=timeout
    )


def wait_up(port, retries=10, wait_secs=1):
    for i in range(0, retries):
        log.info(f'Trying 127.0.0.1:{port}')
        s = socket.socket(socket.AF_INET, socket.SOCK_STREAM)
        try:
            s.connect(('127.0.0.1', int(port)))
            s.shutdown(2)
            log.info(f'Connected 127.0.0.1:{port}')
            return True
        except Exception:
            time.sleep(wait_secs)

    raise Exception(f'Timed out waiting for port {port}.')


def write_json(path, data):
    with open(path, 'w+') as f:
        json.dump(data, f, indent='  ')


def read_json(path):
    with open(path, 'r') as f:
        return json.load(f)<|MERGE_RESOLUTION|>--- conflicted
+++ resolved
@@ -191,23 +191,8 @@
         '--rpc.allow-unprotected-txs'
     ])
 
-<<<<<<< HEAD
-    forge = ChildProcess(deploy_contracts, paths, deploy_config, False)
-    forge.start()
-    forge.join()
-    err = forge.get_error()
-    if err:
-        raise Exception(f"Exception occurred in child process: {err}")
-
-    res = debug_dumpBlock('127.0.0.1:8545')
-    response = json.loads(res)
-    allocs = response['result']
-
-    write_json(paths.allocs_path, allocs)
-    geth.terminate()
-=======
     try:
-        forge = ChildProcess(deploy_contracts, paths)
+        forge = ChildProcess(deploy_contracts, paths, deploy_config, False)
         forge.start()
         forge.join()
         err = forge.get_error()
@@ -221,7 +206,6 @@
         write_json(paths.allocs_path, allocs)
     finally:
         geth.terminate()
->>>>>>> ac2df11b
 
 
 # Bring up the devnet where the contracts are deployed to L1
