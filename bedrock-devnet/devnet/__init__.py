import argparse
import logging
import os
import subprocess
import json
import socket
import calendar
import datetime
import time
import shutil
import http.client
from multiprocessing import Process, Queue

import devnet.log_setup

pjoin = os.path.join

parser = argparse.ArgumentParser(description='Bedrock devnet launcher')
parser.add_argument('--monorepo-dir', help='Directory of the monorepo', default=os.getcwd())
parser.add_argument('--allocs', help='Only create the allocs and exit', type=bool, action=argparse.BooleanOptionalAction)
parser.add_argument('--test', help='Tests the deployment, must already be deployed', type=bool, action=argparse.BooleanOptionalAction)
parser.add_argument('--deploy-config', help='Deployment config, relative to packages/contracts-bedrock/deploy-config', default='devnetL1.json')
parser.add_argument('--deployment', help='Path to deployment output files, relative to packages/contracts-bedrock/deployments', default='devnetL1.json')
parser.add_argument('--devnet-dir', help='Output path for devnet config, relative to --monorepo-dir', default='.devnet')
parser.add_argument('--espresso', help='Run on Espresso Sequencer', type=bool, action=argparse.BooleanOptionalAction)
parser.add_argument('--skip-build', help='Skip building docker images', type=bool, action=argparse.BooleanOptionalAction)
parser.add_argument('--build', help='Only build docker images', type=bool, action=argparse.BooleanOptionalAction)

log = logging.getLogger()

class Bunch:
    def __init__(self, **kwds):
        self.__dict__.update(kwds)

class ChildProcess:
    def __init__(self, func, *args):
        self.errq = Queue()
        self.process = Process(target=self._func, args=(func, args))

    def _func(self, func, args):
        try:
            func(*args)
        except Exception as e:
            self.errq.put(str(e))

    def start(self):
        self.process.start()

    def join(self):
        self.process.join()

    def get_error(self):
        return self.errq.get() if not self.errq.empty() else None


def main():
    args = parser.parse_args()

    monorepo_dir = os.path.abspath(args.monorepo_dir)
    devnet_dir = pjoin(monorepo_dir, args.devnet_dir)
    contracts_bedrock_dir = pjoin(monorepo_dir, 'packages', 'contracts-bedrock')
    deployment_dir = pjoin(contracts_bedrock_dir, 'deployments', 'devnetL1')
    op_node_dir = pjoin(args.monorepo_dir, 'op-node')
    ops_bedrock_dir = pjoin(monorepo_dir, 'ops-bedrock')
    deploy_config_dir = pjoin(contracts_bedrock_dir, 'deploy-config'),
    devnet_config_path = pjoin(contracts_bedrock_dir, 'deploy-config', args.deploy_config)
    ops_chain_ops = pjoin(monorepo_dir, 'op-chain-ops')
    sdk_dir = pjoin(monorepo_dir, 'packages', 'sdk')

    paths = Bunch(
      mono_repo_dir=monorepo_dir,
      devnet_dir=devnet_dir,
      contracts_bedrock_dir=contracts_bedrock_dir,
      deployment_dir=deployment_dir,
      l1_deployments_path=pjoin(deployment_dir, '.deploy'),
      deploy_config_dir=deploy_config_dir,
      devnet_config_path=devnet_config_path,
      op_node_dir=op_node_dir,
      ops_bedrock_dir=ops_bedrock_dir,
      ops_chain_ops=ops_chain_ops,
      sdk_dir=sdk_dir,
      genesis_l1_path=pjoin(devnet_dir, 'genesis-l1.json'),
      genesis_l2_path=pjoin(devnet_dir, 'genesis-l2.json'),
      allocs_path=pjoin(devnet_dir, 'allocs-l1.json'),
      addresses_json_path=pjoin(devnet_dir, 'addresses.json'),
      sdk_addresses_json_path=pjoin(devnet_dir, 'sdk-addresses.json'),
      rollup_config_path=pjoin(devnet_dir, 'rollup.json')
    )

    if args.test:
      log.info('Testing deployed devnet')
      devnet_test(paths)
      return

    os.makedirs(devnet_dir, exist_ok=True)

    if args.allocs:
        devnet_l1_genesis(paths)
        return

<<<<<<< HEAD
    if args.skip_build:
        log.warn('Skipping building docker images')
    else:
        log.info('Building docker images')
        run_command(['docker-compose', 'build', '--progress', 'plain'], cwd=paths.ops_bedrock_dir, env={
            'PWD': paths.ops_bedrock_dir,
            'DEVNET_DIR': paths.devnet_dir
        })

    if args.build:
        log.info("Finished building")
        return
=======
    log.info('Building docker images')
    run_command(['docker', 'compose', 'build', '--progress', 'plain'], cwd=paths.ops_bedrock_dir, env={
        'PWD': paths.ops_bedrock_dir
    })
>>>>>>> 84929e35

    log.info('Devnet starting')
    devnet_deploy(paths, args.espresso)


def deploy_contracts(paths):
    wait_up(8545)
    wait_for_rpc_server('127.0.0.1:8545')
    res = eth_accounts('127.0.0.1:8545')

    response = json.loads(res)
    account = response['result'][0]

    fqn = 'scripts/Deploy.s.sol:Deploy'
    run_command([
        'forge', 'script', fqn, '--sender', account,
        '--rpc-url', 'http://127.0.0.1:8545', '--broadcast',
        '--unlocked'
    ], env={}, cwd=paths.contracts_bedrock_dir)

    shutil.copy(paths.l1_deployments_path, paths.addresses_json_path)

    log.info('Syncing contracts.')
    run_command([
        'forge', 'script', fqn, '--sig', 'sync()',
        '--rpc-url', 'http://127.0.0.1:8545'
    ], env={}, cwd=paths.contracts_bedrock_dir)



def devnet_l1_genesis(paths):
    log.info('Generating L1 genesis state')
    geth = subprocess.Popen([
        'geth', '--dev', '--http', '--http.api', 'eth,debug',
        '--verbosity', '4', '--gcmode', 'archive', '--dev.gaslimit', '30000000'
    ])

    forge = ChildProcess(deploy_contracts, paths)
    forge.start()
    forge.join()
    err = forge.get_error()
    if err:
        raise Exception(f"Exception occurred in child process: {err}")

    res = debug_dumpBlock('127.0.0.1:8545')
    response = json.loads(res)
    allocs = response['result']

    write_json(paths.allocs_path, allocs)
    geth.terminate()


# Bring up the devnet where the contracts are deployed to L1
def devnet_deploy(paths, espresso: bool):
    if os.path.exists(paths.genesis_l1_path) and os.path.isfile(paths.genesis_l1_path):
        log.info('L1 genesis already generated.')
    else:
        log.info('Generating L1 genesis.')
        if os.path.exists(paths.allocs_path) == False:
            devnet_l1_genesis(paths)

        devnet_config_backup = pjoin(paths.devnet_dir, 'devnetL1.json.bak')
        shutil.copy(paths.devnet_config_path, devnet_config_backup)
        deploy_config = read_json(paths.devnet_config_path)
        deploy_config['l1GenesisBlockTimestamp'] = '{:#x}'.format(int(time.time()))
        write_json(paths.devnet_config_path, deploy_config)
        outfile_l1 = pjoin(paths.devnet_dir, 'genesis-l1.json')

        run_command([
            'go', 'run', 'cmd/main.go', 'genesis', 'l1',
            '--deploy-config', paths.devnet_config_path,
            '--l1-allocs', paths.allocs_path,
            '--l1-deployments', paths.addresses_json_path,
            '--outfile.l1', outfile_l1,
        ], cwd=paths.op_node_dir)

    log.info('Starting L1.')
<<<<<<< HEAD
    run_command(['docker-compose', 'up', '-d', 'l1'], cwd=paths.ops_bedrock_dir, env={
        'PWD': paths.ops_bedrock_dir,
        'DEVNET_DIR': paths.devnet_dir
=======
    run_command(['docker', 'compose', 'up', '-d', 'l1'], cwd=paths.ops_bedrock_dir, env={
        'PWD': paths.ops_bedrock_dir
>>>>>>> 84929e35
    })
    wait_up(8545)
    wait_for_rpc_server('127.0.0.1:8545')

    if espresso:
        log.info('Starting Espresso sequencer.')
        espresso_services = [
            'op-geth-proxy',
            'orchestrator',
            'da-server',
            'consensus-server',
            'commitment-task',
            'sequencer0',
            'sequencer1',
        ]
        run_command(['docker-compose', 'up', '-d'] + espresso_services, cwd=paths.ops_bedrock_dir, env={
            'PWD': paths.ops_bedrock_dir,
            'DEVNET_DIR': paths.devnet_dir
        })

    # Re-build the L2 genesis unconditionally in Espresso mode, since we require the timestamps to be recent.
    if not espresso and os.path.exists(paths.genesis_l2_path) and os.path.isfile(paths.genesis_l2_path):
        log.info('L2 genesis and rollup configs already generated.')
    else:
        log.info('Generating L2 genesis and rollup configs.')
        run_command([
            'go', 'run', 'cmd/main.go', 'genesis', 'l2',
            '--l1-rpc', 'http://localhost:8545',
            '--deploy-config', paths.devnet_config_path,
            '--deployment-dir', paths.deployment_dir,
            '--outfile.l2', pjoin(paths.devnet_dir, 'genesis-l2.json'),
            '--outfile.rollup', pjoin(paths.devnet_dir, 'rollup.json')
        ], cwd=paths.op_node_dir)

    rollup_config = read_json(paths.rollup_config_path)
    addresses = read_json(paths.addresses_json_path)

    log.info('Bringing up L2.')
<<<<<<< HEAD
    run_command(['docker-compose', 'up', '-d', 'l2'], cwd=paths.ops_bedrock_dir, env={
        'PWD': paths.ops_bedrock_dir,
        'DEVNET_DIR': paths.devnet_dir
=======
    run_command(['docker', 'compose', 'up', '-d', 'l2'], cwd=paths.ops_bedrock_dir, env={
        'PWD': paths.ops_bedrock_dir
>>>>>>> 84929e35
    })
    wait_up(9545)
    wait_for_rpc_server('127.0.0.1:9545')

    l2_output_oracle = addresses['L2OutputOracleProxy']
    log.info(f'Using L2OutputOracle {l2_output_oracle}')
    batch_inbox_address = rollup_config['batch_inbox_address']
    log.info(f'Using batch inbox {batch_inbox_address}')

    log.info('Bringing up everything else.')
<<<<<<< HEAD
    services = ['op-node', 'op-proposer', 'op-batcher']
    run_command(['docker-compose', 'up', '-d'] + services, cwd=paths.ops_bedrock_dir, env={
=======
    run_command(['docker', 'compose', 'up', '-d', 'op-node', 'op-proposer', 'op-batcher'], cwd=paths.ops_bedrock_dir, env={
>>>>>>> 84929e35
        'PWD': paths.ops_bedrock_dir,
        'L2OO_ADDRESS': l2_output_oracle,
        'SEQUENCER_BATCH_INBOX_ADDRESS': batch_inbox_address,
        'DEVNET_DIR': paths.devnet_dir
    })

    log.info('Starting block explorer')
    run_command(['docker-compose', 'up', '-d', 'blockscout-l2'], cwd=paths.ops_bedrock_dir)

    log.info('Devnet ready.')


def eth_accounts(url):
    log.info(f'Fetch eth_accounts {url}')
    conn = http.client.HTTPConnection(url)
    headers = {'Content-type': 'application/json'}
    body = '{"id":2, "jsonrpc":"2.0", "method": "eth_accounts", "params":[]}'
    conn.request('POST', '/', body, headers)
    response = conn.getresponse()
    data = response.read().decode()
    conn.close()
    return data


def debug_dumpBlock(url):
    log.info(f'Fetch debug_dumpBlock {url}')
    conn = http.client.HTTPConnection(url)
    headers = {'Content-type': 'application/json'}
    body = '{"id":3, "jsonrpc":"2.0", "method": "debug_dumpBlock", "params":["latest"]}'
    conn.request('POST', '/', body, headers)
    response = conn.getresponse()
    data = response.read().decode()
    conn.close()
    return data


def wait_for_rpc_server(url):
    log.info(f'Waiting for RPC server at {url}')

    conn = http.client.HTTPConnection(url)
    headers = {'Content-type': 'application/json'}
    body = '{"id":1, "jsonrpc":"2.0", "method": "eth_chainId", "params":[]}'

    while True:
        try:
            conn.request('POST', '/', body, headers)
            response = conn.getresponse()
            conn.close()
            if response.status < 300:
                log.info(f'RPC server at {url} ready')
                return
        except Exception as e:
            log.info(f'Error connecting to RPC: {e}')
            log.info(f'Waiting for RPC server at {url}')
            time.sleep(1)

def devnet_test(paths):
    # Check the L2 config
    run_command(
        ['go', 'run', 'cmd/check-l2/main.go', '--l2-rpc-url', 'http://localhost:9545', '--l1-rpc-url', 'http://localhost:8545'],
        cwd=paths.ops_chain_ops,
    )

    run_command(
         ['npx', 'hardhat',  'deposit-erc20', '--network',  'devnetL1', '--l1-contracts-json-path', paths.addresses_json_path],
         cwd=paths.sdk_dir,
         timeout=8*60,
    )

    run_command(
         ['npx', 'hardhat',  'deposit-eth', '--network',  'devnetL1', '--l1-contracts-json-path', paths.addresses_json_path],
         cwd=paths.sdk_dir,
         timeout=8*60,
    )

def run_command(args, check=True, shell=False, cwd=None, env=None, timeout=None):
    env = env if env else {}
    return subprocess.run(
        args,
        check=check,
        shell=shell,
        env={
            **os.environ,
            **env
        },
        cwd=cwd,
        timeout=timeout
    )


def wait_up(port, retries=10, wait_secs=1):
    for i in range(0, retries):
        log.info(f'Trying 127.0.0.1:{port}')
        s = socket.socket(socket.AF_INET, socket.SOCK_STREAM)
        try:
            s.connect(('127.0.0.1', int(port)))
            s.shutdown(2)
            log.info(f'Connected 127.0.0.1:{port}')
            return True
        except Exception:
            time.sleep(wait_secs)

    raise Exception(f'Timed out waiting for port {port}.')


def write_json(path, data):
    with open(path, 'w+') as f:
        json.dump(data, f, indent='  ')


def read_json(path):
    with open(path, 'r') as f:
        return json.load(f)<|MERGE_RESOLUTION|>--- conflicted
+++ resolved
@@ -98,12 +98,11 @@
         devnet_l1_genesis(paths)
         return
 
-<<<<<<< HEAD
     if args.skip_build:
         log.warn('Skipping building docker images')
     else:
         log.info('Building docker images')
-        run_command(['docker-compose', 'build', '--progress', 'plain'], cwd=paths.ops_bedrock_dir, env={
+        run_command(['docker', 'compose', 'build', '--progress', 'plain'], cwd=paths.ops_bedrock_dir, env={
             'PWD': paths.ops_bedrock_dir,
             'DEVNET_DIR': paths.devnet_dir
         })
@@ -111,12 +110,6 @@
     if args.build:
         log.info("Finished building")
         return
-=======
-    log.info('Building docker images')
-    run_command(['docker', 'compose', 'build', '--progress', 'plain'], cwd=paths.ops_bedrock_dir, env={
-        'PWD': paths.ops_bedrock_dir
-    })
->>>>>>> 84929e35
 
     log.info('Devnet starting')
     devnet_deploy(paths, args.espresso)
@@ -194,14 +187,9 @@
         ], cwd=paths.op_node_dir)
 
     log.info('Starting L1.')
-<<<<<<< HEAD
-    run_command(['docker-compose', 'up', '-d', 'l1'], cwd=paths.ops_bedrock_dir, env={
+    run_command(['docker', 'compose', 'up', '-d', 'l1'], cwd=paths.ops_bedrock_dir, env={
         'PWD': paths.ops_bedrock_dir,
         'DEVNET_DIR': paths.devnet_dir
-=======
-    run_command(['docker', 'compose', 'up', '-d', 'l1'], cwd=paths.ops_bedrock_dir, env={
-        'PWD': paths.ops_bedrock_dir
->>>>>>> 84929e35
     })
     wait_up(8545)
     wait_for_rpc_server('127.0.0.1:8545')
@@ -240,14 +228,9 @@
     addresses = read_json(paths.addresses_json_path)
 
     log.info('Bringing up L2.')
-<<<<<<< HEAD
-    run_command(['docker-compose', 'up', '-d', 'l2'], cwd=paths.ops_bedrock_dir, env={
+    run_command(['docker', 'compose', 'up', '-d', 'l2'], cwd=paths.ops_bedrock_dir, env={
         'PWD': paths.ops_bedrock_dir,
         'DEVNET_DIR': paths.devnet_dir
-=======
-    run_command(['docker', 'compose', 'up', '-d', 'l2'], cwd=paths.ops_bedrock_dir, env={
-        'PWD': paths.ops_bedrock_dir
->>>>>>> 84929e35
     })
     wait_up(9545)
     wait_for_rpc_server('127.0.0.1:9545')
@@ -258,12 +241,8 @@
     log.info(f'Using batch inbox {batch_inbox_address}')
 
     log.info('Bringing up everything else.')
-<<<<<<< HEAD
     services = ['op-node', 'op-proposer', 'op-batcher']
-    run_command(['docker-compose', 'up', '-d'] + services, cwd=paths.ops_bedrock_dir, env={
-=======
-    run_command(['docker', 'compose', 'up', '-d', 'op-node', 'op-proposer', 'op-batcher'], cwd=paths.ops_bedrock_dir, env={
->>>>>>> 84929e35
+    run_command(['docker', 'compose', 'up', '-d'] + services, cwd=paths.ops_bedrock_dir, env={
         'PWD': paths.ops_bedrock_dir,
         'L2OO_ADDRESS': l2_output_oracle,
         'SEQUENCER_BATCH_INBOX_ADDRESS': batch_inbox_address,
