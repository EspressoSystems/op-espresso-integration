--- conflicted
+++ resolved
@@ -12,12 +12,8 @@
 
 compile:
 	cd $(contracts-dir) && \
-<<<<<<< HEAD
-        forge build ${FORGE_BUILD_ARGS}
-=======
 		forge clean && \
 		pnpm build
->>>>>>> d2ce890a
 
 bindings: compile bindings-build
 
