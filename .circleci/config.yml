--- conflicted
+++ resolved
@@ -1412,158 +1412,63 @@
           docker_name: op-node
           docker_tags: <<pipeline.git.revision>>,<<pipeline.git.branch>>
           docker_context: .
-<<<<<<< HEAD
-          requires: [ hold ]
-      # - docker-publish:
-      #     name: op-node-docker-publish
-      #     docker_name: op-node
-      #     docker_file: op-node/Dockerfile
-      #     docker_tags: <<pipeline.git.revision>>,<<pipeline.git.branch>>
-      #     context:
-      #       - oplabs-gcr
-      #     platforms: "linux/amd64,linux/arm64"
-=======
->>>>>>> ac2df11b
+          requires: [ hold ]
       - docker-build:
           name: op-batcher-docker-build
           docker_file: op-batcher/Dockerfile
           docker_name: op-batcher
           docker_tags: <<pipeline.git.revision>>,<<pipeline.git.branch>>
           docker_context: .
-<<<<<<< HEAD
-          requires: [ hold ]
-      # - docker-publish:
-      #     name: op-batcher-docker-publish
-      #     docker_file: op-batcher/Dockerfile
-      #     docker_name: op-batcher
-      #     docker_tags: <<pipeline.git.revision>>,<<pipeline.git.branch>>
-      #     context:
-      #       - oplabs-gcr
-      #     platforms: "linux/amd64,linux/arm64"
-=======
->>>>>>> ac2df11b
+          requires: [ hold ]
       - docker-build:
           name: op-program-docker-build
           docker_file: op-program/Dockerfile
           docker_name: op-program
           docker_tags: <<pipeline.git.revision>>,<<pipeline.git.branch>>
           docker_context: .
-<<<<<<< HEAD
-          requires: [ hold ]
-      # - docker-publish:
-      #     name: op-program-docker-publish
-      #     docker_file: op-program/Dockerfile
-      #     docker_name: op-program
-      #     docker_tags: <<pipeline.git.revision>>,<<pipeline.git.branch>>
-      #     context:
-      #       - oplabs-gcr
-      #     platforms: "linux/amd64,linux/arm64"
-=======
->>>>>>> ac2df11b
+          requires: [ hold ]
       - docker-build:
           name: op-proposer-docker-build
           docker_file: op-proposer/Dockerfile
           docker_name: op-proposer
           docker_tags: <<pipeline.git.revision>>,<<pipeline.git.branch>>
           docker_context: .
-<<<<<<< HEAD
-          requires: [ hold ]
-      # - docker-publish:
-      #     name: op-proposer-docker-publish
-      #     docker_file: op-proposer/Dockerfile
-      #     docker_name: op-proposer
-      #     docker_tags: <<pipeline.git.revision>>,<<pipeline.git.branch>>
-      #     context:
-      #       - oplabs-gcr
-      #     platforms: "linux/amd64,linux/arm64"
-=======
->>>>>>> ac2df11b
+          requires: [ hold ]
       - docker-build:
           name: op-challenger-docker-build
           docker_file: op-challenger/Dockerfile
           docker_name: op-challenger
           docker_tags: <<pipeline.git.revision>>,<<pipeline.git.branch>>
           docker_context: .
-<<<<<<< HEAD
-          requires: [ hold ]
-      # - docker-publish:
-      #     name: op-challenger-docker-publish
-      #     docker_file: op-challenger/Dockerfile
-      #     docker_name: op-challenger
-      #     docker_tags: <<pipeline.git.revision>>,<<pipeline.git.branch>>
-      #     context:
-      #       - oplabs-gcr
-      #     platforms: "linux/amd64,linux/arm64"
-=======
->>>>>>> ac2df11b
+          requires: [ hold ]
       - docker-build:
           name: op-heartbeat-docker-build
           docker_file: op-heartbeat/Dockerfile
           docker_name: op-heartbeat
           docker_tags: <<pipeline.git.revision>>,<<pipeline.git.branch>>
           docker_context: .
-<<<<<<< HEAD
-          requires: [ hold ]
-      # - docker-publish:
-      #     name: op-heartbeat-docker-publish
-      #     docker_file: op-heartbeat/Dockerfile
-      #     docker_name: op-heartbeat
-      #     docker_tags: <<pipeline.git.revision>>,<<pipeline.git.branch>>
-      #     context:
-      #       - oplabs-gcr
-=======
->>>>>>> ac2df11b
+          requires: [ hold ]
       - docker-build:
           name: indexer-docker-build
           docker_file: indexer/Dockerfile
           docker_name: indexer
           docker_tags: <<pipeline.git.revision>>,<<pipeline.git.branch>>
           docker_context: .
-<<<<<<< HEAD
-          requires: [ hold ]
-      # - docker-publish:
-      #     name: indexer-docker-publish
-      #     docker_file: indexer/Dockerfile
-      #     docker_name: indexer
-      #     docker_tags: <<pipeline.git.revision>>,<<pipeline.git.branch>>
-      #     context:
-      #       - oplabs-gcr
-      # - docker-publish:
-      #     name: chain-mon-docker-publish
-      #     docker_file: ./ops/docker/Dockerfile.packages
-      #     docker_name: chain-mon
-      #     docker_tags: <<pipeline.git.revision>>,<<pipeline.git.branch>>
-      #     docker_target: wd-mon
-      #     context:
-      #       - oplabs-gcr
+          requires: [ hold ]
       - docker-build:
           name: op-geth-proxy-docker-build
           docker_file: op-geth-proxy/Dockerfile
           docker_name: op-geth-proxy
-          docker_tags: <<pipeline.git.revision>>,<<pipeline.git.branch>>
           docker_context: .
           requires: [ hold ]
-      - check-generated-mocks-op-node:
-          requires: [ hold ]
-      - check-generated-mocks-op-service:
-          requires: [ hold ]
-      - cannon-go-lint-and-test:
-          requires: [ hold ]
-      - cannon-build-test-vectors:
-          requires: [ hold ]
-=======
       - docker-build:
           name: ufm-metamask-docker-build
           docker_file: ufm-test-services/metamask/Dockerfile
           docker_name: ufm-metamask
           docker_tags: <<pipeline.git.revision>>,<<pipeline.git.branch>>
           docker_context: ufm-test-services/metamask
-      - check-generated-mocks-op-node
-      - check-generated-mocks-op-service
-      - cannon-go-lint-and-test
-      - cannon-build-test-vectors
-
->>>>>>> ac2df11b
+          requires: [ hold ]
+
   release:
     when:
       not:
@@ -1731,33 +1636,6 @@
             - oplabs-gcr
           requires:
             - hold
-<<<<<<< HEAD
-  # scheduled-fpp:
-  #   triggers:
-  #     - schedule:
-  #         # run every 4 hours
-  #         cron: "0 0,6,12,18 * * *"
-  #         filters:
-  #           branches:
-  #             only: ["develop"]
-  #   jobs:
-  #     - fpp-verify:
-  #         context:
-  #           - slack
-  #           - oplabs-fpp-nodes
-
-  # scheduled-link-check:
-  #   triggers:
-  #     - schedule:
-  #         # Run once a day, only on the develop branch
-  #         cron: "0 0 * * *"
-  #         filters:
-  #           branches:
-  #             only: ["develop"]
-  #   jobs:
-  #     - bedrock-markdown-links:
-  #         context: slack
-=======
       - docker-release:
           name: ufm-metamask-docker-release
           filters:
@@ -1773,97 +1651,95 @@
             - oplabs-gcr
           requires:
             - hold
-
-  scheduled-fpp:
-    when:
-      equal: [ build_four_hours, <<pipeline.schedule.name>> ]
-    jobs:
-      - fpp-verify:
-          context:
-            - slack
-            - oplabs-fpp-nodes
-
-  scheduled-link-check:
-    when:
-      equal: [ build_daily, <<pipeline.schedule.name>> ]
-    jobs:
-      - bedrock-markdown-links:
-          context: slack
-
-  scheduled-docker-publish:
-    when:
-      equal: [ build_hourly, <<pipeline.schedule.name>> ]
-    jobs:
-      - docker-publish:
-          name: op-node-docker-publish
-          docker_name: op-node
-          docker_file: op-node/Dockerfile
-          docker_tags: <<pipeline.git.revision>>,<<pipeline.git.branch>>
-          context:
-            - oplabs-gcr
-          platforms: "linux/amd64,linux/arm64"
-      - docker-publish:
-          name: op-batcher-docker-publish
-          docker_file: op-batcher/Dockerfile
-          docker_name: op-batcher
-          docker_tags: <<pipeline.git.revision>>,<<pipeline.git.branch>>
-          context:
-            - oplabs-gcr
-          platforms: "linux/amd64,linux/arm64"
-      - docker-publish:
-          name: op-program-docker-publish
-          docker_file: op-program/Dockerfile
-          docker_name: op-program
-          docker_tags: <<pipeline.git.revision>>,<<pipeline.git.branch>>
-          context:
-            - oplabs-gcr
-          platforms: "linux/amd64,linux/arm64"
-      - docker-publish:
-          name: op-proposer-docker-publish
-          docker_file: op-proposer/Dockerfile
-          docker_name: op-proposer
-          docker_tags: <<pipeline.git.revision>>,<<pipeline.git.branch>>
-          context:
-            - oplabs-gcr
-          platforms: "linux/amd64,linux/arm64"
-      - docker-publish:
-          name: op-challenger-docker-publish
-          docker_file: op-challenger/Dockerfile
-          docker_name: op-challenger
-          docker_tags: <<pipeline.git.revision>>,<<pipeline.git.branch>>
-          context:
-            - oplabs-gcr
-          platforms: "linux/amd64,linux/arm64"
-      - docker-publish:
-          name: op-heartbeat-docker-publish
-          docker_file: op-heartbeat/Dockerfile
-          docker_name: op-heartbeat
-          docker_tags: <<pipeline.git.revision>>,<<pipeline.git.branch>>
-          context:
-            - oplabs-gcr
-          platforms: "linux/amd64,linux/arm64"
-      - docker-publish:
-          name: indexer-docker-publish
-          docker_file: indexer/Dockerfile
-          docker_name: indexer
-          docker_tags: <<pipeline.git.revision>>,<<pipeline.git.branch>>
-          context:
-            - oplabs-gcr
-          platforms: "linux/amd64,linux/arm64"
-      - docker-publish:
-          name: chain-mon-docker-publish
-          docker_file: ./ops/docker/Dockerfile.packages
-          docker_name: chain-mon
-          docker_tags: <<pipeline.git.revision>>,<<pipeline.git.branch>>
-          docker_target: wd-mon
-          context:
-            - oplabs-gcr
-      - docker-publish:
-          name: ufm-metamask-docker-publish
-          docker_file: ufm-test-services/metamask/Dockerfile
-          docker_name: ufm-metamask
-          docker_context: ufm-test-services/metamask
-          docker_tags: <<pipeline.git.revision>>,<<pipeline.git.branch>>
-          context:
-            - oplabs-gcr
->>>>>>> ac2df11b
+  # scheduled-fpp:
+  #   when:
+  #     equal: [ build_four_hours, <<pipeline.schedule.name>> ]
+  #   jobs:
+  #     - fpp-verify:
+  #         context:
+  #           - slack
+  #           - oplabs-fpp-nodes
+
+  # scheduled-link-check:
+  #   when:
+  #     equal: [ build_daily, <<pipeline.schedule.name>> ]
+  #   jobs:
+  #     - bedrock-markdown-links:
+  #         context: slack
+
+  # scheduled-docker-publish:
+  #   when:
+  #     equal: [ build_hourly, <<pipeline.schedule.name>> ]
+  #   jobs:
+  #     - docker-publish:
+  #         name: op-node-docker-publish
+  #         docker_name: op-node
+  #         docker_file: op-node/Dockerfile
+  #         docker_tags: <<pipeline.git.revision>>,<<pipeline.git.branch>>
+  #         context:
+  #           - oplabs-gcr
+  #         platforms: "linux/amd64,linux/arm64"
+  #     - docker-publish:
+  #         name: op-batcher-docker-publish
+  #         docker_file: op-batcher/Dockerfile
+  #         docker_name: op-batcher
+  #         docker_tags: <<pipeline.git.revision>>,<<pipeline.git.branch>>
+  #         context:
+  #           - oplabs-gcr
+  #         platforms: "linux/amd64,linux/arm64"
+  #     - docker-publish:
+  #         name: op-program-docker-publish
+  #         docker_file: op-program/Dockerfile
+  #         docker_name: op-program
+  #         docker_tags: <<pipeline.git.revision>>,<<pipeline.git.branch>>
+  #         context:
+  #           - oplabs-gcr
+  #         platforms: "linux/amd64,linux/arm64"
+  #     - docker-publish:
+  #         name: op-proposer-docker-publish
+  #         docker_file: op-proposer/Dockerfile
+  #         docker_name: op-proposer
+  #         docker_tags: <<pipeline.git.revision>>,<<pipeline.git.branch>>
+  #         context:
+  #           - oplabs-gcr
+  #         platforms: "linux/amd64,linux/arm64"
+  #     - docker-publish:
+  #         name: op-challenger-docker-publish
+  #         docker_file: op-challenger/Dockerfile
+  #         docker_name: op-challenger
+  #         docker_tags: <<pipeline.git.revision>>,<<pipeline.git.branch>>
+  #         context:
+  #           - oplabs-gcr
+  #         platforms: "linux/amd64,linux/arm64"
+  #     - docker-publish:
+  #         name: op-heartbeat-docker-publish
+  #         docker_file: op-heartbeat/Dockerfile
+  #         docker_name: op-heartbeat
+  #         docker_tags: <<pipeline.git.revision>>,<<pipeline.git.branch>>
+  #         context:
+  #           - oplabs-gcr
+  #         platforms: "linux/amd64,linux/arm64"
+  #     - docker-publish:
+  #         name: indexer-docker-publish
+  #         docker_file: indexer/Dockerfile
+  #         docker_name: indexer
+  #         docker_tags: <<pipeline.git.revision>>,<<pipeline.git.branch>>
+  #         context:
+  #           - oplabs-gcr
+  #         platforms: "linux/amd64,linux/arm64"
+  #     - docker-publish:
+  #         name: chain-mon-docker-publish
+  #         docker_file: ./ops/docker/Dockerfile.packages
+  #         docker_name: chain-mon
+  #         docker_tags: <<pipeline.git.revision>>,<<pipeline.git.branch>>
+  #         docker_target: wd-mon
+  #         context:
+  #           - oplabs-gcr
+  #     - docker-publish:
+  #         name: ufm-metamask-docker-publish
+  #         docker_file: ufm-test-services/metamask/Dockerfile
+  #         docker_name: ufm-metamask
+  #         docker_context: ufm-test-services/metamask
+  #         docker_tags: <<pipeline.git.revision>>,<<pipeline.git.branch>>
+  #         context:
+  #           - oplabs-gcr