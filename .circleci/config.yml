--- conflicted
+++ resolved
@@ -848,19 +848,7 @@
           command:
             # Note: We don't use circle CI test splits because we need to split by test name, not by package. There is an additional
             # constraint that gotestsum does not currently (nor likely will) accept files from different pacakges when building.
-<<<<<<< HEAD
             JUNIT_FILE=/tmp/test-results/<<parameters.module>>_<<parameters.target>>.xml make <<parameters.target>>
-=======
-            # Note: -parallel must be set to match the number of cores in the resource class
-            OP_TESTLOG_DISABLE_COLOR=true OP_E2E_DISABLE_PARALLEL=false OP_E2E_USE_HTTP=<<parameters.use_http>>  gotestsum \
-            --format=standard-verbose --junitfile=/tmp/test-results/<<parameters.module>>_http_<<parameters.use_http>>.xml \
-            -- -timeout=30m -parallel=<<parameters.parallel>> \
-               -l1-allocs ../<<parameters.devnet>>/allocs-l1.json \
-               -l1-deployments ../<<parameters.devnet>>/addresses.json \
-               -deploy-config ../packages/contracts-bedrock/deploy-config/<<parameters.deploy-config>> \
-               -run "<<parameters.run>>" \
-               ./..
->>>>>>> d059d7a0
           working_directory: <<parameters.module>>
       - store_test_results:
           path: /tmp/test-results
