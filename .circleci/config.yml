version: 2.1

orbs:
  go: circleci/go@1.5.0
  gcp-cli: circleci/gcp-cli@3.0.1
  slack: circleci/slack@4.10.1

commands:
  gcp-oidc-authenticate:
    description: "Authenticate with GCP using a CircleCI OIDC token."
    parameters:
      project_id:
        type: env_var_name
        default: GCP_PROJECT_ID
      workload_identity_pool_id:
        type: env_var_name
        default: GCP_WIP_ID
      workload_identity_pool_provider_id:
        type: env_var_name
        default: GCP_WIP_PROVIDER_ID
      service_account_email:
        type: env_var_name
        default: GCP_SERVICE_ACCOUNT_EMAIL
      gcp_cred_config_file_path:
        type: string
        default: /home/circleci/gcp_cred_config.json
      oidc_token_file_path:
        type: string
        default: /home/circleci/oidc_token.json
    steps:
      - run:
          name: "Create OIDC credential configuration"
          command: |
            # Store OIDC token in temp file
            echo $CIRCLE_OIDC_TOKEN > << parameters.oidc_token_file_path >>
            # Create a credential configuration for the generated OIDC ID Token
            gcloud iam workload-identity-pools create-cred-config \
                "projects/${<< parameters.project_id >>}/locations/global/workloadIdentityPools/${<< parameters.workload_identity_pool_id >>}/providers/${<< parameters.workload_identity_pool_provider_id >>}"\
                --output-file="<< parameters.gcp_cred_config_file_path >>" \
                --service-account="${<< parameters.service_account_email >>}" \
                --credential-source-file=<< parameters.oidc_token_file_path >>
      - run:
          name: "Authenticate with GCP using OIDC"
          command: |
            # Configure gcloud to leverage the generated credential configuration
            gcloud auth login --brief --cred-file "<< parameters.gcp_cred_config_file_path >>"
            # Configure ADC
            echo "export GOOGLE_APPLICATION_CREDENTIALS='<< parameters.gcp_cred_config_file_path >>'" | tee -a "$BASH_ENV"
  check-changed:
    description: "Conditionally halts a step if certain modules change"
    parameters:
      patterns:
        type: string
        description: "Comma-separated list of dependencies"
    steps:
      - run:
          name: "Check for changes"
          command: |
            cd ops/check-changed
            pip3 install -r requirements.txt
            python3 main.py "<<parameters.patterns>>"
jobs:
  cannon-go-lint-and-test:
    docker:
      - image: us-docker.pkg.dev/oplabs-tools-artifacts/images/ci-builder:latest
    resource_class: medium
    steps:
      - checkout
      - check-changed:
          patterns: cannon,packages/contracts-bedrock/src/cannon
      - run:
          name: prep Cannon results dir
          command: mkdir -p /tmp/test-results
      - run:
          name: build Cannon example binaries
          command: make elf # only compile ELF binaries with Go, we do not have MIPS GCC for creating the debug-dumps.
          working_directory: cannon/example
      - run:
          name: Cannon Go lint
          command: |
            make lint
          working_directory: cannon
      - run:
          name: Cannon Go tests
          command: |
            gotestsum --format=standard-verbose --junitfile=/tmp/test-results/cannon.xml \
            -- -parallel=2 -coverpkg=github.com/ethereum-optimism/optimism/cannon/... -coverprofile=coverage.out ./...
          working_directory: cannon
      - run:
          name: upload Cannon coverage
          command: codecov --verbose --clean --flags cannon-go-tests
      - store_test_results:
          path: /tmp/test-results
  cannon-build-test-vectors:
    docker:
      - image: us-docker.pkg.dev/oplabs-tools-artifacts/images/ci-builder:latest
    resource_class: medium
    steps:
      - checkout
      - check-changed:
          patterns: cannon/mipsevm/open_mips_tests/test
      - run:
          name: Build MIPS test vectors
          command: python3 maketests.py && git diff --exit-code
          working_directory: cannon/mipsevm/open_mips_tests

  pnpm-monorepo:
    docker:
      - image: us-docker.pkg.dev/oplabs-tools-artifacts/images/ci-builder:latest
    resource_class: xlarge
    steps:
      - checkout
      - check-changed:
          patterns: op-chain-ops,packages/
      - restore_cache:
          name: Restore PNPM Package Cache
          keys:
            - pnpm-packages-v2-{{ checksum "pnpm-lock.yaml" }}
      # Fetch node_modules into the pnpm store
      # This will cache node_modules based on pnpm-lock so other steps can instantly install them with `pnpm install --prefer-offline`
      # --prefer-offline installs node_modules instantly by just reading from cache if it exists rather than fetching from network
      # when installing node_modules pnpm simply adds symlinks instead of copying the files which is why it is pretty much instant to run --prefer-offline
      # this allows a caching strategy of only checking pnpm-lockfile so we don't have to keep it in sync with our packages
      # For more information see https://pnpm.io/cli/fetch
      - run:
          name: Fetch dependencies
          command: pnpm fetch --frozen-lockfile --prefer-offline
      - save_cache:
          name: Save PNPM Package Cache
          key: pnpm-packages-v2-{{ checksum "pnpm-lock.yaml" }}
          paths:
            - "node_modules"
      - run:
          name: Install dependencies
          command: pnpm install --frozen-lockfile --offline
      - run:
          name: print forge version
          command: forge --version
      - run:
          name: Build monorepo
          command: pnpm build
      - persist_to_workspace:
          root: "."
          paths:
            - "packages/**/dist"
            - "packages/contracts-bedrock/forge-artifacts"

  docker-build:
    environment:
      DOCKER_BUILDKIT: 1
    parameters:
      docker_name:
        description: Docker image name
        type: string
      docker_tags:
        description: Docker image tags as csv
        type: string
      docker_file:
        description: Path to Dockerfile
        type: string
      docker_context:
        description: Docker build context
        type: string
      registry:
        description: Docker registry
        type: string
        default: "us-docker.pkg.dev"
      repo:
        description: Docker repo
        type: string
        default: "oplabs-tools-artifacts/images"
    machine:
      image: ubuntu-2204:2022.07.1
      resource_class: medium
    steps:
      - checkout
      - run:
          command: mkdir -p /tmp/docker_images
      - run:
          name: Build
          command: |
            # Check to see if DOCKER_HUB_READ_ONLY_TOKEN is set (i.e. we are in repo) before attempting to use secrets.
            # Building should work without this read only login, but may get rate limited.
            if [[ -v DOCKER_HUB_READ_ONLY_TOKEN ]]; then
              echo "$DOCKER_HUB_READ_ONLY_TOKEN" | docker login -u "$DOCKER_HUB_READ_ONLY_USER" --password-stdin
            fi
            IMAGE_BASE="<<parameters.registry>>/<<parameters.repo>>/<<parameters.docker_name>>"
            DOCKER_TAGS=$(echo -ne <<parameters.docker_tags>> | sed "s/,/\n/g" | sed "s/[^a-zA-Z0-9\n]/-/g" | sed -e "s|^|-t ${IMAGE_BASE}:|")
            docker build --progress plain \
            $(echo -ne $DOCKER_TAGS | tr '\n' ' ') \
            -f <<parameters.docker_file>> \
            <<parameters.docker_context>>
      - run:
          name: Save
          command: |
            IMAGE_BASE="<<parameters.registry>>/<<parameters.repo>>/<<parameters.docker_name>>"
            DOCKER_LABELS=$(echo -ne <<parameters.docker_tags>> | sed "s/,/\n/g" | sed "s/[^a-zA-Z0-9\n]/-/g")
            echo -ne $DOCKER_LABELS | tr ' ' '\n' | xargs -I {} docker save -o /tmp/docker_images/<<parameters.docker_name>>_{}.tar $IMAGE_BASE:{}
      - persist_to_workspace:
          root: /tmp/docker_images
          paths:
            - "."

  docker-publish:
    environment:
      DOCKER_BUILDKIT: 1
    parameters:
      docker_name:
        description: Docker image name
        type: string
      docker_tags:
        description: Docker image tags as csv
        type: string
      docker_file:
        description: Path to Dockerfile
        type: string
      docker_context:
        description: Docker build context
        type: string
        default: "."
      docker_target:
        description: "target build stage"
        type: string
        default: ""
      registry:
        description: Docker registry
        type: string
        default: "us-docker.pkg.dev"
      repo:
        description: Docker repo
        type: string
        default: "oplabs-tools-artifacts/images"
      platforms:
        description: Platforms to build for
        type: string
        default: "linux/amd64"
    machine:
      image: ubuntu-2204:2022.07.1
      resource_class: medium
    steps:
      - gcp-oidc-authenticate
      # Below is CircleCI recommended way of specifying nameservers on an Ubuntu box:
      # https://support.circleci.com/hc/en-us/articles/7323511028251-How-to-set-custom-DNS-on-Ubuntu-based-images-using-netplan
      - run: sudo sed -i '13 i \ \ \ \ \ \ \ \ \ \ \ \ nameservers:' /etc/netplan/50-cloud-init.yaml
      - run: sudo sed -i '14 i \ \ \ \ \ \ \ \ \ \ \ \ \ \ \ addresses:' /etc/netplan/50-cloud-init.yaml
      - run: sudo sed -i "s/addresses:/ addresses":" [8.8.8.8, 8.8.4.4] /g" /etc/netplan/50-cloud-init.yaml
      - run: cat /etc/netplan/50-cloud-init.yaml
      - run: sudo netplan apply
      - checkout
      - run:
          name: Build & Publish
          command: |
            gcloud auth configure-docker <<parameters.registry>>
            IMAGE_BASE="<<parameters.registry>>/<<parameters.repo>>/<<parameters.docker_name>>"
            DOCKER_TAGS=$(echo -ne <<parameters.docker_tags>> | sed "s/,/\n/g" | sed "s/[^a-zA-Z0-9\n]/-/g" | sed -e "s|^|-t ${IMAGE_BASE}:|")
            docker context create buildx-build
            docker buildx create --use buildx-build
            docker buildx build --progress plain --platform=<<parameters.platforms>> --target "<<parameters.docker_target>>" --push \
              $(echo -ne $DOCKER_TAGS | tr '\n' ' ') \
              -f <<parameters.docker_file>> \
              <<parameters.docker_context>>

  docker-release:
    environment:
      DOCKER_BUILDKIT: 1
    parameters:
      docker_name:
        description: Docker image name
        type: string
      docker_tags:
        description: Docker image tags as csv
        type: string
      docker_file:
        description: Path to Dockerfile
        type: string
      docker_context:
        description: Docker build context
        type: string
      docker_target:
        description: "target build stage"
        type: string
        default: ""
      registry:
        description: Docker registry
        type: string
        default: "us-docker.pkg.dev"
      repo:
        description: Docker repo
        type: string
        default: "oplabs-tools-artifacts/images"
      platforms:
        description: Platforms to build for
        type: string
        default: "linux/amd64"
    machine:
      image: ubuntu-2204:2022.07.1
      resource_class: medium
    steps:
      - gcp-cli/install
      - gcp-oidc-authenticate
      - checkout
      - run:
          name: Configure Docker
          command: |
            gcloud auth configure-docker <<parameters.registry>>
      - run:
          name: Build & Publish
          command: |
            IMAGE_BASE="<<parameters.registry>>/<<parameters.repo>>/<<parameters.docker_name>>"
            DOCKER_TAGS=$(echo -ne <<parameters.docker_tags>> | sed "s/,/\n/g" | sed "s/[^a-zA-Z0-9\n]/-/g" | sed -e "s|^|-t ${IMAGE_BASE}:|")
            docker context create buildx-build
            docker buildx create --use buildx-build
            docker buildx build --progress plain --platform=<<parameters.platforms>> --target "<<parameters.docker_target>>" --push \
              $(echo -ne $DOCKER_TAGS | tr '\n' ' ') \
              -f <<parameters.docker_file>> \
              <<parameters.docker_context>>
      - run:
          name: Tag
          command: |
            ./ops/scripts/ci-docker-tag-op-stack-release.sh <<parameters.registry>>/<<parameters.repo>> $CIRCLE_TAG $CIRCLE_SHA1

  contracts-bedrock-coverage:
    docker:
      - image: us-docker.pkg.dev/oplabs-tools-artifacts/images/ci-builder:latest
    resource_class: large
    steps:
      - checkout
      - check-changed:
          patterns: contracts-bedrock,op-node
      - run:
          name: print forge version
          command: forge --version
          working_directory: packages/contracts-bedrock
      - run:
          name: test and generate coverage
          command: pnpm coverage:lcov
          no_output_timeout: 18m
          environment:
            FOUNDRY_PROFILE: ci
          working_directory: packages/contracts-bedrock
      - run:
          name: upload coverage
          command: codecov --verbose --clean --flags contracts-bedrock-tests
          environment:
            FOUNDRY_PROFILE: ci

  contracts-bedrock-tests:
    docker:
      - image: us-docker.pkg.dev/oplabs-tools-artifacts/images/ci-builder:latest
    resource_class: xlarge
    steps:
      - checkout
      - check-changed:
          patterns: contracts-bedrock,op-node
      - run:
          name: print forge version
          command: forge --version
          working_directory: packages/contracts-bedrock
      - run:
          name: run tests
          command: pnpm test
          environment:
            FOUNDRY_PROFILE: ci
          working_directory: packages/contracts-bedrock
          no_output_timeout: 15m

  contracts-bedrock-checks:
    docker:
      - image: us-docker.pkg.dev/oplabs-tools-artifacts/images/ci-builder:latest
    resource_class: xlarge
    steps:
      - checkout
      - restore_cache:
          name: Restore PNPM Package Cache
          keys:
            - pnpm-packages-v2-{{ checksum "pnpm-lock.yaml" }}
      - check-changed:
          patterns: contracts-bedrock,op-node
      # populate node modules from the cache
      - run:
          name: Install dependencies
          command: pnpm install --frozen-lockfile --prefer-offline
      - run:
          name: build contracts
          command: pnpm build
          working_directory: packages/contracts-bedrock
      - run:
          name: lint
          command: |
            pnpm lint:check || echo "export LINT_STATUS=1" >> "$BASH_ENV"
          working_directory: packages/contracts-bedrock
      - run:
          name: gas snapshot
          command: |
            forge --version
            pnpm gas-snapshot --check || echo "export GAS_SNAPSHOT_STATUS=1" >> "$BASH_ENV"
          environment:
            FOUNDRY_PROFILE: ci
          working_directory: packages/contracts-bedrock
          no_output_timeout: 15m
      - run:
          name: storage snapshot
          command: |
            pnpm storage-snapshot
            git diff --exit-code .storage-layout || echo "export STORAGE_SNAPSHOT_STATUS=1" >> "$BASH_ENV"
          working_directory: packages/contracts-bedrock
      - run:
          name: semver lock
          command: |
            pnpm semver-lock
            git diff --exit-code semver-lock.json || echo "export SEMVER_LOCK_STATUS=1" >> "$BASH_ENV"
          working_directory: packages/contracts-bedrock
      - run:
          name: invariant docs
          command: |
            pnpm autogen:invariant-docs
            git diff --exit-code ./invariant-docs/*.md || echo "export INVARIANT_DOCS_STATUS=1" >> "$BASH_ENV"
          working_directory: packages/contracts-bedrock
      - run:
          name: check deploy configs || echo "export DEPLOY_CONFIGS_STATUS=1" >> "$BASH_ENV"
          command: pnpm validate-deploy-configs
          working_directory: packages/contracts-bedrock
      - run:
          name: check statuses
          command: |
            if [[ "$LINT_STATUS" -ne 0 ]]; then
              FAILED=1
              echo "Linting failed, see job output for details."
            fi
            if [[ "$GAS_SNAPSHOT_STATUS" -ne 0 ]]; then
              FAILED=1
              echo "Gas snapshot failed, see job output for details."
            fi
            if [[ "$STORAGE_SNAPSHOT_STATUS" -ne 0 ]]; then
              echo "Storage snapshot failed, see job output for details."
              FAILED=1
            fi
            if [[ "$SEMVER_LOCK_STATUS" -ne 0 ]]; then
              echo "Semver lock failed, see job output for details."
              FAILED=1
            fi
            if [[ "$INVARIANT_DOCS_STATUS" -ne 0 ]]; then
              echo "Invariant docs failed, see job output for details."
              FAILED=1
            fi
            if [[ "$DEPLOY_CONFIGS_STATUS" -ne 0 ]]; then
              echo "Deploy config check failed, see job output for details."
              FAILED=1
            fi
            if [[ "$FAILED" -ne 0 ]]; then
              exit 1
            fi

  contracts-bedrock-slither:
    docker:
      - image: us-docker.pkg.dev/oplabs-tools-artifacts/images/ci-builder:latest
    resource_class: large
    steps:
      - checkout
      - check-changed:
          patterns: contracts-bedrock
      - run:
          name: slither
          command: |
            slither --version && pnpm slither || echo "Slither failed"

  contracts-bedrock-validate-spaces:
    docker:
      - image: us-docker.pkg.dev/oplabs-tools-artifacts/images/ci-builder:latest
    steps:
      - checkout
      - attach_workspace: { at: "." }
      - restore_cache:
          name: Restore PNPM Package Cache
          keys:
            - pnpm-packages-v2-{{ checksum "pnpm-lock.yaml" }}
      # populate node modules from the cache
      - run:
          name: Install dependencies
          command: pnpm install --frozen-lockfile --prefer-offline
      - check-changed:
          patterns: contracts-bedrock
      - run:
          name: validate spacers
          command: pnpm validate-spacers
          working_directory: packages/contracts-bedrock

  op-bindings-build:
    docker:
      - image: us-docker.pkg.dev/oplabs-tools-artifacts/images/ci-builder:latest
    resource_class: large
    steps:
      - checkout
      - run:
          name: check go bindings
          command: make && git diff --exit-code
          working_directory: op-bindings

  js-lint-test:
    parameters:
      package_name:
        description: Package name
        type: string
      dependencies:
        description: Regex matching dependent packages
        type: string
        default: this-package-does-not-exist
      coverage_flag:
        description: Coverage flag name
        type: string
    docker:
      - image: us-docker.pkg.dev/oplabs-tools-artifacts/images/ci-builder:latest
    resource_class: large
    steps:
      - checkout
      - attach_workspace: { at: "." }
      - restore_cache:
          name: Restore PNPM Package Cache
          keys:
            - pnpm-packages-v2-{{ checksum "pnpm-lock.yaml" }}
      - check-changed:
          patterns: <<parameters.package_name>>,<<parameters.dependencies>>
      # populate node modules from the cache
      - run:
          name: Install dependencies
          command: pnpm install --frozen-lockfile --prefer-offline
      - run:
          name: Lint
          command: pnpm lint && git diff --exit-code
          working_directory: packages/<<parameters.package_name>>
      - run:
          name: Test
          command: pnpm test:coverage
          working_directory: packages/<<parameters.package_name>>
      - run:
          name: Upload coverage
          command: codecov --verbose --clean --flags <<parameters.coverage_flag>>

  contracts-ts-tests:
    docker:
      - image: us-docker.pkg.dev/oplabs-tools-artifacts/images/ci-builder:latest
    resource_class: large
    steps:
      - checkout
      - attach_workspace: { at: "." }
      - restore_cache:
          name: Restore pnpm Package Cache
          keys:
            - pnpm-packages-v2-{{ checksum "pnpm.lock.yaml" }}
      - check-changed:
          patterns: sdk,contracts-bedrock,contracts
      # populate node modules from the cache
      - run:
          name: Install dependencies
          command: pnpm install --frozen-lockfile --prefer-offline
      - run:
          name: Check generated and build
          command: pnpm generate:check
          working_directory: packages/contracts-ts

  sdk-next-tests:
    docker:
      - image: us-docker.pkg.dev/oplabs-tools-artifacts/images/ci-builder:latest
    resource_class: large
    steps:
      - checkout
      - attach_workspace: { at: "." }
      - restore_cache:
          name: Restore pnpm Package Cache
          keys:
            - pnpm-packages-v2-{{ checksum "pnpm.lock.yaml" }}
      - check-changed:
          patterns: sdk,contracts-bedrock,contracts
      # populate node modules from the cache
      - run:
          name: Install dependencies
          command: pnpm install --frozen-lockfile --prefer-offline
      - run:
          name: anvil-l1
          background: true
          # atm this is goerli but we should use mainnet after bedrock is live
          command: anvil --fork-url $ANVIL_L1_FORK_URL --fork-block-number 9256679

      - run:
          name: anvil-l2
          background: true
          # atm this is goerli but we should use mainnet after bedrock is live
          command: anvil --fork-url $ANVIL_L2_FORK_URL --port 9545 --fork-block-number 11276409

      - run:
          name: build
          command: pnpm build
          working_directory: packages/sdk
      - run:
          name: lint
          command: pnpm lint:check
          working_directory: packages/sdk
      - run:
          name: make sure anvil l1 is up
          command: npx wait-on tcp:8545 && cast block-number --rpc-url http://localhost:8545
      - run:
          name: make sure anvil l2 is up
          command: npx wait-on tcp:9545 && cast block-number --rpc-url http://localhost:9545
      - run:
          name: test:next
          command: pnpm test:next:run
          no_output_timeout: 5m
          working_directory: packages/sdk
          environment:
            # anvil[0] test private key
            VITE_E2E_PRIVATE_KEY: "0xac0974bec39a17e36ba4a6b4d238ff944bacb478cbed5efcae784d7bf4f2ff80"
            VITE_E2E_RPC_URL_L1: http://localhost:8545
            VITE_E2E_RPC_URL_L2: http://localhost:9545

  bedrock-markdown:
    machine:
      image: ubuntu-2204:2022.07.1
    steps:
      - checkout
      - check-changed:
          patterns: specs/(.*)\.md$
      - run:
          name: Install pnpm package manager
          command: |
            npm i pnpm --global
      - run:
          name: pnpm dev deps
          command: pnpm install --frozen-lockfile --prefer-offline
      - run:
          name: specs toc
          command: pnpm lint:specs:toc && git diff --exit-code ./specs
      - run:
          name: markdown lint
          command: pnpm lint:specs:check

  bedrock-markdown-links:
    machine:
      image: ubuntu-2204:2022.07.1
    steps:
      - checkout
      - run:
          name: Install pnpm package manager
          command: |
            npm i pnpm --global
      - run:
          name: Install node_modules
          command: |
            pnpm install --frozen-lockfile --prefer-offline
      - run:
          name: Lint check
          command: |
            pnpm lint:specs:check
      - run:
          name: link lint
          command: |
            make bedrock-markdown-links
      - slack/notify:
          channel: C055R639XT9 #notify-link-check
          event: fail
          template: basic_fail_1

  fuzz-op-node:
    docker:
      - image: us-docker.pkg.dev/oplabs-tools-artifacts/images/ci-builder:latest
    steps:
      - checkout
      - check-changed:
          patterns: op-node
      - run:
          name: Fuzz
          command: make fuzz
          working_directory: op-node

  fuzz-op-service:
    docker:
      - image: us-docker.pkg.dev/oplabs-tools-artifacts/images/ci-builder:latest
    steps:
      - checkout
      - check-changed:
          patterns: op-service
      - run:
          name: Fuzz
          command: make fuzz
          working_directory: op-service

  fuzz-op-chain-ops:
    docker:
      - image: us-docker.pkg.dev/oplabs-tools-artifacts/images/ci-builder:latest
    steps:
      - checkout
      - check-changed:
          patterns: op-chain-ops,op-bindings
      - run:
          name: Fuzz
          command: make fuzz
          working_directory: op-chain-ops

  fuzz-cannon:
    docker:
      - image: us-docker.pkg.dev/oplabs-tools-artifacts/images/ci-builder:latest
    steps:
      - checkout
      - check-changed:
          patterns: cannon,packages/contracts-bedrock/src/cannon
      - run:
          name: Fuzz
          command: make fuzz
          working_directory: cannon

  depcheck:
    docker:
      - image: us-docker.pkg.dev/oplabs-tools-artifacts/images/ci-builder:latest
    steps:
      - checkout
      - attach_workspace: { at: "." }
      - restore_cache:
          name: Restore PNPM Package Cache
          keys:
            - pnpm-packages-v2-{{ checksum "pnpm-lock.yaml" }}
      - check-changed:
          patterns: packages
      - run:
          name: Check common-ts
          command: npx depcheck
          working_directory: packages/common-ts
      - run:
          name: Check core-utils
          command: npx depcheck
          working_directory: packages/core-utils
      - run:
          name: Check sdk
          command: npx depcheck
          working_directory: packages/sdk

  go-lint:
    parameters:
      module:
        description: Go Module Name
        type: string
    docker:
      - image: cimg/go:1.20
    steps:
      - checkout
      - run:
          name: run lint
          command: make lint
          working_directory: <<parameters.module>>

  go-test:
    parameters:
      module:
        description: Go Module Name
        type: string
    docker:
      - image: us-docker.pkg.dev/oplabs-tools-artifacts/images/ci-builder:latest # only used to enable codecov.
    resource_class: xlarge
    steps:
      - checkout
      - run:
          name: prep results dir
          command: mkdir -p /tmp/test-results
      - run:
          name: run tests
          command: |
            gotestsum --format=standard-verbose --junitfile=/tmp/test-results/<<parameters.module>>.xml \
            -- -parallel=8 -coverpkg=github.com/ethereum-optimism/optimism/... -coverprofile=coverage.out ./...
          working_directory: <<parameters.module>>
      - run:
          name: upload coverage
          command: codecov --verbose --clean --flags bedrock-go-tests
      - store_test_results:
          path: /tmp/test-results

  go-e2e-test:
    parameters:
      module:
        description: Go Module Name
        type: string
      target:
        description: The make target to execute
        type: string
      devnet:
        description: Devnet directory to use (.devnet or .devnet-espresso)
        type: string
      deploy-config:
        description: Deployment config to use (devnetL1.json or devnetL1-espresso.json)
        type: string
      parallel:
        description: The number of tests to run in parallel
        type: integer
        default: 8
      run:
        description: "Tests to run (default: all)"
        type: string
        default: ""
    machine:
      image: ubuntu-2204:2022.10.2
    environment:
      DOCKER_BUILDKIT: 1
    steps:
      - checkout
      - check-changed:
          patterns: op-(.+),contracts-bedrock
      - run:
          name: git submodules
          command: git submodule update --init --recursive
      - run:
          name: Install latest golang
          command: |
            wget https://go.dev/dl/go1.20.linux-amd64.tar.gz
            sudo rm -rf /usr/local/go
            sudo tar -C /usr/local -xzf go1.20.linux-amd64.tar.gz
            export PATH=$PATH:/usr/local/go/bin
            go version
            go install gotest.tools/gotestsum@latest
      - run:
          name: foundryup
          command: |
            curl -L https://foundry.paradigm.xyz | bash
            source $HOME/.bashrc
            foundryup
            echo 'export PATH=$HOME/.foundry/bin:$PATH' >> $BASH_ENV
            source $HOME/.bashrc
            forge --version
      - run:
          name: install geth
          command: make install-geth
      - run:
          name: Install NVM
          command: |
            curl -o- https://raw.githubusercontent.com/nvm-sh/nvm/v0.39.3/install.sh | bash
            source ~/.bashrc
            nvm --version
      - run:
          name: Install Node
          command: |
            nvm install
            nvm use && node --version && npm --version
      - run:
          name: Install pnpm
          command: |
            npm i pnpm --global
      - run:
          name: prep results dir
          command: mkdir -p /tmp/test-results
      - run:
          name: print go's available MIPS targets
          command: go tool dist list | grep mips
      - run:
<<<<<<< HEAD
          name: Pull Espresso Docker images
          command: make devnet-pull
      - run:
          name: Build op-geth-proxy Docker
          command: docker-compose -f ops-bedrock/docker-compose.yml build op-geth-proxy
      - run:
          name: Run all init steps for op-e2e
          command: make pre-test
          working_directory: <<parameters.module>>
      - run:
=======
>>>>>>> 95fe7e47
          name: run tests
          command:
            # Note: We don't use circle CI test splits because we need to split by test name, not by package. There is an additional
            # constraint that gotestsum does not currently (nor likely will) accept files from different pacakges when building.
<<<<<<< HEAD
            # Note: -parallel must be set to match the number of cores in the resource class
            OP_TESTLOG_DISABLE_COLOR=true OP_E2E_DISABLE_PARALLEL=false OP_E2E_USE_HTTP=<<parameters.use_http>>  gotestsum \
            --format=standard-verbose --junitfile=/tmp/test-results/<<parameters.module>>_http_<<parameters.use_http>>.xml \
            -- -timeout=20m -parallel=<<parameters.parallel>> \
               -l1-allocs ../<<parameters.devnet>>/allocs-l1.json \
               -l1-deployments ../<<parameters.devnet>>/addresses.json \
               -deploy-config ../packages/contracts-bedrock/deploy-config/<<parameters.deploy-config>> \
               -run "<<parameters.run>>" \
               ./..
=======
            JUNIT_FILE=/tmp/test-results/<<parameters.module>>_<<parameters.target>>.xml make <<parameters.target>>
>>>>>>> 95fe7e47
          working_directory: <<parameters.module>>
      - store_test_results:
          path: /tmp/test-results

  go-lint-test-build:
    parameters:
      binary_name:
        description: Binary name to build
        type: string
      working_directory:
        description: Working directory
        type: string
      build:
        description: Whether or not to build the binary
        type: boolean
        default: true
      dependencies:
        description: Regex matching dependent packages
        type: string
        default: this-package-does-not-exist
    docker:
      - image: us-docker.pkg.dev/oplabs-tools-artifacts/images/ci-builder:latest
    steps:
      - checkout
      - check-changed:
          patterns: <<parameters.working_directory>>,<<parameters.dependencies>>
      - run:
          name: Lint
          command: make lint
          working_directory: <<parameters.working_directory>>
      - store_test_results:
          path: /test-results
      - run:
          name: Test
          command: |
            mkdir -p /test-results
            gotestsum --junitfile /test-results/tests.xml
          working_directory: <<parameters.working_directory>>
      - when:
          condition:
            equal: [true, <<parameters.build>>]
          steps:
            - run:
                name: Build
                command: make <<parameters.binary_name>>
                working_directory: <<parameters.working_directory>>

  indexer-tests:
    docker:
      - image: us-docker.pkg.dev/oplabs-tools-artifacts/images/ci-builder:latest
      - image: cimg/postgres:14.1
    resource_class: large
    steps:
      - checkout
      - check-changed:
          patterns: indexer
      - run:
          name: Lint
          command: golangci-lint run -E goimports,sqlclosecheck,bodyclose,asciicheck,misspell,errorlint --timeout 4m -e "errors.As" -e "errors.Is" ./...
          working_directory: indexer
      - run:
          name: install geth
          command: make install-geth
      - run:
          name: git submodules
          command: git submodule update --init --recursive
      - run:
          name: generate cannon prestate
          command: make cannon-prestate
      - run:
          name: generate L1 state
          command: make devnet-allocs
      - store_test_results:
          path: /test-results
      - run:
          name: Test
          command: |
            mkdir -p /test-results
            DB_USER=postgres gotestsum --format=standard-verbose --junitfile /test-results/tests.xml -- -parallel=4 ./...
          working_directory: indexer
      - run:
          name: Build
          command: make indexer
          working_directory: indexer

  devnet:
    machine:
      image: ubuntu-2204:2022.10.2
    environment:
      DOCKER_BUILDKIT: 1
    steps:
      - checkout
      - check-changed:
          patterns: op-(.+),packages,ops-bedrock
      - run:
          name: Install latest golang
          command: |
            wget https://go.dev/dl/go1.20.linux-amd64.tar.gz
            sudo rm -rf /usr/local/go
            sudo tar -C /usr/local -xzf go1.20.linux-amd64.tar.gz
            export PATH=$PATH:/usr/local/go/bin
            go version
      - run:
          name: foundryup
          command: |
            curl -L https://foundry.paradigm.xyz | bash
            source $HOME/.bashrc
            foundryup
            echo 'export PATH=$HOME/.foundry/bin:$PATH' >> $BASH_ENV
            source $HOME/.bashrc
            forge --version
      - run:
          name: install geth
          command: make install-geth
      - run:
          name: Install NVM
          command: |
            curl -o- https://raw.githubusercontent.com/nvm-sh/nvm/v0.39.3/install.sh | bash
            source ~/.bashrc
            nvm --version
      - run:
          name: Install Node
          command: |
            nvm install
            nvm use && node --version && npm --version
      - run:
          name: Install pnpm
          command: |
            npm i pnpm --global
      - run:
          name: git submodules
          command: git submodule update --init --recursive
      - run:
          name: Install and build
          command: |
            pnpm install --frozen-lockfile --prefer-offline && pnpm build
      - run:
          name: generate cannon prestate
          command: make cannon-prestate
      - run:
          name: Bring up the stack
          command: make devnet-up
      - run:
          name: Test the stack
          command: make devnet-test
      - run:
          name: Dump op-node logs
          command: |
            docker logs ops-bedrock-op-node-1 || echo "No logs."
          when: on_fail
      - run:
          name: Dump op-geth logs
          command: |
            docker logs ops-bedrock-l2-1 || echo "No logs."
          when: on_fail
      - run:
          name: Dump l1 logs
          command: |
            docker logs ops-bedrock-l1-1 || echo "No logs."
          when: on_fail
      - run:
          name: Dump op-batcher logs
          command: |
            docker logs ops-bedrock-op-batcher-1 || echo "No logs."
          when: on_fail
      - run:
          name: Dump op-proposer logs
          command: |
            docker logs ops-bedrock-op-proposer-1 || echo "No logs."
          when: on_fail
      - run:
          name: Log deployment artifact
          command: |
            cat broadcast/Deploy.s.sol/900/run-latest.json || echo "No deployment file found"
          when: on_fail
          working_directory: packages/contracts-bedrock
      - run:
          name: Log artifacts directory
          command: |
            ls -R forge-artifacts || echo "No forge artifacts found"
          when: on_fail
          working_directory: packages/contracts-bedrock

  semgrep-scan:
    parameters:
      diff_branch:
        type: string
        default: develop
    environment:
      TEMPORARY_BASELINE_REF: << parameters.diff_branch >>
      SEMGREP_REPO_URL: << pipeline.project.git_url >>
      SEMGREP_BRANCH: << pipeline.git.branch >>
      SEMGREP_COMMIT: << pipeline.git.revision >>

      # Change job timeout (default is 1800 seconds; set to 0 to disable)
      SEMGREP_TIMEOUT: 3000

    docker:
      - image: returntocorp/semgrep
    resource_class: medium
    steps:
      - checkout
      - unless:
          condition:
            equal: ["develop", << pipeline.git.branch >>]
          steps:
            - run:
                # Scan changed files in PRs, block on new issues only (existing issues ignored)
                # Do a full scan when scanning develop, otherwise do an incremental scan.
                name: "Conditionally set BASELINE env var"
                command: |
                  echo 'export SEMGREP_BASELINE_REF=${TEMPORARY_BASELINE_REF}' >> $BASH_ENV
      - run:
          name: "Set environment variables" # for PR comments and in-app hyperlinks to findings
          command: |
            echo 'export SEMGREP_PR_ID=${CIRCLE_PULL_REQUEST##*/}' >> $BASH_ENV
            echo 'export SEMGREP_JOB_URL=$CIRCLE_BUILD_URL' >> $BASH_ENV
            echo 'export SEMGREP_REPO_NAME=$CIRCLE_PROJECT_USERNAME/$CIRCLE_PROJECT_REPONAME' >> $BASH_ENV
      - run:
          name: "Semgrep scan"
          command: semgrep ci

  go-mod-tidy:
    docker:
      - image: us-docker.pkg.dev/oplabs-tools-artifacts/images/ci-builder:latest
    steps:
      - checkout
      - run:
          name: "Go mod tidy"
          command: make mod-tidy && git diff --exit-code

  bedrock-go-tests:
    docker:
      - image: cimg/go:1.20
    resource_class: medium
    steps:
      - run: echo Done

  fpp-verify:
    docker:
      - image: cimg/go:1.20
    steps:
      - checkout
      - run:
          name: verify-goerli
          command: |
            make verify-goerli
          working_directory: op-program
      - slack/notify:
          channel: C03N11M0BBN
          event: fail
          template: basic_fail_1

  check-generated-mocks-op-node:
    docker:
      - image: us-docker.pkg.dev/oplabs-tools-artifacts/images/ci-builder:latest
    steps:
      - checkout
      - check-changed:
          patterns: op-node
      - run:
          name: check-generated-mocks
          command: make generate-mocks-op-node && git diff --exit-code

  check-generated-mocks-op-service:
    docker:
      - image: us-docker.pkg.dev/oplabs-tools-artifacts/images/ci-builder:latest
    steps:
      - checkout
      - check-changed:
          patterns: op-service
      - run:
          name: check-generated-mocks
          command: make generate-mocks-op-service && git diff --exit-code

workflows:
  main:
    jobs:
      - hold:
          type: approval
      - pnpm-monorepo:
          requires: [ hold ]
      - js-lint-test:
          name: common-ts-tests
          coverage_flag: common-ts-tests
          package_name: common-ts
          requires:
            - pnpm-monorepo
      - js-lint-test:
          name: core-utils-tests
          coverage_flag: core-utils-tests
          package_name: core-utils
          requires:
            - pnpm-monorepo
      - contracts-bedrock-tests:
          requires: [ hold ]
      - contracts-bedrock-coverage:
          requires: [ hold ]
      - contracts-bedrock-checks:
          requires:
            - pnpm-monorepo
      - contracts-bedrock-slither:
          requires: [ hold ]
      - contracts-bedrock-validate-spaces:
          requires:
            - pnpm-monorepo
      - op-bindings-build:
          requires: [ hold ]
      - js-lint-test:
          name: chain-mon-tests
          coverage_flag: chain-mon-tests
          package_name: chain-mon
          dependencies: "(common-ts|contracts-bedrock|core-utils|sdk)"
          requires:
            - pnpm-monorepo
      - js-lint-test:
          name: contracts-ts-tests
          coverage_flag: contracts-ts-tests
          package_name: contracts-ts
          dependencies: '(contracts-bedrock|contracts-ts)'
          requires:
            - pnpm-monorepo
      - js-lint-test:
          name: sdk-next-tests
          coverage_flag: sdk-next-tests
          package_name: sdk
          dependencies: "(common-ts|contracts-bedrock|core-utils)"
          requires:
            - pnpm-monorepo
      - js-lint-test:
          name: sdk-tests
          coverage_flag: sdk-tests
          package_name: sdk
          dependencies: "(contracts-bedrock|core-utils)"
          requires:
            - pnpm-monorepo
      - depcheck:
          requires:
            - pnpm-monorepo
      - devnet:
          requires:
            - pnpm-monorepo
      - go-lint-test-build:
          name: proxyd-tests
          binary_name: proxyd
          working_directory: proxyd
          requires: [ hold ]
      - indexer-tests:
          requires: [ hold ]
      - go-lint-test-build:
          name: op-heartbeat tests
          binary_name: op-heartbeat
          working_directory: op-heartbeat
          requires: [ hold ]
      - semgrep-scan:
          requires: [ hold ]
      - go-mod-tidy:
          requires: [ hold ]
      - fuzz-op-node:
          requires: [ hold ]
      - fuzz-op-service:
          requires: [ hold ]
      - fuzz-op-chain-ops:
          requires: [ hold ]
      - fuzz-cannon:
          requires: [ hold ]
      - bedrock-markdown:
          requires: [ hold ]
      - go-lint:
          name: op-batcher-lint
          module: op-batcher
          requires: [ hold ]
      - go-lint:
          name: op-bootnode-lint
          module: op-bootnode
          requires: [ hold ]
      - go-lint:
          name: op-bindings-lint
          module: op-bindings
          requires: [ hold ]
      - go-lint:
          name: op-chain-ops-lint
          module: op-chain-ops
          requires: [ hold ]
      - go-lint:
          name: op-e2e-lint
          module: op-e2e
          requires: [ hold ]
      - go-lint:
          name: op-node-lint
          module: op-node
          requires: [ hold ]
      - go-lint:
          name: op-proposer-lint
          module: op-proposer
          requires: [ hold ]
      - go-lint:
          name: op-challenger-lint
          module: op-challenger
          requires: [ hold ]
      - go-lint:
          name: op-program-lint
          module: op-program
          requires: [ hold ]
      - go-lint:
          name: op-service-lint
          module: op-service
          requires: [ hold ]
      - go-lint:
          name: op-wheel-lint
          module: op-wheel
          requires: [ hold ]
      - go-test:
          name: op-batcher-tests
          module: op-batcher
          requires: [ hold ]
      - go-test:
          name: op-bindings-tests
          module: op-bindings
          requires: [ hold ]
      - go-test:
          name: op-chain-ops-tests
          module: op-chain-ops
          requires: [ hold ]
      - go-test:
          name: op-node-tests
          module: op-node
          requires: [ hold ]
          # TODO: override resource class
      - go-test:
          name: op-proposer-tests
          module: op-proposer
          requires: [ hold ]
      - go-test:
          name: op-challenger-tests
          module: op-challenger
          requires: [ hold ]
      - go-test:
          name: op-program-tests
          module: op-program
          requires: [ hold ]
      - go-test:
          name: op-service-tests
          module: op-service
          requires: [ hold ]
      - go-e2e-test:
          name: op-e2e-legacy-WS-tests
          module: op-e2e
<<<<<<< HEAD
          use_http: "false"
          devnet: ".devnet"
          deploy-config: "devnetL1.json"
          requires: [ hold ]
=======
          target: test-ws
>>>>>>> 95fe7e47
      - go-e2e-test:
          name: op-e2e-legacy-HTTP-tests
          module: op-e2e
<<<<<<< HEAD
          use_http: "true"
          devnet: ".devnet"
          deploy-config: "devnetL1.json"
          requires: [ hold ]
      - go-e2e-test:
          name: op-e2e-espresso-WS-tests
          module: op-e2e
          use_http: "false"
          devnet: ".devnet-espresso"
          deploy-config: "devnetL1-espresso.json"
          parallel: 1
          run: "TestMissingGasLimit|TestGethOnlyPendingBlockIsLatest|TestInvalidDepositInFCU|TestRegolith|TestPreregolith|TestSystemE2E|TestConfirmationDepth|TestMintOnRevertedDeposit|TestSystemP2PAltSync|TestSystemRPCAltSync|TestWithdrawals|TestERC20BridgeDeposits"
          requires: [ hold ]
      - go-e2e-test:
          name: op-e2e-espresso-HTTP-tests
          module: op-e2e
          use_http: "true"
          devnet: ".devnet-espresso"
          deploy-config: "devnetL1-espresso.json"
          parallel: 1
          run: "TestMissingGasLimit|TestGethOnlyPendingBlockIsLatest|TestInvalidDepositInFCU|TestRegolith|TestPreregolith|TestSystemE2E|TestConfirmationDepth|TestMintOnRevertedDeposit|TestSystemP2PAltSync|TestSystemRPCAltSync|TestWithdrawals|TestERC20BridgeDeposits"
          requires: [ hold ]
=======
          target: test-http
      - go-e2e-test:
          name: op-e2e-ext-geth-tests
          module: op-e2e
          target: test-external-geth
>>>>>>> 95fe7e47
      - bedrock-go-tests:
          requires:
            - cannon-go-lint-and-test
            - op-batcher-lint
            - op-bootnode-lint
            - op-bindings-lint
            - op-chain-ops-lint
            - op-e2e-lint
            - op-node-lint
            - op-proposer-lint
            - op-challenger-lint
            - op-program-lint
            - op-service-lint
            - op-batcher-tests
            - op-bindings-tests
            - op-chain-ops-tests
            - op-node-tests
            - op-proposer-tests
            - op-challenger-tests
            - op-program-tests
            - op-service-tests
            - op-e2e-legacy-WS-tests
            - op-e2e-legacy-HTTP-tests
            - op-e2e-espresso-WS-tests
            - op-e2e-espresso-HTTP-tests
      - docker-build:
          name: op-node-docker-build
          docker_file: op-node/Dockerfile
          docker_name: op-node
          docker_tags: <<pipeline.git.revision>>,<<pipeline.git.branch>>
          docker_context: .
          requires: [ hold ]
      # - docker-publish:
      #     name: op-node-docker-publish
      #     docker_name: op-node
      #     docker_file: op-node/Dockerfile
      #     docker_tags: <<pipeline.git.revision>>,<<pipeline.git.branch>>
      #     context:
      #       - oplabs-gcr
      #     platforms: "linux/amd64,linux/arm64"
      - docker-build:
          name: op-batcher-docker-build
          docker_file: op-batcher/Dockerfile
          docker_name: op-batcher
          docker_tags: <<pipeline.git.revision>>,<<pipeline.git.branch>>
          docker_context: .
          requires: [ hold ]
      # - docker-publish:
      #     name: op-batcher-docker-publish
      #     docker_file: op-batcher/Dockerfile
      #     docker_name: op-batcher
      #     docker_tags: <<pipeline.git.revision>>,<<pipeline.git.branch>>
      #     context:
      #       - oplabs-gcr
      #     platforms: "linux/amd64,linux/arm64"
      - docker-build:
          name: op-program-docker-build
          docker_file: op-program/Dockerfile
          docker_name: op-program
          docker_tags: <<pipeline.git.revision>>,<<pipeline.git.branch>>
          docker_context: .
          requires: [ hold ]
      # - docker-publish:
      #     name: op-program-docker-publish
      #     docker_file: op-program/Dockerfile
      #     docker_name: op-program
      #     docker_tags: <<pipeline.git.revision>>,<<pipeline.git.branch>>
      #     context:
      #       - oplabs-gcr
      #     platforms: "linux/amd64,linux/arm64"
      - docker-build:
          name: op-proposer-docker-build
          docker_file: op-proposer/Dockerfile
          docker_name: op-proposer
          docker_tags: <<pipeline.git.revision>>,<<pipeline.git.branch>>
          docker_context: .
          requires: [ hold ]
      # - docker-publish:
      #     name: op-proposer-docker-publish
      #     docker_file: op-proposer/Dockerfile
      #     docker_name: op-proposer
      #     docker_tags: <<pipeline.git.revision>>,<<pipeline.git.branch>>
      #     context:
      #       - oplabs-gcr
      #     platforms: "linux/amd64,linux/arm64"
      - docker-build:
          name: op-challenger-docker-build
          docker_file: op-challenger/Dockerfile
          docker_name: op-challenger
          docker_tags: <<pipeline.git.revision>>,<<pipeline.git.branch>>
          docker_context: .
          requires: [ hold ]
      # - docker-publish:
      #     name: op-challenger-docker-publish
      #     docker_file: op-challenger/Dockerfile
      #     docker_name: op-challenger
      #     docker_tags: <<pipeline.git.revision>>,<<pipeline.git.branch>>
      #     context:
      #       - oplabs-gcr
      #     platforms: "linux/amd64,linux/arm64"
      - docker-build:
          name: op-heartbeat-docker-build
          docker_file: op-heartbeat/Dockerfile
          docker_name: op-heartbeat
          docker_tags: <<pipeline.git.revision>>,<<pipeline.git.branch>>
          docker_context: .
          requires: [ hold ]
      # - docker-publish:
      #     name: op-heartbeat-docker-publish
      #     docker_file: op-heartbeat/Dockerfile
      #     docker_name: op-heartbeat
      #     docker_tags: <<pipeline.git.revision>>,<<pipeline.git.branch>>
      #     context:
      #       - oplabs-gcr
      - docker-build:
          name: indexer-docker-build
          docker_file: indexer/Dockerfile
          docker_name: indexer
          docker_tags: <<pipeline.git.revision>>,<<pipeline.git.branch>>
          docker_context: .
          requires: [ hold ]
      # - docker-publish:
      #     name: indexer-docker-publish
      #     docker_file: indexer/Dockerfile
      #     docker_name: indexer
      #     docker_tags: <<pipeline.git.revision>>,<<pipeline.git.branch>>
      #     context:
      #       - oplabs-gcr
      # - docker-publish:
      #     name: chain-mon-docker-publish
      #     docker_file: ./ops/docker/Dockerfile.packages
      #     docker_name: chain-mon
      #     docker_tags: <<pipeline.git.revision>>,<<pipeline.git.branch>>
      #     docker_target: wd-mon
      #     context:
      #       - oplabs-gcr
      - docker-build:
          name: op-geth-proxy-docker-build
          docker_file: op-geth-proxy/Dockerfile
          docker_name: op-geth-proxy
          docker_tags: <<pipeline.git.revision>>,<<pipeline.git.branch>>
<<<<<<< HEAD
          docker_context: .
          requires: [ hold ]
      - hive-test:
          name: hive-test-rpc
          version: <<pipeline.git.revision>>
          sim: optimism/rpc
          requires:
            - op-node-docker-build
            - op-batcher-docker-build
            - op-proposer-docker-build
            - op-challenger-docker-build
      - hive-test:
          name: hive-test-p2p
          version: <<pipeline.git.revision>>
          sim: optimism/p2p
          requires:
            - op-node-docker-build
            - op-batcher-docker-build
            - op-proposer-docker-build
            - op-challenger-docker-build
      - hive-test:
          name: hive-test-l1ops
          version: <<pipeline.git.revision>>
          sim: optimism/l1ops
          requires:
            - op-node-docker-build
            - op-batcher-docker-build
            - op-proposer-docker-build
            - op-challenger-docker-build
      - check-generated-mocks-op-node:
          requires: [ hold ]
      - check-generated-mocks-op-service:
          requires: [ hold ]
      - cannon-go-lint-and-test:
          requires: [ hold ]
      - cannon-build-test-vectors:
          requires: [ hold ]
=======
          docker_target: wd-mon
          context:
            - oplabs-gcr
      - check-generated-mocks-op-node
      - check-generated-mocks-op-service
      - cannon-go-lint-and-test
      - cannon-build-test-vectors
>>>>>>> 95fe7e47
  release:
    jobs:
      - hold:
          type: approval
          filters:
            tags:
              only: /^(proxyd|indexer|ci-builder|op-[a-z0-9\-]*)\/v.*/
            branches:
              ignore: /.*/
      - docker-release:
          name: op-node-docker-release
          filters:
            tags:
              only: /^op-node\/v.*/
            branches:
              ignore: /.*/
          docker_file: op-node/Dockerfile
          docker_name: op-node
          docker_tags: <<pipeline.git.revision>>,<<pipeline.git.branch>>
          docker_context: .
          platforms: "linux/amd64,linux/arm64"
          context:
            - oplabs-gcr-release
          requires:
            - hold
      - docker-release:
          name: op-batcher-docker-release
          filters:
            tags:
              only: /^op-batcher\/v.*/
            branches:
              ignore: /.*/
          docker_file: op-batcher/Dockerfile
          docker_name: op-batcher
          docker_tags: <<pipeline.git.revision>>,<<pipeline.git.branch>>
          docker_context: .
          platforms: "linux/amd64,linux/arm64"
          context:
            - oplabs-gcr-release
          requires:
            - hold
      - docker-release:
          name: op-proposer-docker-release
          filters:
            tags:
              only: /^op-proposer\/v.*/
            branches:
              ignore: /.*/
          docker_file: op-proposer/Dockerfile
          docker_name: op-proposer
          docker_tags: <<pipeline.git.revision>>,<<pipeline.git.branch>>
          docker_context: .
          platforms: "linux/amd64,linux/arm64"
          context:
            - oplabs-gcr-release
          requires:
            - hold
      - docker-release:
          name: op-challenger-docker-release
          filters:
            tags:
              only: /^op-challenger\/v.*/
            branches:
              ignore: /.*/
          docker_file: op-challenger/Dockerfile
          docker_name: op-challenger
          docker_tags: <<pipeline.git.revision>>,<<pipeline.git.branch>>
          docker_context: .
          platforms: "linux/amd64,linux/arm64"
          context:
            - oplabs-gcr-release
          requires:
            - hold
      - docker-build:
          name: op-migrate-docker-release
          filters:
            tags:
              only: /^op-migrate\/v.*/
            branches:
              ignore: /.*/
          docker_file: op-chain-ops/Dockerfile
          docker_name: op-migrate
          docker_tags: <<pipeline.git.revision>>,<<pipeline.git.branch>>
          docker_context: .
          context:
            - oplabs-gcr-release
          requires:
            - hold
      - docker-release:
          name: op-ufm-docker-release
          filters:
            tags:
              only: /^op-ufm\/v.*/
            branches:
              ignore: /.*/
          docker_file: op-ufm/Dockerfile
          docker_name: op-ufm
          docker_tags: <<pipeline.git.revision>>,<<pipeline.git.branch>>
          docker_context: .
          context:
            - oplabs-gcr-release
          requires:
            - hold
      - docker-release:
          name: proxyd-docker-release
          filters:
            tags:
              only: /^proxyd\/v.*/
            branches:
              ignore: /.*/
          docker_file: proxyd/Dockerfile
          docker_name: proxyd
          docker_tags: <<pipeline.git.revision>>,<<pipeline.git.branch>>
          docker_context: .
          context:
            - oplabs-gcr-release
          requires:
            - hold
      - docker-release:
          name: indexer-docker-release
          filters:
            tags:
              only: /^indexer\/v.*/
            branches:
              ignore: /.*/
          docker_file: indexer/Dockerfile
          docker_name: indexer
          docker_tags: <<pipeline.git.revision>>,<<pipeline.git.branch>>
          docker_context: .
          context:
            - oplabs-gcr-release
          requires:
            - hold
      - docker-release:
          name: ci-builder-docker-release
          filters:
            tags:
              only: /^ci-builder\/v.*/
            branches:
              ignore: /.*/
          docker_file: ./ops/docker/ci-builder/Dockerfile
          docker_name: ci-builder
          docker_tags: <<pipeline.git.revision>>,latest
          docker_context: .
          context:
            - oplabs-gcr
          requires:
            - hold
  # scheduled-fpp:
  #   triggers:
  #     - schedule:
  #         # run every 4 hours
  #         cron: "0 0,6,12,18 * * *"
  #         filters:
  #           branches:
  #             only: ["develop"]
  #   jobs:
  #     - fpp-verify:
  #         context:
  #           - slack
  #           - oplabs-fpp-nodes

  # scheduled-link-check:
  #   triggers:
  #     - schedule:
  #         # Run once a day, only on the develop branch
  #         cron: "0 0 * * *"
  #         filters:
  #           branches:
  #             only: ["develop"]
  #   jobs:
  #     - bedrock-markdown-links:
  #         context: slack<|MERGE_RESOLUTION|>--- conflicted
+++ resolved
@@ -779,16 +779,6 @@
       target:
         description: The make target to execute
         type: string
-      devnet:
-        description: Devnet directory to use (.devnet or .devnet-espresso)
-        type: string
-      deploy-config:
-        description: Deployment config to use (devnetL1.json or devnetL1-espresso.json)
-        type: string
-      parallel:
-        description: The number of tests to run in parallel
-        type: integer
-        default: 8
       run:
         description: "Tests to run (default: all)"
         type: string
@@ -847,36 +837,17 @@
           name: print go's available MIPS targets
           command: go tool dist list | grep mips
       - run:
-<<<<<<< HEAD
           name: Pull Espresso Docker images
           command: make devnet-pull
       - run:
           name: Build op-geth-proxy Docker
           command: docker-compose -f ops-bedrock/docker-compose.yml build op-geth-proxy
       - run:
-          name: Run all init steps for op-e2e
-          command: make pre-test
-          working_directory: <<parameters.module>>
-      - run:
-=======
->>>>>>> 95fe7e47
           name: run tests
           command:
             # Note: We don't use circle CI test splits because we need to split by test name, not by package. There is an additional
             # constraint that gotestsum does not currently (nor likely will) accept files from different pacakges when building.
-<<<<<<< HEAD
-            # Note: -parallel must be set to match the number of cores in the resource class
-            OP_TESTLOG_DISABLE_COLOR=true OP_E2E_DISABLE_PARALLEL=false OP_E2E_USE_HTTP=<<parameters.use_http>>  gotestsum \
-            --format=standard-verbose --junitfile=/tmp/test-results/<<parameters.module>>_http_<<parameters.use_http>>.xml \
-            -- -timeout=20m -parallel=<<parameters.parallel>> \
-               -l1-allocs ../<<parameters.devnet>>/allocs-l1.json \
-               -l1-deployments ../<<parameters.devnet>>/addresses.json \
-               -deploy-config ../packages/contracts-bedrock/deploy-config/<<parameters.deploy-config>> \
-               -run "<<parameters.run>>" \
-               ./..
-=======
             JUNIT_FILE=/tmp/test-results/<<parameters.module>>_<<parameters.target>>.xml make <<parameters.target>>
->>>>>>> 95fe7e47
           working_directory: <<parameters.module>>
       - store_test_results:
           path: /tmp/test-results
@@ -1325,47 +1296,28 @@
       - go-e2e-test:
           name: op-e2e-legacy-WS-tests
           module: op-e2e
-<<<<<<< HEAD
-          use_http: "false"
-          devnet: ".devnet"
-          deploy-config: "devnetL1.json"
-          requires: [ hold ]
-=======
-          target: test-ws
->>>>>>> 95fe7e47
+          target: test-legacy-ws
+          requires: [ hold ]
       - go-e2e-test:
           name: op-e2e-legacy-HTTP-tests
           module: op-e2e
-<<<<<<< HEAD
-          use_http: "true"
-          devnet: ".devnet"
-          deploy-config: "devnetL1.json"
+          target: test-legacy-http
           requires: [ hold ]
       - go-e2e-test:
           name: op-e2e-espresso-WS-tests
           module: op-e2e
-          use_http: "false"
-          devnet: ".devnet-espresso"
-          deploy-config: "devnetL1-espresso.json"
-          parallel: 1
-          run: "TestMissingGasLimit|TestGethOnlyPendingBlockIsLatest|TestInvalidDepositInFCU|TestRegolith|TestPreregolith|TestSystemE2E|TestConfirmationDepth|TestMintOnRevertedDeposit|TestSystemP2PAltSync|TestSystemRPCAltSync|TestWithdrawals|TestERC20BridgeDeposits"
+          target: test-espresso-ws
           requires: [ hold ]
       - go-e2e-test:
           name: op-e2e-espresso-HTTP-tests
           module: op-e2e
-          use_http: "true"
-          devnet: ".devnet-espresso"
-          deploy-config: "devnetL1-espresso.json"
-          parallel: 1
-          run: "TestMissingGasLimit|TestGethOnlyPendingBlockIsLatest|TestInvalidDepositInFCU|TestRegolith|TestPreregolith|TestSystemE2E|TestConfirmationDepth|TestMintOnRevertedDeposit|TestSystemP2PAltSync|TestSystemRPCAltSync|TestWithdrawals|TestERC20BridgeDeposits"
-          requires: [ hold ]
-=======
-          target: test-http
+          target: test-espresso-http
+          requires: [ hold ]
       - go-e2e-test:
           name: op-e2e-ext-geth-tests
           module: op-e2e
           target: test-external-geth
->>>>>>> 95fe7e47
+          requires: [ hold ]
       - bedrock-go-tests:
           requires:
             - cannon-go-lint-and-test
@@ -1507,36 +1459,8 @@
           docker_file: op-geth-proxy/Dockerfile
           docker_name: op-geth-proxy
           docker_tags: <<pipeline.git.revision>>,<<pipeline.git.branch>>
-<<<<<<< HEAD
           docker_context: .
           requires: [ hold ]
-      - hive-test:
-          name: hive-test-rpc
-          version: <<pipeline.git.revision>>
-          sim: optimism/rpc
-          requires:
-            - op-node-docker-build
-            - op-batcher-docker-build
-            - op-proposer-docker-build
-            - op-challenger-docker-build
-      - hive-test:
-          name: hive-test-p2p
-          version: <<pipeline.git.revision>>
-          sim: optimism/p2p
-          requires:
-            - op-node-docker-build
-            - op-batcher-docker-build
-            - op-proposer-docker-build
-            - op-challenger-docker-build
-      - hive-test:
-          name: hive-test-l1ops
-          version: <<pipeline.git.revision>>
-          sim: optimism/l1ops
-          requires:
-            - op-node-docker-build
-            - op-batcher-docker-build
-            - op-proposer-docker-build
-            - op-challenger-docker-build
       - check-generated-mocks-op-node:
           requires: [ hold ]
       - check-generated-mocks-op-service:
@@ -1545,15 +1469,6 @@
           requires: [ hold ]
       - cannon-build-test-vectors:
           requires: [ hold ]
-=======
-          docker_target: wd-mon
-          context:
-            - oplabs-gcr
-      - check-generated-mocks-op-node
-      - check-generated-mocks-op-service
-      - cannon-go-lint-and-test
-      - cannon-build-test-vectors
->>>>>>> 95fe7e47
   release:
     jobs:
       - hold:
