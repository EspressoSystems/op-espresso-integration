--- conflicted
+++ resolved
@@ -200,17 +200,14 @@
 	// FundDevAccounts configures whether or not to fund the dev accounts. Should only be used
 	// during devnet deployments.
 	FundDevAccounts bool `json:"fundDevAccounts"`
-<<<<<<< HEAD
 	// Whether to use the Espresso sequencer
 	Espresso bool `json:"espresso,omitempty"`
-=======
 	// RequiredProtocolVersion indicates the protocol version that
 	// nodes are required to adopt, to stay in sync with the network.
 	RequiredProtocolVersion params.ProtocolVersion `json:"requiredProtocolVersion"`
 	// RequiredProtocolVersion indicates the protocol version that
 	// nodes are recommended to adopt, to stay in sync with the network.
 	RecommendedProtocolVersion params.ProtocolVersion `json:"recommendedProtocolVersion"`
->>>>>>> d2ce890a
 }
 
 // Copy will deeply copy the DeployConfig. This does a JSON roundtrip to copy
