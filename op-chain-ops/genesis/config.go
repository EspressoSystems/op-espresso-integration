--- conflicted
+++ resolved
@@ -521,12 +521,9 @@
 		DepositContractAddress: d.OptimismPortalProxy,
 		L1SystemConfigAddress:  d.SystemConfigProxy,
 		RegolithTime:           d.RegolithTime(l1StartBlock.Time()),
-<<<<<<< HEAD
+		CanyonTime:             d.CanyonTime(l1StartBlock.Time()),
+		SpanBatchTime:          d.SpanBatchTime(l1StartBlock.Time()),
 		HotShotContractAddress: d.HotShotContractAddress,
-=======
-		CanyonTime:             d.CanyonTime(l1StartBlock.Time()),
->>>>>>> 9bfaf926
-		SpanBatchTime:          d.SpanBatchTime(l1StartBlock.Time()),
 	}, nil
 }
 
