package genesis

import (
	"bytes"
	"encoding/json"
	"errors"
	"fmt"
	"math/big"
	"os"
	"path/filepath"
	"reflect"

	"github.com/ethereum/go-ethereum/common"
	"github.com/ethereum/go-ethereum/common/hexutil"
	gstate "github.com/ethereum/go-ethereum/core/state"
	"github.com/ethereum/go-ethereum/core/types"
	"github.com/ethereum/go-ethereum/log"
	"github.com/ethereum/go-ethereum/params"
	"github.com/ethereum/go-ethereum/rpc"

	"github.com/ethereum-optimism/optimism/op-bindings/hardhat"
	"github.com/ethereum-optimism/optimism/op-bindings/predeploys"
	"github.com/ethereum-optimism/optimism/op-chain-ops/immutables"
	"github.com/ethereum-optimism/optimism/op-chain-ops/state"
	"github.com/ethereum-optimism/optimism/op-node/rollup"
	"github.com/ethereum-optimism/optimism/op-service/eth"
)

var (
	ErrInvalidDeployConfig     = errors.New("invalid deploy config")
	ErrInvalidImmutablesConfig = errors.New("invalid immutables config")
)

// DeployConfig represents the deployment configuration for an OP Stack chain.
// It is used to deploy the L1 contracts as well as create the L2 genesis state.
type DeployConfig struct {
	// L1StartingBlockTag is used to fill in the storage of the L1Block info predeploy. The rollup
	// config script uses this to fill the L1 genesis info for the rollup. The Output oracle deploy
	// script may use it if the L2 starting timestamp is nil, assuming the L2 genesis is set up
	// with this.
	L1StartingBlockTag *MarshalableRPCBlockNumberOrHash `json:"l1StartingBlockTag"`
	// L1ChainID is the chain ID of the L1 chain.
	L1ChainID uint64 `json:"l1ChainID"`
	// L2ChainID is the chain ID of the L2 chain.
	L2ChainID uint64 `json:"l2ChainID"`
	// L2BlockTime is the number of seconds between each L2 block.
	L2BlockTime uint64 `json:"l2BlockTime"`
	// FinalizationPeriodSeconds represents the number of seconds before an output is considered
	// finalized. This impacts the amount of time that withdrawals take to finalize and is
	// generally set to 1 week.
	FinalizationPeriodSeconds uint64 `json:"finalizationPeriodSeconds"`
	// MaxSequencerDrift is the number of seconds after the L1 timestamp of the end of the
	// sequencing window that batches must be included, otherwise L2 blocks including
	// deposits are force included.
	MaxSequencerDrift uint64 `json:"maxSequencerDrift"`
	// SequencerWindowSize is the number of L1 blocks per sequencing window.
	SequencerWindowSize uint64 `json:"sequencerWindowSize"`
	// ChannelTimeout is the number of L1 blocks that a frame stays valid when included in L1.
	ChannelTimeout uint64 `json:"channelTimeout"`
	// P2PSequencerAddress is the address of the key the sequencer uses to sign blocks on the P2P layer.
	P2PSequencerAddress common.Address `json:"p2pSequencerAddress"`
	// BatchInboxAddress is the L1 account that batches are sent to.
	BatchInboxAddress common.Address `json:"batchInboxAddress"`
	// BatchSenderAddress represents the initial sequencer account that authorizes batches.
	// Transactions sent from this account to the batch inbox address are considered valid.
	BatchSenderAddress common.Address `json:"batchSenderAddress"`
	// HotShot Contract address
	HotShotContractAddress *common.Address `json:"hotshotContractAddress,omitempty"`
	// L2OutputOracleSubmissionInterval is the number of L2 blocks between outputs that are submitted
	// to the L2OutputOracle contract located on L1.
	L2OutputOracleSubmissionInterval uint64 `json:"l2OutputOracleSubmissionInterval"`
	// L2OutputOracleStartingTimestamp is the starting timestamp for the L2OutputOracle.
	// MUST be the same as the timestamp of the L2OO start block.
	L2OutputOracleStartingTimestamp int `json:"l2OutputOracleStartingTimestamp"`
	// L2OutputOracleStartingBlockNumber is the starting block number for the L2OutputOracle.
	// Must be greater than or equal to the first Bedrock block. The first L2 output will correspond
	// to this value plus the submission interval.
	L2OutputOracleStartingBlockNumber uint64 `json:"l2OutputOracleStartingBlockNumber"`
	// L2OutputOracleProposer is the address of the account that proposes L2 outputs.
	L2OutputOracleProposer common.Address `json:"l2OutputOracleProposer"`
	// L2OutputOracleChallenger is the address of the account that challenges L2 outputs.
	L2OutputOracleChallenger common.Address `json:"l2OutputOracleChallenger"`

	// CliqueSignerAddress represents the signer address for the clique consensus engine.
	// It is used in the multi-process devnet to sign blocks.
	CliqueSignerAddress common.Address `json:"cliqueSignerAddress"`
	// L1UseClique represents whether or not to use the clique consensus engine.
	L1UseClique bool `json:"l1UseClique"`

	L1BlockTime                 uint64         `json:"l1BlockTime"`
	L1GenesisBlockTimestamp     hexutil.Uint64 `json:"l1GenesisBlockTimestamp"`
	L1GenesisBlockNonce         hexutil.Uint64 `json:"l1GenesisBlockNonce"`
	L1GenesisBlockGasLimit      hexutil.Uint64 `json:"l1GenesisBlockGasLimit"`
	L1GenesisBlockDifficulty    *hexutil.Big   `json:"l1GenesisBlockDifficulty"`
	L1GenesisBlockMixHash       common.Hash    `json:"l1GenesisBlockMixHash"`
	L1GenesisBlockCoinbase      common.Address `json:"l1GenesisBlockCoinbase"`
	L1GenesisBlockNumber        hexutil.Uint64 `json:"l1GenesisBlockNumber"`
	L1GenesisBlockGasUsed       hexutil.Uint64 `json:"l1GenesisBlockGasUsed"`
	L1GenesisBlockParentHash    common.Hash    `json:"l1GenesisBlockParentHash"`
	L1GenesisBlockBaseFeePerGas *hexutil.Big   `json:"l1GenesisBlockBaseFeePerGas"`

	L2GenesisBlockNonce         hexutil.Uint64 `json:"l2GenesisBlockNonce"`
	L2GenesisBlockGasLimit      hexutil.Uint64 `json:"l2GenesisBlockGasLimit"`
	L2GenesisBlockDifficulty    *hexutil.Big   `json:"l2GenesisBlockDifficulty"`
	L2GenesisBlockMixHash       common.Hash    `json:"l2GenesisBlockMixHash"`
	L2GenesisBlockNumber        hexutil.Uint64 `json:"l2GenesisBlockNumber"`
	L2GenesisBlockGasUsed       hexutil.Uint64 `json:"l2GenesisBlockGasUsed"`
	L2GenesisBlockParentHash    common.Hash    `json:"l2GenesisBlockParentHash"`
	L2GenesisBlockBaseFeePerGas *hexutil.Big   `json:"l2GenesisBlockBaseFeePerGas"`

	// L2GenesisRegolithTimeOffset is the number of seconds after genesis block that Regolith hard fork activates.
	// Set it to 0 to activate at genesis. Nil to disable regolith.
	L2GenesisRegolithTimeOffset *hexutil.Uint64 `json:"l2GenesisRegolithTimeOffset,omitempty"`
	// L2GenesisSpanBatchTimeOffset is the number of seconds after genesis block that Span Batch hard fork activates.
	// Set it to 0 to activate at genesis. Nil to disable SpanBatch.
	L2GenesisSpanBatchTimeOffset *hexutil.Uint64 `json:"l2GenesisSpanBatchTimeOffset,omitempty"`
	// L2GenesisBlockExtraData is configurable extradata. Will default to []byte("BEDROCK") if left unspecified.
	L2GenesisBlockExtraData []byte `json:"l2GenesisBlockExtraData"`
	// ProxyAdminOwner represents the owner of the ProxyAdmin predeploy on L2.
	ProxyAdminOwner common.Address `json:"proxyAdminOwner"`
	// FinalSystemOwner is the owner of the system on L1. Any L1 contract that is ownable has
	// this account set as its owner.
	FinalSystemOwner common.Address `json:"finalSystemOwner"`
	// PortalGuardian represents the GUARDIAN account in the OptimismPortal. Has the ability to pause withdrawals.
	PortalGuardian common.Address `json:"portalGuardian"`
	// BaseFeeVaultRecipient represents the recipient of fees accumulated in the BaseFeeVault.
	// Can be an account on L1 or L2, depending on the BaseFeeVaultWithdrawalNetwork value.
	BaseFeeVaultRecipient common.Address `json:"baseFeeVaultRecipient"`
	// L1FeeVaultRecipient represents the recipient of fees accumulated in the L1FeeVault.
	// Can be an account on L1 or L2, depending on the L1FeeVaultWithdrawalNetwork value.
	L1FeeVaultRecipient common.Address `json:"l1FeeVaultRecipient"`
	// SequencerFeeVaultRecipient represents the recipient of fees accumulated in the SequencerFeeVault.
	// Can be an account on L1 or L2, depending on the SequencerFeeVaultWithdrawalNetwork value.
	SequencerFeeVaultRecipient common.Address `json:"sequencerFeeVaultRecipient"`
	// BaseFeeVaultMinimumWithdrawalAmount represents the minimum withdrawal amount for the BaseFeeVault.
	BaseFeeVaultMinimumWithdrawalAmount *hexutil.Big `json:"baseFeeVaultMinimumWithdrawalAmount"`
	// L1FeeVaultMinimumWithdrawalAmount represents the minimum withdrawal amount for the L1FeeVault.
	L1FeeVaultMinimumWithdrawalAmount *hexutil.Big `json:"l1FeeVaultMinimumWithdrawalAmount"`
	// SequencerFeeVaultMinimumWithdrawalAmount represents the minimum withdrawal amount for the SequencerFeeVault.
	SequencerFeeVaultMinimumWithdrawalAmount *hexutil.Big `json:"sequencerFeeVaultMinimumWithdrawalAmount"`
	// BaseFeeVaultWithdrawalNetwork represents the withdrawal network for the BaseFeeVault.
	BaseFeeVaultWithdrawalNetwork WithdrawalNetwork `json:"baseFeeVaultWithdrawalNetwork"`
	// L1FeeVaultWithdrawalNetwork represents the withdrawal network for the L1FeeVault.
	L1FeeVaultWithdrawalNetwork WithdrawalNetwork `json:"l1FeeVaultWithdrawalNetwork"`
	// SequencerFeeVaultWithdrawalNetwork represents the withdrawal network for the SequencerFeeVault.
	SequencerFeeVaultWithdrawalNetwork WithdrawalNetwork `json:"sequencerFeeVaultWithdrawalNetwork"`
	// L1StandardBridgeProxy represents the address of the L1StandardBridgeProxy on L1 and is used
	// as part of building the L2 genesis state.
	L1StandardBridgeProxy common.Address `json:"l1StandardBridgeProxy"`
	// L1CrossDomainMessengerProxy represents the address of the L1CrossDomainMessengerProxy on L1 and is used
	// as part of building the L2 genesis state.
	L1CrossDomainMessengerProxy common.Address `json:"l1CrossDomainMessengerProxy"`
	// L1ERC721BridgeProxy represents the address of the L1ERC721Bridge on L1 and is used
	// as part of building the L2 genesis state.
	L1ERC721BridgeProxy common.Address `json:"l1ERC721BridgeProxy"`
	// SystemConfigProxy represents the address of the SystemConfigProxy on L1 and is used
	// as part of the derivation pipeline.
	SystemConfigProxy common.Address `json:"systemConfigProxy"`
	// OptimismPortalProxy represents the address of the OptimismPortalProxy on L1 and is used
	// as part of the derivation pipeline.
	OptimismPortalProxy common.Address `json:"optimismPortalProxy"`
	// GasPriceOracleOverhead represents the initial value of the gas overhead in the GasPriceOracle predeploy.
	GasPriceOracleOverhead uint64 `json:"gasPriceOracleOverhead"`
	// GasPriceOracleScalar represents the initial value of the gas scalar in the GasPriceOracle predeploy.
	GasPriceOracleScalar uint64 `json:"gasPriceOracleScalar"`
	// EnableGovernance configures whether or not include governance token predeploy.
	EnableGovernance bool `json:"enableGovernance"`
	// GovernanceTokenSymbol represents the  ERC20 symbol of the GovernanceToken.
	GovernanceTokenSymbol string `json:"governanceTokenSymbol"`
	// GovernanceTokenName represents the ERC20 name of the GovernanceToken
	GovernanceTokenName string `json:"governanceTokenName"`
	// GovernanceTokenOwner represents the owner of the GovernanceToken. Has the ability
	// to mint and burn tokens.
	GovernanceTokenOwner common.Address `json:"governanceTokenOwner"`
	// DeploymentWaitConfirmations is the number of confirmations to wait during
	// deployment. This is DEPRECATED and should be removed in a future PR.
	DeploymentWaitConfirmations int `json:"deploymentWaitConfirmations"`
	// EIP1559Elasticity is the elasticity of the EIP1559 fee market.
	EIP1559Elasticity uint64 `json:"eip1559Elasticity"`
	// EIP1559Denominator is the denominator of EIP1559 base fee market.
	EIP1559Denominator uint64 `json:"eip1559Denominator"`
	// SystemConfigStartBlock represents the block at which the op-node should start syncing
	// from. It is an override to set this value on legacy networks where it is not set by
	// default. It can be removed once all networks have this value set in their storage.
	SystemConfigStartBlock uint64 `json:"systemConfigStartBlock"`
	// FaultGameAbsolutePrestate is the absolute prestate of Cannon. This is computed
	// by generating a proof from the 0th -> 1st instruction and grabbing the prestate from
	// the output JSON. All honest challengers should agree on the setup state of the program.
	// TODO(clabby): Right now, the build of the `op-program` is nondeterministic, meaning that
	// the binary must be distributed in order for honest actors to agree. In the future, we'll
	// look to make the build deterministic so that users may build Cannon / the `op-program`
	// from source.
	FaultGameAbsolutePrestate common.Hash `json:"faultGameAbsolutePrestate"`
	// FaultGameMaxDepth is the maximum depth of the position tree within the fault dispute game.
	// `2^{FaultGameMaxDepth}` is how many instructions the execution trace bisection game
	// supports. Ideally, this should be conservatively set so that there is always enough
	// room for a full Cannon trace.
	FaultGameMaxDepth uint64 `json:"faultGameMaxDepth"`
	// FaultGameMaxDuration is the maximum amount of time (in seconds) that the fault dispute
	// game can run for before it is ready to be resolved. Each side receives half of this value
	// on their chess clock at the inception of the dispute.
	FaultGameMaxDuration uint64 `json:"faultGameMaxDuration"`
	// FundDevAccounts configures whether or not to fund the dev accounts. Should only be used
	// during devnet deployments.
	FundDevAccounts bool `json:"fundDevAccounts"`
	// Whether to use the Espresso sequencer
	Espresso bool `json:"espresso,omitempty"`
	// RequiredProtocolVersion indicates the protocol version that
	// nodes are required to adopt, to stay in sync with the network.
	RequiredProtocolVersion params.ProtocolVersion `json:"requiredProtocolVersion"`
	// RequiredProtocolVersion indicates the protocol version that
	// nodes are recommended to adopt, to stay in sync with the network.
	RecommendedProtocolVersion params.ProtocolVersion `json:"recommendedProtocolVersion"`
}

// Copy will deeply copy the DeployConfig. This does a JSON roundtrip to copy
// which makes it easier to maintain, we do not need efficiency in this case.
func (d *DeployConfig) Copy() *DeployConfig {
	raw, err := json.Marshal(d)
	if err != nil {
		panic(err)
	}

	cpy := DeployConfig{}
	if err = json.Unmarshal(raw, &cpy); err != nil {
		panic(err)
	}
	return &cpy
}

// Check will ensure that the config is sane and return an error when it is not
func (d *DeployConfig) Check() error {
	if d.L1StartingBlockTag == nil {
		return fmt.Errorf("%w: L1StartingBlockTag cannot be nil", ErrInvalidDeployConfig)
	}
	if d.L1ChainID == 0 {
		return fmt.Errorf("%w: L1ChainID cannot be 0", ErrInvalidDeployConfig)
	}
	if d.L2ChainID == 0 {
		return fmt.Errorf("%w: L2ChainID cannot be 0", ErrInvalidDeployConfig)
	}
	if d.L2BlockTime == 0 {
		return fmt.Errorf("%w: L2BlockTime cannot be 0", ErrInvalidDeployConfig)
	}
	if d.FinalizationPeriodSeconds == 0 {
		return fmt.Errorf("%w: FinalizationPeriodSeconds cannot be 0", ErrInvalidDeployConfig)
	}
	if d.L2OutputOracleStartingBlockNumber == 0 {
		log.Warn("L2OutputOracleStartingBlockNumber is 0, should only be 0 for fresh chains")
	}
	if d.PortalGuardian == (common.Address{}) {
		return fmt.Errorf("%w: PortalGuardian cannot be address(0)", ErrInvalidDeployConfig)
	}
	if d.MaxSequencerDrift == 0 {
		return fmt.Errorf("%w: MaxSequencerDrift cannot be 0", ErrInvalidDeployConfig)
	}
	if d.SequencerWindowSize == 0 {
		return fmt.Errorf("%w: SequencerWindowSize cannot be 0", ErrInvalidDeployConfig)
	}
	if d.ChannelTimeout == 0 {
		return fmt.Errorf("%w: ChannelTimeout cannot be 0", ErrInvalidDeployConfig)
	}
	if d.P2PSequencerAddress == (common.Address{}) {
		return fmt.Errorf("%w: P2PSequencerAddress cannot be address(0)", ErrInvalidDeployConfig)
	}
	if d.BatchInboxAddress == (common.Address{}) {
		return fmt.Errorf("%w: BatchInboxAddress cannot be address(0)", ErrInvalidDeployConfig)
	}
	if d.BatchSenderAddress == (common.Address{}) {
		return fmt.Errorf("%w: BatchSenderAddress cannot be address(0)", ErrInvalidDeployConfig)
	}
	if d.L2OutputOracleSubmissionInterval == 0 {
		return fmt.Errorf("%w: L2OutputOracleSubmissionInterval cannot be 0", ErrInvalidDeployConfig)
	}
	if d.L2OutputOracleStartingTimestamp == 0 {
		log.Warn("L2OutputOracleStartingTimestamp is 0")
	}
	if d.L2OutputOracleProposer == (common.Address{}) {
		return fmt.Errorf("%w: L2OutputOracleProposer cannot be address(0)", ErrInvalidDeployConfig)
	}
	if d.L2OutputOracleChallenger == (common.Address{}) {
		return fmt.Errorf("%w: L2OutputOracleChallenger cannot be address(0)", ErrInvalidDeployConfig)
	}
	if d.FinalSystemOwner == (common.Address{}) {
		return fmt.Errorf("%w: FinalSystemOwner cannot be address(0)", ErrInvalidDeployConfig)
	}
	if d.ProxyAdminOwner == (common.Address{}) {
		return fmt.Errorf("%w: ProxyAdminOwner cannot be address(0)", ErrInvalidDeployConfig)
	}
	if d.BaseFeeVaultRecipient == (common.Address{}) {
		return fmt.Errorf("%w: BaseFeeVaultRecipient cannot be address(0)", ErrInvalidDeployConfig)
	}
	if d.L1FeeVaultRecipient == (common.Address{}) {
		return fmt.Errorf("%w: L1FeeVaultRecipient cannot be address(0)", ErrInvalidDeployConfig)
	}
	if d.SequencerFeeVaultRecipient == (common.Address{}) {
		return fmt.Errorf("%w: SequencerFeeVaultRecipient cannot be address(0)", ErrInvalidDeployConfig)
	}
	if !d.BaseFeeVaultWithdrawalNetwork.Valid() {
		return fmt.Errorf("%w: BaseFeeVaultWithdrawalNetwork can only be 0 (L1) or 1 (L2)", ErrInvalidDeployConfig)
	}
	if !d.L1FeeVaultWithdrawalNetwork.Valid() {
		return fmt.Errorf("%w: L1FeeVaultWithdrawalNetwork can only be 0 (L1) or 1 (L2)", ErrInvalidDeployConfig)
	}
	if !d.SequencerFeeVaultWithdrawalNetwork.Valid() {
		return fmt.Errorf("%w: SequencerFeeVaultWithdrawalNetwork can only be 0 (L1) or 1 (L2)", ErrInvalidDeployConfig)
	}
	if d.GasPriceOracleOverhead == 0 {
		log.Warn("GasPriceOracleOverhead is 0")
	}
	if d.GasPriceOracleScalar == 0 {
		return fmt.Errorf("%w: GasPriceOracleScalar cannot be 0", ErrInvalidDeployConfig)
	}
	if d.EIP1559Denominator == 0 {
		return fmt.Errorf("%w: EIP1559Denominator cannot be 0", ErrInvalidDeployConfig)
	}
	if d.EIP1559Elasticity == 0 {
		return fmt.Errorf("%w: EIP1559Elasticity cannot be 0", ErrInvalidDeployConfig)
	}
	if d.L2GenesisBlockGasLimit == 0 {
		return fmt.Errorf("%w: L2 genesis block gas limit cannot be 0", ErrInvalidDeployConfig)
	}
	// When the initial resource config is made to be configurable by the DeployConfig, ensure
	// that this check is updated to use the values from the DeployConfig instead of the defaults.
	if uint64(d.L2GenesisBlockGasLimit) < uint64(DefaultResourceConfig.MaxResourceLimit+DefaultResourceConfig.SystemTxMaxGas) {
		return fmt.Errorf("%w: L2 genesis block gas limit is too small", ErrInvalidDeployConfig)
	}
	if d.L2GenesisBlockBaseFeePerGas == nil {
		return fmt.Errorf("%w: L2 genesis block base fee per gas cannot be nil", ErrInvalidDeployConfig)
	}
	if d.EnableGovernance {
		if d.GovernanceTokenName == "" {
			return fmt.Errorf("%w: GovernanceToken.name cannot be empty", ErrInvalidDeployConfig)
		}
		if d.GovernanceTokenSymbol == "" {
			return fmt.Errorf("%w: GovernanceToken.symbol cannot be empty", ErrInvalidDeployConfig)
		}
		if d.GovernanceTokenOwner == (common.Address{}) {
			return fmt.Errorf("%w: GovernanceToken owner cannot be address(0)", ErrInvalidDeployConfig)
		}
	}
	// L2 block time must always be smaller than L1 block time
	if d.L1BlockTime < d.L2BlockTime {
		return fmt.Errorf("L2 block time (%d) is larger than L1 block time (%d)", d.L2BlockTime, d.L1BlockTime)
	}
	return nil
}

// CheckAddresses will return an error if the addresses are not set.
// These values are required to create the L2 genesis state and are present in the deploy config
// even though the deploy config is required to deploy the contracts on L1. This creates a
// circular dependency that should be resolved in the future.
func (d *DeployConfig) CheckAddresses() error {
	if d.L1StandardBridgeProxy == (common.Address{}) {
		return fmt.Errorf("%w: L1StandardBridgeProxy cannot be address(0)", ErrInvalidDeployConfig)
	}
	if d.L1CrossDomainMessengerProxy == (common.Address{}) {
		return fmt.Errorf("%w: L1CrossDomainMessengerProxy cannot be address(0)", ErrInvalidDeployConfig)
	}
	if d.L1ERC721BridgeProxy == (common.Address{}) {
		return fmt.Errorf("%w: L1ERC721BridgeProxy cannot be address(0)", ErrInvalidDeployConfig)
	}
	if d.SystemConfigProxy == (common.Address{}) {
		return fmt.Errorf("%w: SystemConfigProxy cannot be address(0)", ErrInvalidDeployConfig)
	}
	if d.OptimismPortalProxy == (common.Address{}) {
		return fmt.Errorf("%w: OptimismPortalProxy cannot be address(0)", ErrInvalidDeployConfig)
	}
	return nil
}

// SetDeployments will merge a Deployments into a DeployConfig.
func (d *DeployConfig) SetDeployments(deployments *L1Deployments) {
	d.L1StandardBridgeProxy = deployments.L1StandardBridgeProxy
	d.L1CrossDomainMessengerProxy = deployments.L1CrossDomainMessengerProxy
	d.L1ERC721BridgeProxy = deployments.L1ERC721BridgeProxy
	d.SystemConfigProxy = deployments.SystemConfigProxy
	d.OptimismPortalProxy = deployments.OptimismPortalProxy
}

// GetDeployedAddresses will get the deployed addresses of deployed L1 contracts
// required for the L2 genesis creation. Legacy systems use the `Proxy__` prefix
// while modern systems use the `Proxy` suffix. First check for the legacy
// deployments so that this works with upgrading a system.
func (d *DeployConfig) GetDeployedAddresses(hh *hardhat.Hardhat) error {
	var err error

	if d.L1StandardBridgeProxy == (common.Address{}) {
		var l1StandardBridgeProxyDeployment *hardhat.Deployment
		l1StandardBridgeProxyDeployment, err = hh.GetDeployment("Proxy__OVM_L1StandardBridge")
		if errors.Is(err, hardhat.ErrCannotFindDeployment) {
			l1StandardBridgeProxyDeployment, err = hh.GetDeployment("L1StandardBridgeProxy")
			if err != nil {
				return err
			}
		}
		d.L1StandardBridgeProxy = l1StandardBridgeProxyDeployment.Address
	}

	if d.L1CrossDomainMessengerProxy == (common.Address{}) {
		var l1CrossDomainMessengerProxyDeployment *hardhat.Deployment
		l1CrossDomainMessengerProxyDeployment, err = hh.GetDeployment("Proxy__OVM_L1CrossDomainMessenger")
		if errors.Is(err, hardhat.ErrCannotFindDeployment) {
			l1CrossDomainMessengerProxyDeployment, err = hh.GetDeployment("L1CrossDomainMessengerProxy")
			if err != nil {
				return err
			}
		}
		d.L1CrossDomainMessengerProxy = l1CrossDomainMessengerProxyDeployment.Address
	}

	if d.L1ERC721BridgeProxy == (common.Address{}) {
		// There is no legacy deployment of this contract
		l1ERC721BridgeProxyDeployment, err := hh.GetDeployment("L1ERC721BridgeProxy")
		if err != nil {
			return err
		}
		d.L1ERC721BridgeProxy = l1ERC721BridgeProxyDeployment.Address
	}

	if d.SystemConfigProxy == (common.Address{}) {
		systemConfigProxyDeployment, err := hh.GetDeployment("SystemConfigProxy")
		if err != nil {
			return err
		}
		d.SystemConfigProxy = systemConfigProxyDeployment.Address
	}

	if d.OptimismPortalProxy == (common.Address{}) {
		optimismPortalProxyDeployment, err := hh.GetDeployment("OptimismPortalProxy")
		if err != nil {
			return err
		}
		d.OptimismPortalProxy = optimismPortalProxyDeployment.Address
	}

	return nil
}

func (d *DeployConfig) RegolithTime(genesisTime uint64) *uint64 {
	if d.L2GenesisRegolithTimeOffset == nil {
		return nil
	}
	v := uint64(0)
	if offset := *d.L2GenesisRegolithTimeOffset; offset > 0 {
		v = genesisTime + uint64(offset)
	}
	return &v
}

func (d *DeployConfig) SpanBatchTime(genesisTime uint64) *uint64 {
	if d.L2GenesisSpanBatchTimeOffset == nil {
		return nil
	}
	v := uint64(0)
	if offset := *d.L2GenesisSpanBatchTimeOffset; offset > 0 {
		v = genesisTime + uint64(offset)
	}
	return &v
}

// RollupConfig converts a DeployConfig to a rollup.Config
func (d *DeployConfig) RollupConfig(l1StartBlock *types.Block, l2GenesisBlockHash common.Hash, l2GenesisBlockNumber uint64) (*rollup.Config, error) {
	if d.OptimismPortalProxy == (common.Address{}) {
		return nil, errors.New("OptimismPortalProxy cannot be address(0)")
	}
	if d.SystemConfigProxy == (common.Address{}) {
		return nil, errors.New("SystemConfigProxy cannot be address(0)")
	}

	return &rollup.Config{
		Genesis: rollup.Genesis{
			L1: eth.BlockID{
				Hash:   l1StartBlock.Hash(),
				Number: l1StartBlock.NumberU64(),
			},
			L2: eth.BlockID{
				Hash:   l2GenesisBlockHash,
				Number: l2GenesisBlockNumber,
			},
			L2Time: l1StartBlock.Time(),
			SystemConfig: eth.SystemConfig{
				BatcherAddr: d.BatchSenderAddress,
				Overhead:    eth.Bytes32(common.BigToHash(new(big.Int).SetUint64(d.GasPriceOracleOverhead))),
				Scalar:      eth.Bytes32(common.BigToHash(new(big.Int).SetUint64(d.GasPriceOracleScalar))),
				GasLimit:    uint64(d.L2GenesisBlockGasLimit),
				Espresso:    d.Espresso,
			},
		},
		BlockTime:              d.L2BlockTime,
		MaxSequencerDrift:      d.MaxSequencerDrift,
		SeqWindowSize:          d.SequencerWindowSize,
		ChannelTimeout:         d.ChannelTimeout,
		L1ChainID:              new(big.Int).SetUint64(d.L1ChainID),
		L2ChainID:              new(big.Int).SetUint64(d.L2ChainID),
		BatchInboxAddress:      d.BatchInboxAddress,
		DepositContractAddress: d.OptimismPortalProxy,
		L1SystemConfigAddress:  d.SystemConfigProxy,
		RegolithTime:           d.RegolithTime(l1StartBlock.Time()),
<<<<<<< HEAD
		HotShotContractAddress: d.HotShotContractAddress,
=======
		SpanBatchTime:          d.SpanBatchTime(l1StartBlock.Time()),
>>>>>>> ac2df11b
	}, nil
}

// NewDeployConfig reads a config file given a path on the filesystem.
func NewDeployConfig(path string) (*DeployConfig, error) {
	file, err := os.ReadFile(path)
	if err != nil {
		return nil, fmt.Errorf("deploy config at %s not found: %w", path, err)
	}

	dec := json.NewDecoder(bytes.NewReader(file))
	dec.DisallowUnknownFields()

	var config DeployConfig
	if err := dec.Decode(&config); err != nil {
		return nil, fmt.Errorf("cannot unmarshal deploy config: %w", err)
	}

	return &config, nil
}

// NewDeployConfigWithNetwork takes a path to a deploy config directory
// and the network name. The config file in the deploy config directory
// must match the network name and be a JSON file.
func NewDeployConfigWithNetwork(network, path string) (*DeployConfig, error) {
	deployConfig := filepath.Join(path, network+".json")
	return NewDeployConfig(deployConfig)
}

// L1Deployments represents a set of L1 contracts that are deployed.
type L1Deployments struct {
	AddressManager                    common.Address `json:"AddressManager"`
	BlockOracle                       common.Address `json:"BlockOracle"`
	DisputeGameFactory                common.Address `json:"DisputeGameFactory"`
	DisputeGameFactoryProxy           common.Address `json:"DisputeGameFactoryProxy"`
	L1CrossDomainMessenger            common.Address `json:"L1CrossDomainMessenger"`
	L1CrossDomainMessengerProxy       common.Address `json:"L1CrossDomainMessengerProxy"`
	L1ERC721Bridge                    common.Address `json:"L1ERC721Bridge"`
	L1ERC721BridgeProxy               common.Address `json:"L1ERC721BridgeProxy"`
	L1StandardBridge                  common.Address `json:"L1StandardBridge"`
	L1StandardBridgeProxy             common.Address `json:"L1StandardBridgeProxy"`
	L2OutputOracle                    common.Address `json:"L2OutputOracle"`
	L2OutputOracleProxy               common.Address `json:"L2OutputOracleProxy"`
	OptimismMintableERC20Factory      common.Address `json:"OptimismMintableERC20Factory"`
	OptimismMintableERC20FactoryProxy common.Address `json:"OptimismMintableERC20FactoryProxy"`
	OptimismPortal                    common.Address `json:"OptimismPortal"`
	OptimismPortalProxy               common.Address `json:"OptimismPortalProxy"`
	ProxyAdmin                        common.Address `json:"ProxyAdmin"`
	SystemConfig                      common.Address `json:"SystemConfig"`
	SystemConfigProxy                 common.Address `json:"SystemConfigProxy"`
	ProtocolVersions                  common.Address `json:"ProtocolVersions"`
	ProtocolVersionsProxy             common.Address `json:"ProtocolVersionsProxy"`
}

// GetName will return the name of the contract given an address.
func (d *L1Deployments) GetName(addr common.Address) string {
	val := reflect.ValueOf(d)
	if val.Kind() == reflect.Ptr {
		val = val.Elem()
	}
	for i := 0; i < val.NumField(); i++ {
		if addr == val.Field(i).Interface().(common.Address) {
			return val.Type().Field(i).Name
		}
	}
	return ""
}

// Check will ensure that the L1Deployments are sane
func (d *L1Deployments) Check() error {
	val := reflect.ValueOf(d)
	if val.Kind() == reflect.Ptr {
		val = val.Elem()
	}
	for i := 0; i < val.NumField(); i++ {
		name := val.Type().Field(i).Name
		// Skip the non production ready contracts
		if name == "DisputeGameFactory" || name == "DisputeGameFactoryProxy" || name == "BlockOracle" {
			continue
		}
		if val.Field(i).Interface().(common.Address) == (common.Address{}) {
			return fmt.Errorf("%s is not set", name)
		}
	}
	return nil
}

// ForEach will iterate over each contract in the L1Deployments
func (d *L1Deployments) ForEach(cb func(name string, addr common.Address)) {
	val := reflect.ValueOf(d)
	if val.Kind() == reflect.Ptr {
		val = val.Elem()
	}
	for i := 0; i < val.NumField(); i++ {
		name := val.Type().Field(i).Name
		cb(name, val.Field(i).Interface().(common.Address))
	}
}

// Copy will copy the L1Deployments struct
func (d *L1Deployments) Copy() *L1Deployments {
	cpy := L1Deployments{}
	data, err := json.Marshal(d)
	if err != nil {
		panic(err)
	}
	if err := json.Unmarshal(data, &cpy); err != nil {
		panic(err)
	}
	return &cpy
}

// NewL1Deployments will create a new L1Deployments from a JSON file on disk
// at the given path.
func NewL1Deployments(path string) (*L1Deployments, error) {
	file, err := os.ReadFile(path)
	if err != nil {
		return nil, fmt.Errorf("L1 deployments at %s not found: %w", path, err)
	}

	var deployments L1Deployments
	if err := json.Unmarshal(file, &deployments); err != nil {
		return nil, fmt.Errorf("cannot unmarshal L1 deployements: %w", err)
	}

	return &deployments, nil
}

// NewStateDump will read a Dump JSON file from disk
func NewStateDump(path string) (*gstate.Dump, error) {
	file, err := os.ReadFile(path)
	if err != nil {
		return nil, fmt.Errorf("dump at %s not found: %w", path, err)
	}

	var dump gstate.Dump
	if err := json.Unmarshal(file, &dump); err != nil {
		return nil, fmt.Errorf("cannot unmarshal dump: %w", err)
	}
	return &dump, nil
}

// NewL2ImmutableConfig will create an ImmutableConfig given an instance of a
// DeployConfig and a block.
func NewL2ImmutableConfig(config *DeployConfig, block *types.Block) (immutables.ImmutableConfig, error) {
	immutable := make(immutables.ImmutableConfig)

	if config.L1StandardBridgeProxy == (common.Address{}) {
		return immutable, fmt.Errorf("L1StandardBridgeProxy cannot be address(0): %w", ErrInvalidImmutablesConfig)
	}
	if config.L1CrossDomainMessengerProxy == (common.Address{}) {
		return immutable, fmt.Errorf("L1CrossDomainMessengerProxy cannot be address(0): %w", ErrInvalidImmutablesConfig)
	}
	if config.L1ERC721BridgeProxy == (common.Address{}) {
		return immutable, fmt.Errorf("L1ERC721BridgeProxy cannot be address(0): %w", ErrInvalidImmutablesConfig)
	}
	if config.SequencerFeeVaultRecipient == (common.Address{}) {
		return immutable, fmt.Errorf("SequencerFeeVaultRecipient cannot be address(0): %w", ErrInvalidImmutablesConfig)
	}
	if config.BaseFeeVaultRecipient == (common.Address{}) {
		return immutable, fmt.Errorf("BaseFeeVaultRecipient cannot be address(0): %w", ErrInvalidImmutablesConfig)
	}
	if config.L1FeeVaultRecipient == (common.Address{}) {
		return immutable, fmt.Errorf("L1FeeVaultRecipient cannot be address(0): %w", ErrInvalidImmutablesConfig)
	}

	immutable["L2StandardBridge"] = immutables.ImmutableValues{
		"otherBridge": config.L1StandardBridgeProxy,
	}
	immutable["L2CrossDomainMessenger"] = immutables.ImmutableValues{
		"otherMessenger": config.L1CrossDomainMessengerProxy,
	}
	immutable["L2ERC721Bridge"] = immutables.ImmutableValues{
		"messenger":   predeploys.L2CrossDomainMessengerAddr,
		"otherBridge": config.L1ERC721BridgeProxy,
	}
	immutable["OptimismMintableERC721Factory"] = immutables.ImmutableValues{
		"bridge":        predeploys.L2ERC721BridgeAddr,
		"remoteChainId": new(big.Int).SetUint64(config.L1ChainID),
	}
	immutable["SequencerFeeVault"] = immutables.ImmutableValues{
		"recipient":               config.SequencerFeeVaultRecipient,
		"minimumWithdrawalAmount": config.SequencerFeeVaultMinimumWithdrawalAmount,
		"withdrawalNetwork":       config.SequencerFeeVaultWithdrawalNetwork.ToUint8(),
	}
	immutable["L1FeeVault"] = immutables.ImmutableValues{
		"recipient":               config.L1FeeVaultRecipient,
		"minimumWithdrawalAmount": config.L1FeeVaultMinimumWithdrawalAmount,
		"withdrawalNetwork":       config.L1FeeVaultWithdrawalNetwork.ToUint8(),
	}
	immutable["BaseFeeVault"] = immutables.ImmutableValues{
		"recipient":               config.BaseFeeVaultRecipient,
		"minimumWithdrawalAmount": config.BaseFeeVaultMinimumWithdrawalAmount,
		"withdrawalNetwork":       config.BaseFeeVaultWithdrawalNetwork.ToUint8(),
	}

	return immutable, nil
}

// NewL2StorageConfig will create a StorageConfig given an instance of a
// Hardhat and a DeployConfig.
func NewL2StorageConfig(config *DeployConfig, block *types.Block) (state.StorageConfig, error) {
	storage := make(state.StorageConfig)

	if block.Number() == nil {
		return storage, errors.New("block number not set")
	}
	if block.BaseFee() == nil {
		return storage, errors.New("block base fee not set")
	}

	storage["L2ToL1MessagePasser"] = state.StorageValues{
		"msgNonce": 0,
	}
	storage["L2CrossDomainMessenger"] = state.StorageValues{
		"_initialized":     1,
		"_initializing":    false,
		"xDomainMsgSender": "0x000000000000000000000000000000000000dEaD",
		"msgNonce":         0,
	}
	storage["L2StandardBridge"] = state.StorageValues{
		"_initialized":  2,
		"_initializing": false,
		"messenger":     predeploys.L2CrossDomainMessengerAddr,
	}
	storage["L1Block"] = state.StorageValues{
		"number":         block.Number(),
		"timestamp":      block.Time(),
		"basefee":        block.BaseFee(),
		"hash":           block.Hash(),
		"sequenceNumber": 0,
		"batcherHash":    config.BatchSenderAddress.Hash(),
		"l1FeeOverhead":  config.GasPriceOracleOverhead,
		"l1FeeScalar":    config.GasPriceOracleScalar,
	}
	storage["LegacyERC20ETH"] = state.StorageValues{
		"_name":   "Ether",
		"_symbol": "ETH",
	}
	storage["WETH9"] = state.StorageValues{
		"name":     "Wrapped Ether",
		"symbol":   "WETH",
		"decimals": 18,
	}
	if config.EnableGovernance {
		storage["GovernanceToken"] = state.StorageValues{
			"_name":   config.GovernanceTokenName,
			"_symbol": config.GovernanceTokenSymbol,
			"_owner":  config.GovernanceTokenOwner,
		}
	}
	storage["ProxyAdmin"] = state.StorageValues{
		"_owner": config.ProxyAdminOwner,
	}
	storage["L2ERC721Bridge"] = state.StorageValues{
		"messenger":     predeploys.L2CrossDomainMessengerAddr,
		"_initialized":  2,
		"_initializing": false,
	}
	storage["OptimismMintableERC20Factory"] = state.StorageValues{
		"bridge":        predeploys.L2StandardBridgeAddr,
		"_initialized":  2,
		"_initializing": false,
	}
	return storage, nil
}

type MarshalableRPCBlockNumberOrHash rpc.BlockNumberOrHash

func (m *MarshalableRPCBlockNumberOrHash) MarshalJSON() ([]byte, error) {
	r := rpc.BlockNumberOrHash(*m)
	if hash, ok := r.Hash(); ok {
		return json.Marshal(hash)
	}
	if num, ok := r.Number(); ok {
		// never errors
		text, _ := num.MarshalText()
		return json.Marshal(string(text))
	}
	return json.Marshal(nil)
}

func (m *MarshalableRPCBlockNumberOrHash) UnmarshalJSON(b []byte) error {
	var r rpc.BlockNumberOrHash
	if err := json.Unmarshal(b, &r); err != nil {
		return err
	}

	asMarshalable := MarshalableRPCBlockNumberOrHash(r)
	*m = asMarshalable
	return nil
}

// Number wraps the rpc.BlockNumberOrHash Number method.
func (m *MarshalableRPCBlockNumberOrHash) Number() (rpc.BlockNumber, bool) {
	return (*rpc.BlockNumberOrHash)(m).Number()
}

// Hash wraps the rpc.BlockNumberOrHash Hash method.
func (m *MarshalableRPCBlockNumberOrHash) Hash() (common.Hash, bool) {
	return (*rpc.BlockNumberOrHash)(m).Hash()
}

// String wraps the rpc.BlockNumberOrHash String method.
func (m *MarshalableRPCBlockNumberOrHash) String() string {
	return (*rpc.BlockNumberOrHash)(m).String()
}<|MERGE_RESOLUTION|>--- conflicted
+++ resolved
@@ -497,11 +497,8 @@
 		DepositContractAddress: d.OptimismPortalProxy,
 		L1SystemConfigAddress:  d.SystemConfigProxy,
 		RegolithTime:           d.RegolithTime(l1StartBlock.Time()),
-<<<<<<< HEAD
 		HotShotContractAddress: d.HotShotContractAddress,
-=======
 		SpanBatchTime:          d.SpanBatchTime(l1StartBlock.Time()),
->>>>>>> ac2df11b
 	}, nil
 }
 
