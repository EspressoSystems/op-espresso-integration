--- conflicted
+++ resolved
@@ -33,12 +33,9 @@
 .env
 .env*
 !.env.example
-<<<<<<< HEAD
 !.envrc
 !ops-bedrock/.env
-=======
 !.envrc.example
->>>>>>> 4309094e
 *.log
 
 .devnet
